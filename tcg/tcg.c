--- conflicted
+++ resolved
@@ -878,6 +878,7 @@
     ts_expr = tcg_global_alloc(s);
     ts_expr->base_type = TCG_TYPE_PTR;
     ts_expr->type = TCG_TYPE_PTR;
+    ts_expr->kind = TEMP_FIXED;
     ts_expr->symbolic_expression = 1;
     ts_expr->indirect_reg = 0;
     ts_expr->mem_allocated = 1;
@@ -915,16 +916,12 @@
     bigendian = 1;
 #endif
 
-<<<<<<< HEAD
+    tcg_debug_assert(s->nb_globals % 2 == 0);
+
     switch (base_ts->kind) {
     case TEMP_FIXED:
         break;
     case TEMP_GLOBAL:
-=======
-    tcg_debug_assert(s->nb_globals % 2 == 0);
-
-    if (!base_ts->fixed_reg) {
->>>>>>> f6adce99
         /* We do not support double-indirect registers.  */
         tcg_debug_assert(!base_ts->indirect_reg);
         base_ts->indirect_base = 1;
@@ -938,6 +935,7 @@
 
     if (TCG_TARGET_REG_BITS == 32 && type == TCG_TYPE_I64) {
         TCGTemp *ts2 = tcg_global_alloc(s);
+        char buf[64];
 
         ts->base_type = TCG_TYPE_I64;
         ts->type = TCG_TYPE_I32;
@@ -985,12 +983,8 @@
 TCGTemp *tcg_temp_new_internal(TCGType type, bool temp_local)
 {
     TCGContext *s = tcg_ctx;
-<<<<<<< HEAD
     TCGTempKind kind = temp_local ? TEMP_LOCAL : TEMP_NORMAL;
-    TCGTemp *ts;
-=======
     TCGTemp *ts, *ts_expr;
->>>>>>> f6adce99
     int idx, k;
 
     k = type + (temp_local ? TCG_TYPE_COUNT : 0);
@@ -1002,17 +996,13 @@
         ts = &s->temps[idx];
         ts->temp_allocated = 1;
         tcg_debug_assert(ts->base_type == type);
-<<<<<<< HEAD
         tcg_debug_assert(ts->kind == kind);
-=======
-        tcg_debug_assert(ts->temp_local == temp_local);
 
         ts_expr = &s->temps[idx+1];
         ts_expr->temp_allocated = 1;
         ts_expr->symbolic_expression = 1;
         tcg_debug_assert(ts_expr->base_type == TCG_TYPE_PTR);
-        tcg_debug_assert(ts_expr->temp_local == temp_local);
->>>>>>> f6adce99
+        tcg_debug_assert(ts_expr->kind == kind);
     } else {
         ts = tcg_temp_alloc(s);
         if (TCG_TARGET_REG_BITS == 32 && type == TCG_TYPE_I64) {
@@ -1039,7 +1029,7 @@
         ts_expr->base_type = TCG_TYPE_PTR;
         ts_expr->type = TCG_TYPE_PTR;
         ts_expr->temp_allocated = 1;
-        ts_expr->temp_local = temp_local;
+        ts_expr->kind = kind;
         ts_expr->symbolic_expression = 1;
     }
 
@@ -1114,7 +1104,7 @@
     tcg_debug_assert(ts->temp_allocated != 0);
     ts->temp_allocated = 0;
 
-    tcg_debug_assert(ts_expr->temp_global == 0);
+    tcg_debug_assert(ts_expr->kind != TEMP_GLOBAL);
     tcg_debug_assert(ts_expr->temp_allocated != 0);
     ts_expr->temp_allocated = 0;
 
@@ -1546,7 +1536,8 @@
     if (ret != NULL && ret->symbolic_expression == 0) {
         /* This is an unhandled helper; we concretize, i.e., the expression for
          * the result is NULL */
-        tcg_gen_op2i_i64(INDEX_op_movi_i64, temp_tcgv_i64(temp_expr(ret)), 0);
+        tcg_gen_op2_i64(INDEX_op_mov_i64, temp_tcgv_i64(temp_expr(ret)), 
+                        temp_tcgv_i64(tcg_constant_internal(TCG_TYPE_I64, 0)));
     }
 
     info = g_hash_table_lookup(helper_table, (gpointer)func);
@@ -1711,16 +1702,17 @@
     case TEMP_FIXED:
     case TEMP_GLOBAL:
         pstrcpy(buf, buf_size, ts->name);
-<<<<<<< HEAD
         break;
     case TEMP_LOCAL:
-        snprintf(buf, buf_size, "loc%d", idx - s->nb_globals);
+        snprintf(buf, buf_size, "loc%d%s", (idx - s->nb_globals) / 2,
+                 ts->symbolic_expression ? "_expr" : "");
         break;
     case TEMP_EBB:
         snprintf(buf, buf_size, "ebb%d", idx - s->nb_globals);
         break;
     case TEMP_NORMAL:
-        snprintf(buf, buf_size, "tmp%d", idx - s->nb_globals);
+        snprintf(buf, buf_size, "tmp%d%s", (idx - s->nb_globals) / 2,
+                 ts->symbolic_expression ? "_expr" : "");
         break;
     case TEMP_CONST:
         switch (ts->type) {
@@ -1742,14 +1734,6 @@
             g_assert_not_reached();
         }
         break;
-=======
-    } else if (ts->temp_local) {
-        snprintf(buf, buf_size, "loc%d%s", (idx - s->nb_globals) / 2,
-                 ts->symbolic_expression ? "_expr" : "");
-    } else {
-        snprintf(buf, buf_size, "tmp%d%s", (idx - s->nb_globals) / 2,
-                 ts->symbolic_expression ? "_expr" : "");
->>>>>>> f6adce99
     }
     return buf;
 }
