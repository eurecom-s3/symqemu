/*
 * Tiny Code Generator for QEMU
 *
 * Copyright (c) 2008 Fabrice Bellard
 *
 * Permission is hereby granted, free of charge, to any person obtaining a copy
 * of this software and associated documentation files (the "Software"), to deal
 * in the Software without restriction, including without limitation the rights
 * to use, copy, modify, merge, publish, distribute, sublicense, and/or sell
 * copies of the Software, and to permit persons to whom the Software is
 * furnished to do so, subject to the following conditions:
 *
 * The above copyright notice and this permission notice shall be included in
 * all copies or substantial portions of the Software.
 *
 * THE SOFTWARE IS PROVIDED "AS IS", WITHOUT WARRANTY OF ANY KIND, EXPRESS OR
 * IMPLIED, INCLUDING BUT NOT LIMITED TO THE WARRANTIES OF MERCHANTABILITY,
 * FITNESS FOR A PARTICULAR PURPOSE AND NONINFRINGEMENT. IN NO EVENT SHALL
 * THE AUTHORS OR COPYRIGHT HOLDERS BE LIABLE FOR ANY CLAIM, DAMAGES OR OTHER
 * LIABILITY, WHETHER IN AN ACTION OF CONTRACT, TORT OR OTHERWISE, ARISING FROM,
 * OUT OF OR IN CONNECTION WITH THE SOFTWARE OR THE USE OR OTHER DEALINGS IN
 * THE SOFTWARE.
 */

#include "qemu/osdep.h"
#include "tcg/tcg.h"
#include "tcg/tcg-temp-internal.h"
#include "tcg/tcg-op-common.h"
#include "exec/translation-block.h"
#include "exec/plugin-gen.h"
#include "tcg-internal.h"


void tcg_gen_op1(TCGOpcode opc, TCGArg a1)
{
    TCGOp *op = tcg_emit_op(opc, 1);
    op->args[0] = a1;
}

void tcg_gen_op2(TCGOpcode opc, TCGArg a1, TCGArg a2)
{
    TCGOp *op = tcg_emit_op(opc, 2);
    op->args[0] = a1;
    op->args[1] = a2;
}

void tcg_gen_op3(TCGOpcode opc, TCGArg a1, TCGArg a2, TCGArg a3)
{
    TCGOp *op = tcg_emit_op(opc, 3);
    op->args[0] = a1;
    op->args[1] = a2;
    op->args[2] = a3;
}

void tcg_gen_op4(TCGOpcode opc, TCGArg a1, TCGArg a2, TCGArg a3, TCGArg a4)
{
    TCGOp *op = tcg_emit_op(opc, 4);
    op->args[0] = a1;
    op->args[1] = a2;
    op->args[2] = a3;
    op->args[3] = a4;
}

void tcg_gen_op5(TCGOpcode opc, TCGArg a1, TCGArg a2, TCGArg a3,
                 TCGArg a4, TCGArg a5)
{
    TCGOp *op = tcg_emit_op(opc, 5);
    op->args[0] = a1;
    op->args[1] = a2;
    op->args[2] = a3;
    op->args[3] = a4;
    op->args[4] = a5;
}

void tcg_gen_op6(TCGOpcode opc, TCGArg a1, TCGArg a2, TCGArg a3,
                 TCGArg a4, TCGArg a5, TCGArg a6)
{
    TCGOp *op = tcg_emit_op(opc, 6);
    op->args[0] = a1;
    op->args[1] = a2;
    op->args[2] = a3;
    op->args[3] = a4;
    op->args[4] = a5;
    op->args[5] = a6;
}

<<<<<<< HEAD
/* Generic ops.  */

static void add_last_as_label_use(TCGLabel *l)
{
    TCGLabelUse *u = tcg_malloc(sizeof(TCGLabelUse));

    u->op = tcg_last_op();
    QSIMPLEQ_INSERT_TAIL(&l->branches, u, next);
}

void tcg_gen_br(TCGLabel *l)
{
    tcg_gen_op1(INDEX_op_br, label_arg(l));
    add_last_as_label_use(l);
=======
void tcg_gen_ldst_op_i32(TCGOpcode opc, TCGv_i32 val,
                         TCGv_ptr base, TCGArg offset)
{
    uint64_t data_size;

    switch (opc) {
    case INDEX_op_ld8u_i32:
    case INDEX_op_ld8s_i32:
    case INDEX_op_st8_i32:
        data_size = 1;
        break;
    case INDEX_op_ld16u_i32:
    case INDEX_op_ld16s_i32:
    case INDEX_op_st16_i32:
        data_size = 2;
        break;
    case INDEX_op_ld_i32:
    case INDEX_op_st_i32:
        data_size = 4;
        break;
    default:
        g_assert_not_reached();
    }

    switch (opc) {
    case INDEX_op_ld8u_i32:
    case INDEX_op_ld8s_i32:
    case INDEX_op_ld16u_i32:
    case INDEX_op_ld16s_i32:
    case INDEX_op_ld_i32:
        gen_helper_sym_load_host_i32(
            tcgv_i32_expr(val),
            base, tcg_constant_i64(offset),
            tcg_constant_i64(data_size) );
        break;
    case INDEX_op_st8_i32:
    case INDEX_op_st16_i32:
    case INDEX_op_st_i32:
        gen_helper_sym_store_host_i32(
            val, tcgv_i32_expr(val), 
            base, tcg_constant_i64(offset),
            tcg_constant_i64(data_size) );
        break;
    default:
        g_assert_not_reached();
    }

    tcg_gen_op3(opc, tcgv_i32_arg(val), tcgv_ptr_arg(base), offset);
}

void tcg_gen_ldst_op_i64(TCGOpcode opc, TCGv_i64 val,
                         TCGv_ptr base, TCGArg offset)
{
    uint64_t data_size;

    switch (opc) {
    case INDEX_op_ld8u_i64:
    case INDEX_op_ld8s_i64:
    case INDEX_op_st8_i64:
        data_size = 1;
        break;
    case INDEX_op_ld16u_i64:
    case INDEX_op_ld16s_i64:
    case INDEX_op_st16_i64:
        data_size = 2;
        break;
    case INDEX_op_ld32u_i64:
    case INDEX_op_ld32s_i64:
    case INDEX_op_st32_i64:
        data_size = 4;
        break;
    case INDEX_op_ld_i64:
    case INDEX_op_st_i64:
        data_size = 8;
        break;
    default:
        g_assert_not_reached();
    }

    switch (opc) {
    case INDEX_op_ld8u_i64:
    case INDEX_op_ld8s_i64:
    case INDEX_op_ld16u_i64:
    case INDEX_op_ld16s_i64:
    case INDEX_op_ld32u_i64:
    case INDEX_op_ld32s_i64:
    case INDEX_op_ld_i64:
        gen_helper_sym_load_host_i64(
            tcgv_i64_expr(val), 
            base, tcg_constant_i64(offset), 
            tcg_constant_i64(data_size) );
        break;
    case INDEX_op_st8_i64:
    case INDEX_op_st16_i64:
    case INDEX_op_st32_i64:
    case INDEX_op_st_i64:
        gen_helper_sym_store_host_i64(
            val, tcgv_i64_expr(val),
            base, tcg_constant_i64(offset),
            tcg_constant_i64(data_size) );
        break;
    default:
        g_assert_not_reached();
    }

    tcg_gen_op3(opc, tcgv_i64_arg(val), tcgv_ptr_arg(base), offset);
>>>>>>> 5bdb1bd2
}

void tcg_gen_mb(TCGBar mb_type)
{
#ifdef CONFIG_USER_ONLY
    bool parallel = tcg_ctx->gen_tb->cflags & CF_PARALLEL;
#else
    /*
     * It is tempting to elide the barrier in a uniprocessor context.
     * However, even with a single cpu we have i/o threads running in
     * parallel, and lack of memory order can result in e.g. virtio
     * queue entries being read incorrectly.
     */
    bool parallel = true;
#endif

    if (parallel) {
        tcg_gen_op1(INDEX_op_mb, mb_type);
    }
}

/* 32 bit ops */

void tcg_gen_movi_i32(TCGv_i32 ret, int32_t arg)
{
    /* TODO : Make movi rely on the inline mov_i32 */
    //tcg_gen_mov_i32(ret, tcg_constant_i32(arg));
    tcg_gen_op2_i64(INDEX_op_mov_i64, tcgv_i32_expr_num(ret), tcg_constant_i64(0));
    tcg_gen_op2_i32(INDEX_op_mov_i32, ret, tcg_constant_i32(arg));
}

void tcg_gen_addi_i32(TCGv_i32 ret, TCGv_i32 arg1, int32_t arg2)
{
    /* some cases can be optimized here */
    if (arg2 == 0) {
        tcg_gen_mov_i32(ret, arg1);
    } else {
        tcg_gen_add_i32(ret, arg1, tcg_constant_i32(arg2));
    }
}

void tcg_gen_subfi_i32(TCGv_i32 ret, int32_t arg1, TCGv_i32 arg2)
{
    if (arg1 == 0 && TCG_TARGET_HAS_neg_i32) {
        /* Don't recurse with tcg_gen_neg_i32.  */
        gen_helper_sym_neg(tcgv_i32_expr(ret), tcgv_i32_expr(arg2));
        tcg_gen_op2_i32(INDEX_op_neg_i32, ret, arg2);
    } else {
        tcg_gen_sub_i32(ret, tcg_constant_i32(arg1), arg2);
    }
}

void tcg_gen_subi_i32(TCGv_i32 ret, TCGv_i32 arg1, int32_t arg2)
{
    /* some cases can be optimized here */
    if (arg2 == 0) {
        tcg_gen_mov_i32(ret, arg1);
    } else {
        tcg_gen_sub_i32(ret, arg1, tcg_constant_i32(arg2));
    }
}

void tcg_gen_andi_i32(TCGv_i32 ret, TCGv_i32 arg1, int32_t arg2)
{
    /* Some cases can be optimized here.  */
    switch (arg2) {
    case 0:
        tcg_gen_movi_i32(ret, 0);
        return;
    case -1:
        tcg_gen_mov_i32(ret, arg1);
        return;
    case 0xff:
        /* Don't recurse with tcg_gen_ext8u_i32.  */
        if (TCG_TARGET_HAS_ext8u_i32) {
            tcg_gen_ext8u_i32(ret, arg1);
            return;
        }
        break;
    case 0xffff:
        if (TCG_TARGET_HAS_ext16u_i32) {
            tcg_gen_ext16u_i32(ret, arg1);
            return;
        }
        break;
    }

    tcg_gen_and_i32(ret, arg1, tcg_constant_i32(arg2));
}

void tcg_gen_ori_i32(TCGv_i32 ret, TCGv_i32 arg1, int32_t arg2)
{
    /* Some cases can be optimized here.  */
    if (arg2 == -1) {
        tcg_gen_movi_i32(ret, -1);
    } else if (arg2 == 0) {
        tcg_gen_mov_i32(ret, arg1);
    } else {
        tcg_gen_or_i32(ret, arg1, tcg_constant_i32(arg2));
    }
}

void tcg_gen_xori_i32(TCGv_i32 ret, TCGv_i32 arg1, int32_t arg2)
{
    /* Some cases can be optimized here.  */
    if (arg2 == 0) {
        tcg_gen_mov_i32(ret, arg1);
    } else if (arg2 == -1 && TCG_TARGET_HAS_not_i32) {
        /* Don't recurse with tcg_gen_not_i32.  */
        gen_helper_sym_not(tcgv_i32_expr(ret), tcgv_i32_expr(arg1));
        tcg_gen_op2_i32(INDEX_op_not_i32, ret, arg1);
    } else {
        tcg_gen_xor_i32(ret, arg1, tcg_constant_i32(arg2));
    }
}

void tcg_gen_shli_i32(TCGv_i32 ret, TCGv_i32 arg1, int32_t arg2)
{
    tcg_debug_assert(arg2 >= 0 && arg2 < 32);
    if (arg2 == 0) {
        tcg_gen_mov_i32(ret, arg1);
    } else {
        tcg_gen_shl_i32(ret, arg1, tcg_constant_i32(arg2));
    }
}

void tcg_gen_shri_i32(TCGv_i32 ret, TCGv_i32 arg1, int32_t arg2)
{
    tcg_debug_assert(arg2 >= 0 && arg2 < 32);
    if (arg2 == 0) {
        tcg_gen_mov_i32(ret, arg1);
    } else {
        tcg_gen_shr_i32(ret, arg1, tcg_constant_i32(arg2));
    }
}

void tcg_gen_sari_i32(TCGv_i32 ret, TCGv_i32 arg1, int32_t arg2)
{
    tcg_debug_assert(arg2 >= 0 && arg2 < 32);
    if (arg2 == 0) {
        tcg_gen_mov_i32(ret, arg1);
    } else {
        tcg_gen_sar_i32(ret, arg1, tcg_constant_i32(arg2));
    }
}

void tcg_gen_brcond_i32(TCGCond cond, TCGv_i32 arg1, TCGv_i32 arg2, TCGLabel *l)
{
    if (cond == TCG_COND_ALWAYS) {
        tcg_gen_br(l);
    } else if (cond != TCG_COND_NEVER) {
<<<<<<< HEAD
=======
        /* Generate a setcond for effects in the symbolic backend */
        TCGv_i32 cond_result_temp = tcg_temp_new_i32();
        tcg_gen_setcond_i32(cond, cond_result_temp, arg1, arg2);
        tcg_temp_free_i32(cond_result_temp);

        l->refs++;
>>>>>>> 5bdb1bd2
        tcg_gen_op4ii_i32(INDEX_op_brcond_i32, arg1, arg2, cond, label_arg(l));
        add_last_as_label_use(l);
    }
}

void tcg_gen_brcondi_i32(TCGCond cond, TCGv_i32 arg1, int32_t arg2, TCGLabel *l)
{
    if (cond == TCG_COND_ALWAYS) {
        tcg_gen_br(l);
    } else if (cond != TCG_COND_NEVER) {
        tcg_gen_brcond_i32(cond, arg1, tcg_constant_i32(arg2), l);
    }
}

void tcg_gen_setcond_i32(TCGCond cond, TCGv_i32 ret,
                         TCGv_i32 arg1, TCGv_i32 arg2)
{
    if (cond == TCG_COND_ALWAYS) {
        tcg_gen_movi_i32(ret, 1);
    } else if (cond == TCG_COND_NEVER) {
        tcg_gen_movi_i32(ret, 0);
    } else {
        tcg_gen_op4i_i32(INDEX_op_setcond_i32, ret, arg1, arg2, cond);
        gen_helper_sym_setcond_i32(
            tcgv_i32_expr(ret), cpu_env,
            arg1, tcgv_i32_expr(arg1),
            arg2, tcgv_i32_expr(arg2),
            tcg_constant_i32(cond), ret);
    }
}

void tcg_gen_setcondi_i32(TCGCond cond, TCGv_i32 ret,
                          TCGv_i32 arg1, int32_t arg2)
{
    tcg_gen_setcond_i32(cond, ret, arg1, tcg_constant_i32(arg2));
}

void tcg_gen_muli_i32(TCGv_i32 ret, TCGv_i32 arg1, int32_t arg2)
{
    if (arg2 == 0) {
        tcg_gen_movi_i32(ret, 0);
    } else if (is_power_of_2(arg2)) {
        tcg_gen_shli_i32(ret, arg1, ctz32(arg2));
    } else {
        tcg_gen_mul_i32(ret, arg1, tcg_constant_i32(arg2));
    }
}

void tcg_gen_div_i32(TCGv_i32 ret, TCGv_i32 arg1, TCGv_i32 arg2)
{
    if (TCG_TARGET_HAS_div_i32) {
        tcg_gen_op3_i32(INDEX_op_div_i32, ret, arg1, arg2);
    } else if (TCG_TARGET_HAS_div2_i32) {
        TCGv_i32 t0 = tcg_temp_ebb_new_i32();
        tcg_gen_sari_i32(t0, arg1, 31);
        tcg_gen_op5_i32(INDEX_op_div2_i32, ret, t0, arg1, t0, arg2);
        tcg_temp_free_i32(t0);
    } else {
        gen_helper_div_i32(ret, arg1, arg2);
    }

    SYM_HELPER_BINARY_32(div);
}

void tcg_gen_rem_i32(TCGv_i32 ret, TCGv_i32 arg1, TCGv_i32 arg2)
{
    if (TCG_TARGET_HAS_rem_i32) {
        tcg_gen_op3_i32(INDEX_op_rem_i32, ret, arg1, arg2);
    } else if (TCG_TARGET_HAS_div_i32) {
        TCGv_i32 t0 = tcg_temp_ebb_new_i32();
        tcg_gen_op3_i32(INDEX_op_div_i32, t0, arg1, arg2);
        tcg_gen_mul_i32(t0, t0, arg2);
        tcg_gen_sub_i32(ret, arg1, t0);
        tcg_temp_free_i32(t0);
    } else if (TCG_TARGET_HAS_div2_i32) {
        TCGv_i32 t0 = tcg_temp_ebb_new_i32();
        tcg_gen_sari_i32(t0, arg1, 31);
        tcg_gen_op5_i32(INDEX_op_div2_i32, t0, ret, arg1, t0, arg2);
        tcg_temp_free_i32(t0);
    } else {
        gen_helper_rem_i32(ret, arg1, arg2);
    }

    SYM_HELPER_BINARY_32(rem);
}

void tcg_gen_divu_i32(TCGv_i32 ret, TCGv_i32 arg1, TCGv_i32 arg2)
{
    if (TCG_TARGET_HAS_div_i32) {
        tcg_gen_op3_i32(INDEX_op_divu_i32, ret, arg1, arg2);
    } else if (TCG_TARGET_HAS_div2_i32) {
        TCGv_i32 t0 = tcg_temp_ebb_new_i32();
        tcg_gen_movi_i32(t0, 0);
        tcg_gen_op5_i32(INDEX_op_divu2_i32, ret, t0, arg1, t0, arg2);
        tcg_temp_free_i32(t0);
    } else {
        gen_helper_divu_i32(ret, arg1, arg2);
    }

    SYM_HELPER_BINARY_32(divu);
}

void tcg_gen_remu_i32(TCGv_i32 ret, TCGv_i32 arg1, TCGv_i32 arg2)
{
    if (TCG_TARGET_HAS_rem_i32) {
        tcg_gen_op3_i32(INDEX_op_remu_i32, ret, arg1, arg2);
    } else if (TCG_TARGET_HAS_div_i32) {
        TCGv_i32 t0 = tcg_temp_ebb_new_i32();
        tcg_gen_op3_i32(INDEX_op_divu_i32, t0, arg1, arg2);
        tcg_gen_mul_i32(t0, t0, arg2);
        tcg_gen_sub_i32(ret, arg1, t0);
        tcg_temp_free_i32(t0);
    } else if (TCG_TARGET_HAS_div2_i32) {
        TCGv_i32 t0 = tcg_temp_ebb_new_i32();
        tcg_gen_movi_i32(t0, 0);
        tcg_gen_op5_i32(INDEX_op_divu2_i32, t0, ret, arg1, t0, arg2);
        tcg_temp_free_i32(t0);
    } else {
        gen_helper_remu_i32(ret, arg1, arg2);
    }

    SYM_HELPER_BINARY_32(remu);
}

void tcg_gen_andc_i32(TCGv_i32 ret, TCGv_i32 arg1, TCGv_i32 arg2)
{
    if (TCG_TARGET_HAS_andc_i32) {
        tcg_gen_op3_i32(INDEX_op_andc_i32, ret, arg1, arg2);
    } else {
        TCGv_i32 t0 = tcg_temp_ebb_new_i32();
        tcg_gen_not_i32(t0, arg2);
        tcg_gen_and_i32(ret, arg1, t0);
        tcg_temp_free_i32(t0);
    }

    SYM_HELPER_BINARY_32(andc);
}

void tcg_gen_eqv_i32(TCGv_i32 ret, TCGv_i32 arg1, TCGv_i32 arg2)
{
    if (TCG_TARGET_HAS_eqv_i32) {
        tcg_gen_op3_i32(INDEX_op_eqv_i32, ret, arg1, arg2);
    } else {
        tcg_gen_xor_i32(ret, arg1, arg2);
        tcg_gen_not_i32(ret, ret);
    }

    SYM_HELPER_BINARY_32(eqv);
}

void tcg_gen_nand_i32(TCGv_i32 ret, TCGv_i32 arg1, TCGv_i32 arg2)
{
    if (TCG_TARGET_HAS_nand_i32) {
        tcg_gen_op3_i32(INDEX_op_nand_i32, ret, arg1, arg2);
    } else {
        tcg_gen_and_i32(ret, arg1, arg2);
        tcg_gen_not_i32(ret, ret);
    }

    SYM_HELPER_BINARY_32(nand);
}

void tcg_gen_nor_i32(TCGv_i32 ret, TCGv_i32 arg1, TCGv_i32 arg2)
{
    if (TCG_TARGET_HAS_nor_i32) {
        tcg_gen_op3_i32(INDEX_op_nor_i32, ret, arg1, arg2);
    } else {
        tcg_gen_or_i32(ret, arg1, arg2);
        tcg_gen_not_i32(ret, ret);
    }

    SYM_HELPER_BINARY_32(nor);
}

void tcg_gen_orc_i32(TCGv_i32 ret, TCGv_i32 arg1, TCGv_i32 arg2)
{
    if (TCG_TARGET_HAS_orc_i32) {
        tcg_gen_op3_i32(INDEX_op_orc_i32, ret, arg1, arg2);
    } else {
        TCGv_i32 t0 = tcg_temp_ebb_new_i32();
        tcg_gen_not_i32(t0, arg2);
        tcg_gen_or_i32(ret, arg1, t0);
        tcg_temp_free_i32(t0);
    }

    SYM_HELPER_BINARY_32(orc);
}

void tcg_gen_clz_i32(TCGv_i32 ret, TCGv_i32 arg1, TCGv_i32 arg2)
{
    if (TCG_TARGET_HAS_clz_i32) {
        tcg_gen_op3_i32(INDEX_op_clz_i32, ret, arg1, arg2);
    } else if (TCG_TARGET_HAS_clz_i64) {
        TCGv_i64 t1 = tcg_temp_ebb_new_i64();
        TCGv_i64 t2 = tcg_temp_ebb_new_i64();
        tcg_gen_extu_i32_i64(t1, arg1);
        tcg_gen_extu_i32_i64(t2, arg2);
        tcg_gen_addi_i64(t2, t2, 32);
        tcg_gen_clz_i64(t1, t1, t2);
        tcg_gen_extrl_i64_i32(ret, t1);
        tcg_temp_free_i64(t1);
        tcg_temp_free_i64(t2);
        tcg_gen_subi_i32(ret, ret, 32);
    } else {
        gen_helper_clz_i32(ret, arg1, arg2);
    }
}

void tcg_gen_clzi_i32(TCGv_i32 ret, TCGv_i32 arg1, uint32_t arg2)
{
    tcg_gen_clz_i32(ret, arg1, tcg_constant_i32(arg2));
}

void tcg_gen_ctz_i32(TCGv_i32 ret, TCGv_i32 arg1, TCGv_i32 arg2)
{
    if (TCG_TARGET_HAS_ctz_i32) {
        tcg_gen_op3_i32(INDEX_op_ctz_i32, ret, arg1, arg2);
    } else if (TCG_TARGET_HAS_ctz_i64) {
        TCGv_i64 t1 = tcg_temp_ebb_new_i64();
        TCGv_i64 t2 = tcg_temp_ebb_new_i64();
        tcg_gen_extu_i32_i64(t1, arg1);
        tcg_gen_extu_i32_i64(t2, arg2);
        tcg_gen_ctz_i64(t1, t1, t2);
        tcg_gen_extrl_i64_i32(ret, t1);
        tcg_temp_free_i64(t1);
        tcg_temp_free_i64(t2);
    } else if (TCG_TARGET_HAS_ctpop_i32
               || TCG_TARGET_HAS_ctpop_i64
               || TCG_TARGET_HAS_clz_i32
               || TCG_TARGET_HAS_clz_i64) {
        TCGv_i32 z, t = tcg_temp_ebb_new_i32();

        if (TCG_TARGET_HAS_ctpop_i32 || TCG_TARGET_HAS_ctpop_i64) {
            tcg_gen_subi_i32(t, arg1, 1);
            tcg_gen_andc_i32(t, t, arg1);
            tcg_gen_ctpop_i32(t, t);
        } else {
            /* Since all non-x86 hosts have clz(0) == 32, don't fight it.  */
            tcg_gen_neg_i32(t, arg1);
            tcg_gen_and_i32(t, t, arg1);
            tcg_gen_clzi_i32(t, t, 32);
            tcg_gen_xori_i32(t, t, 31);
        }
        z = tcg_constant_i32(0);
        tcg_gen_movcond_i32(TCG_COND_EQ, ret, arg1, z, arg2, t);
        tcg_temp_free_i32(t);
    } else {
        gen_helper_ctz_i32(ret, arg1, arg2);
    }
}

void tcg_gen_ctzi_i32(TCGv_i32 ret, TCGv_i32 arg1, uint32_t arg2)
{
    if (!TCG_TARGET_HAS_ctz_i32 && TCG_TARGET_HAS_ctpop_i32 && arg2 == 32) {
        /* This equivalence has the advantage of not requiring a fixup.  */
        TCGv_i32 t = tcg_temp_ebb_new_i32();
        tcg_gen_subi_i32(t, arg1, 1);
        tcg_gen_andc_i32(t, t, arg1);
        tcg_gen_ctpop_i32(ret, t);
        tcg_temp_free_i32(t);
    } else {
        tcg_gen_ctz_i32(ret, arg1, tcg_constant_i32(arg2));
    }
}

void tcg_gen_clrsb_i32(TCGv_i32 ret, TCGv_i32 arg)
{
    if (TCG_TARGET_HAS_clz_i32) {
        TCGv_i32 t = tcg_temp_ebb_new_i32();
        tcg_gen_sari_i32(t, arg, 31);
        tcg_gen_xor_i32(t, t, arg);
        tcg_gen_clzi_i32(t, t, 32);
        tcg_gen_subi_i32(ret, t, 1);
        tcg_temp_free_i32(t);
    } else {
        gen_helper_clrsb_i32(ret, arg);
    }
}

void tcg_gen_ctpop_i32(TCGv_i32 ret, TCGv_i32 arg1)
{
    if (TCG_TARGET_HAS_ctpop_i32) {
        tcg_gen_op2_i32(INDEX_op_ctpop_i32, ret, arg1);
    } else if (TCG_TARGET_HAS_ctpop_i64) {
        TCGv_i64 t = tcg_temp_ebb_new_i64();
        tcg_gen_extu_i32_i64(t, arg1);
        tcg_gen_ctpop_i64(t, t);
        tcg_gen_extrl_i64_i32(ret, t);
        tcg_temp_free_i64(t);
    } else {
        gen_helper_ctpop_i32(ret, arg1);
    }
}

void tcg_gen_rotl_i32(TCGv_i32 ret, TCGv_i32 arg1, TCGv_i32 arg2)
{
    if (TCG_TARGET_HAS_rot_i32) {
        SYM_HELPER_BINARY_32(rotate_left);
        tcg_gen_op3_i32(INDEX_op_rotl_i32, ret, arg1, arg2);
    } else {
        TCGv_i32 t0, t1;

        t0 = tcg_temp_ebb_new_i32();
        t1 = tcg_temp_ebb_new_i32();
        tcg_gen_shl_i32(t0, arg1, arg2);
        tcg_gen_subfi_i32(t1, 32, arg2);
        tcg_gen_shr_i32(t1, arg1, t1);
        tcg_gen_or_i32(ret, t0, t1);
        tcg_temp_free_i32(t0);
        tcg_temp_free_i32(t1);
    }
}

void tcg_gen_rotli_i32(TCGv_i32 ret, TCGv_i32 arg1, int32_t arg2)
{
    tcg_debug_assert(arg2 >= 0 && arg2 < 32);
    /* some cases can be optimized here */
    if (arg2 == 0) {
        tcg_gen_mov_i32(ret, arg1);
    } else if (TCG_TARGET_HAS_rot_i32) {
        tcg_gen_rotl_i32(ret, arg1, tcg_constant_i32(arg2));
    } else {
        TCGv_i32 t0, t1;
        t0 = tcg_temp_ebb_new_i32();
        t1 = tcg_temp_ebb_new_i32();
        tcg_gen_shli_i32(t0, arg1, arg2);
        tcg_gen_shri_i32(t1, arg1, 32 - arg2);
        tcg_gen_or_i32(ret, t0, t1);
        tcg_temp_free_i32(t0);
        tcg_temp_free_i32(t1);
    }
}

void tcg_gen_rotr_i32(TCGv_i32 ret, TCGv_i32 arg1, TCGv_i32 arg2)
{
    if (TCG_TARGET_HAS_rot_i32) {
        SYM_HELPER_BINARY_32(rotate_right);
        tcg_gen_op3_i32(INDEX_op_rotr_i32, ret, arg1, arg2);
    } else {
        TCGv_i32 t0, t1;

        t0 = tcg_temp_ebb_new_i32();
        t1 = tcg_temp_ebb_new_i32();
        tcg_gen_shr_i32(t0, arg1, arg2);
        tcg_gen_subfi_i32(t1, 32, arg2);
        tcg_gen_shl_i32(t1, arg1, t1);
        tcg_gen_or_i32(ret, t0, t1);
        tcg_temp_free_i32(t0);
        tcg_temp_free_i32(t1);
    }
}

void tcg_gen_rotri_i32(TCGv_i32 ret, TCGv_i32 arg1, int32_t arg2)
{
    tcg_debug_assert(arg2 >= 0 && arg2 < 32);
    /* some cases can be optimized here */
    if (arg2 == 0) {
        tcg_gen_mov_i32(ret, arg1);
    } else {
        tcg_gen_rotli_i32(ret, arg1, 32 - arg2);
    }
}

void tcg_gen_deposit_i32(TCGv_i32 ret, TCGv_i32 arg1, TCGv_i32 arg2,
                         unsigned int ofs, unsigned int len)
{
    uint32_t mask;
    TCGv_i32 t1;

    tcg_debug_assert(ofs < 32);
    tcg_debug_assert(len > 0);
    tcg_debug_assert(len <= 32);
    tcg_debug_assert(ofs + len <= 32);

    if (len == 32) {
        tcg_gen_mov_i32(ret, arg2);
        return;
    }
    if (TCG_TARGET_HAS_deposit_i32 && TCG_TARGET_deposit_i32_valid(ofs, len)) {

        gen_helper_sym_deposit_i32(tcgv_i32_expr(ret),
                                   arg1, tcgv_i32_expr(arg1),
                                   arg2, tcgv_i32_expr(arg2),
                                   tcg_constant_i32(ofs), 
                                   tcg_constant_i32(len));
        tcg_gen_op5ii_i32(INDEX_op_deposit_i32, ret, arg1, arg2, ofs, len);

        return;
    }

    t1 = tcg_temp_ebb_new_i32();

    if (TCG_TARGET_HAS_extract2_i32) {
        if (ofs + len == 32) {
            tcg_gen_shli_i32(t1, arg1, len);
            tcg_gen_extract2_i32(ret, t1, arg2, len);
            goto done;
        }
        if (ofs == 0) {
            tcg_gen_extract2_i32(ret, arg1, arg2, len);
            tcg_gen_rotli_i32(ret, ret, len);
            goto done;
        }
    }

    mask = (1u << len) - 1;
    if (ofs + len < 32) {
        tcg_gen_andi_i32(t1, arg2, mask);
        tcg_gen_shli_i32(t1, t1, ofs);
    } else {
        tcg_gen_shli_i32(t1, arg2, ofs);
    }
    tcg_gen_andi_i32(ret, arg1, ~(mask << ofs));
    tcg_gen_or_i32(ret, ret, t1);
 done:
    tcg_temp_free_i32(t1);
}

void tcg_gen_deposit_z_i32(TCGv_i32 ret, TCGv_i32 arg,
                           unsigned int ofs, unsigned int len)
{
    tcg_debug_assert(ofs < 32);
    tcg_debug_assert(len > 0);
    tcg_debug_assert(len <= 32);
    tcg_debug_assert(ofs + len <= 32);

    if (ofs + len == 32) {
        tcg_gen_shli_i32(ret, arg, ofs);
    } else if (ofs == 0) {
        tcg_gen_andi_i32(ret, arg, (1u << len) - 1);
    } else if (TCG_TARGET_HAS_deposit_i32
               && TCG_TARGET_deposit_i32_valid(ofs, len)) {
        TCGv_i32 zero = tcg_constant_i32(0);

        gen_helper_sym_deposit_i32(tcgv_i32_expr(ret),
                                   zero, tcgv_i32_expr(zero),
                                   arg, tcgv_i32_expr(arg),
                                   tcg_constant_i32(ofs), 
                                   tcg_constant_i32(len));

        tcg_gen_op5ii_i32(INDEX_op_deposit_i32, ret, zero, arg, ofs, len);
    } else {
        /* To help two-operand hosts we prefer to zero-extend first,
           which allows ARG to stay live.  */
        switch (len) {
        case 16:
            if (TCG_TARGET_HAS_ext16u_i32) {
                tcg_gen_ext16u_i32(ret, arg);
                tcg_gen_shli_i32(ret, ret, ofs);
                return;
            }
            break;
        case 8:
            if (TCG_TARGET_HAS_ext8u_i32) {
                tcg_gen_ext8u_i32(ret, arg);
                tcg_gen_shli_i32(ret, ret, ofs);
                return;
            }
            break;
        }
        /* Otherwise prefer zero-extension over AND for code size.  */
        switch (ofs + len) {
        case 16:
            if (TCG_TARGET_HAS_ext16u_i32) {
                tcg_gen_shli_i32(ret, arg, ofs);
                tcg_gen_ext16u_i32(ret, ret);
                return;
            }
            break;
        case 8:
            if (TCG_TARGET_HAS_ext8u_i32) {
                tcg_gen_shli_i32(ret, arg, ofs);
                tcg_gen_ext8u_i32(ret, ret);
                return;
            }
            break;
        }
        tcg_gen_andi_i32(ret, arg, (1u << len) - 1);
        tcg_gen_shli_i32(ret, ret, ofs);
    }
}

void tcg_gen_extract_i32(TCGv_i32 ret, TCGv_i32 arg,
                         unsigned int ofs, unsigned int len)
{
    tcg_debug_assert(ofs < 32);
    tcg_debug_assert(len > 0);
    tcg_debug_assert(len <= 32);
    tcg_debug_assert(ofs + len <= 32);

    /* Canonicalize certain special cases, even if extract is supported.  */
    if (ofs + len == 32) {
        tcg_gen_shri_i32(ret, arg, 32 - len);
        return;
    }
    if (ofs == 0) {
        tcg_gen_andi_i32(ret, arg, (1u << len) - 1);
        return;
    }

    if (TCG_TARGET_HAS_extract_i32
        && TCG_TARGET_extract_i32_valid(ofs, len)) {

        gen_helper_sym_extract_i32(
            tcgv_i32_expr(ret), tcgv_i32_expr(arg), 
            tcg_constant_i32(ofs), tcg_constant_i32(len));

        tcg_gen_op4ii_i32(INDEX_op_extract_i32, ret, arg, ofs, len);
        return;
    }

    /* Assume that zero-extension, if available, is cheaper than a shift.  */
    switch (ofs + len) {
    case 16:
        if (TCG_TARGET_HAS_ext16u_i32) {
            tcg_gen_ext16u_i32(ret, arg);
            tcg_gen_shri_i32(ret, ret, ofs);
            return;
        }
        break;
    case 8:
        if (TCG_TARGET_HAS_ext8u_i32) {
            tcg_gen_ext8u_i32(ret, arg);
            tcg_gen_shri_i32(ret, ret, ofs);
            return;
        }
        break;
    }

    /* ??? Ideally we'd know what values are available for immediate AND.
       Assume that 8 bits are available, plus the special case of 16,
       so that we get ext8u, ext16u.  */
    switch (len) {
    case 1 ... 8: case 16:
        tcg_gen_shri_i32(ret, arg, ofs);
        tcg_gen_andi_i32(ret, ret, (1u << len) - 1);
        break;
    default:
        tcg_gen_shli_i32(ret, arg, 32 - len - ofs);
        tcg_gen_shri_i32(ret, ret, 32 - len);
        break;
    }
}

void tcg_gen_sextract_i32(TCGv_i32 ret, TCGv_i32 arg,
                          unsigned int ofs, unsigned int len)
{
    tcg_debug_assert(ofs < 32);
    tcg_debug_assert(len > 0);
    tcg_debug_assert(len <= 32);
    tcg_debug_assert(ofs + len <= 32);

    /* Canonicalize certain special cases, even if extract is supported.  */
    if (ofs + len == 32) {
        tcg_gen_sari_i32(ret, arg, 32 - len);
        return;
    }
    if (ofs == 0) {
        switch (len) {
        case 16:
            tcg_gen_ext16s_i32(ret, arg);
            return;
        case 8:
            tcg_gen_ext8s_i32(ret, arg);
            return;
        }
    }

    if (TCG_TARGET_HAS_sextract_i32
        && TCG_TARGET_extract_i32_valid(ofs, len)) {

        gen_helper_sym_sextract_i32(
            tcgv_i32_expr(ret), tcgv_i32_expr(arg), 
            tcg_constant_i32(ofs), tcg_constant_i32(len));

        tcg_gen_op4ii_i32(INDEX_op_sextract_i32, ret, arg, ofs, len);
        return;
    }

    /* Assume that sign-extension, if available, is cheaper than a shift.  */
    switch (ofs + len) {
    case 16:
        if (TCG_TARGET_HAS_ext16s_i32) {
            tcg_gen_ext16s_i32(ret, arg);
            tcg_gen_sari_i32(ret, ret, ofs);
            return;
        }
        break;
    case 8:
        if (TCG_TARGET_HAS_ext8s_i32) {
            tcg_gen_ext8s_i32(ret, arg);
            tcg_gen_sari_i32(ret, ret, ofs);
            return;
        }
        break;
    }
    switch (len) {
    case 16:
        if (TCG_TARGET_HAS_ext16s_i32) {
            tcg_gen_shri_i32(ret, arg, ofs);
            tcg_gen_ext16s_i32(ret, ret);
            return;
        }
        break;
    case 8:
        if (TCG_TARGET_HAS_ext8s_i32) {
            tcg_gen_shri_i32(ret, arg, ofs);
            tcg_gen_ext8s_i32(ret, ret);
            return;
        }
        break;
    }

    tcg_gen_shli_i32(ret, arg, 32 - len - ofs);
    tcg_gen_sari_i32(ret, ret, 32 - len);
}

/*
 * Extract 32-bits from a 64-bit input, ah:al, starting from ofs.
 * Unlike tcg_gen_extract_i32 above, len is fixed at 32.
 */
void tcg_gen_extract2_i32(TCGv_i32 ret, TCGv_i32 al, TCGv_i32 ah,
                          unsigned int ofs)
{
    tcg_debug_assert(ofs <= 32);
    if (ofs == 0) {
        tcg_gen_mov_i32(ret, al);
    } else if (ofs == 32) {
        tcg_gen_mov_i32(ret, ah);
    } else if (al == ah) {
        tcg_gen_rotri_i32(ret, al, ofs);
    } else if (TCG_TARGET_HAS_extract2_i32) {

        TCGv_i64 ofs_tmp;
        ofs_tmp = tcg_constant_i64(ofs);
        gen_helper_sym_extract2_i32(
            tcgv_i32_expr(ret),
            ah, tcgv_i32_expr(ah),
            al, tcgv_i32_expr(al),
            ofs_tmp);

        tcg_gen_op4i_i32(INDEX_op_extract2_i32, ret, al, ah, ofs);
    } else {
        TCGv_i32 t0 = tcg_temp_ebb_new_i32();
        tcg_gen_shri_i32(t0, al, ofs);
        tcg_gen_deposit_i32(ret, t0, ah, 32 - ofs, ofs);
        tcg_temp_free_i32(t0);
    }
}

void tcg_gen_movcond_i32(TCGCond cond, TCGv_i32 ret, TCGv_i32 c1,
                         TCGv_i32 c2, TCGv_i32 v1, TCGv_i32 v2)
{
    if (cond == TCG_COND_ALWAYS) {
        tcg_gen_mov_i32(ret, v1);
    } else if (cond == TCG_COND_NEVER) {
        tcg_gen_mov_i32(ret, v2);
    } else if (TCG_TARGET_HAS_movcond_i32) {
        /* Generate a setcond for effects in the symbolic backend */
        TCGv_i32 cond_result_temp = tcg_temp_new_i32();
        tcg_gen_setcond_i32(cond, cond_result_temp, c1, c2);
        tcg_temp_free_i32(cond_result_temp);

        /* Perform a movcond on the symbolic expressions, using the same
         * condition (but extended to 64 bits) */
        TCGv_i64 c1_tmp = tcg_temp_new_i64();
        TCGv_i64 c2_tmp = tcg_temp_new_i64();
        tcg_gen_op2(INDEX_op_extu_i32_i64,
                    tcgv_i64_arg(c1_tmp), tcgv_i32_arg(c1));
        tcg_gen_op2(INDEX_op_extu_i32_i64,
                    tcgv_i64_arg(c2_tmp), tcgv_i32_arg(c2));
        tcg_gen_op6i_i64(INDEX_op_movcond_i64,
                         tcgv_i32_expr_num(ret),
                         c1_tmp, c2_tmp,
                         tcgv_i32_expr_num(v1),
                         tcgv_i32_expr_num(v2),
                         cond);
        tcg_temp_free_i64(c1_tmp);
        tcg_temp_free_i64(c2_tmp);

        tcg_gen_op6i_i32(INDEX_op_movcond_i32, ret, c1, c2, v1, v2, cond);
    } else {
        TCGv_i32 t0 = tcg_temp_ebb_new_i32();
        TCGv_i32 t1 = tcg_temp_ebb_new_i32();
        tcg_gen_setcond_i32(cond, t0, c1, c2);
        tcg_gen_neg_i32(t0, t0);
        tcg_gen_and_i32(t1, v1, t0);
        tcg_gen_andc_i32(ret, v2, t0);
        tcg_gen_or_i32(ret, ret, t1);
        tcg_temp_free_i32(t0);
        tcg_temp_free_i32(t1);
    }
}

void tcg_gen_add2_i32(TCGv_i32 rl, TCGv_i32 rh, TCGv_i32 al,
                      TCGv_i32 ah, TCGv_i32 bl, TCGv_i32 bh)
{
    /*
    if (TCG_TARGET_HAS_add2_i32) {
        tcg_gen_op6_i32(INDEX_op_add2_i32, rl, rh, al, ah, bl, bh);
    } else {
<<<<<<< HEAD
        TCGv_i64 t0 = tcg_temp_ebb_new_i64();
        TCGv_i64 t1 = tcg_temp_ebb_new_i64();
=======
    */
        TCGv_i64 t0 = tcg_temp_new_i64();
        TCGv_i64 t1 = tcg_temp_new_i64();
>>>>>>> 5bdb1bd2
        tcg_gen_concat_i32_i64(t0, al, ah);
        tcg_gen_concat_i32_i64(t1, bl, bh);
        tcg_gen_add_i64(t0, t0, t1);
        tcg_gen_extr_i64_i32(rl, rh, t0);
        tcg_temp_free_i64(t0);
        tcg_temp_free_i64(t1);
    /* } */
}

void tcg_gen_sub2_i32(TCGv_i32 rl, TCGv_i32 rh, TCGv_i32 al,
                      TCGv_i32 ah, TCGv_i32 bl, TCGv_i32 bh)
{
    /*
    if (TCG_TARGET_HAS_sub2_i32) {
        tcg_gen_op6_i32(INDEX_op_sub2_i32, rl, rh, al, ah, bl, bh);
    } else {
<<<<<<< HEAD
        TCGv_i64 t0 = tcg_temp_ebb_new_i64();
        TCGv_i64 t1 = tcg_temp_ebb_new_i64();
=======
    */
        TCGv_i64 t0 = tcg_temp_new_i64();
        TCGv_i64 t1 = tcg_temp_new_i64();
>>>>>>> 5bdb1bd2
        tcg_gen_concat_i32_i64(t0, al, ah);
        tcg_gen_concat_i32_i64(t1, bl, bh);
        tcg_gen_sub_i64(t0, t0, t1);
        tcg_gen_extr_i64_i32(rl, rh, t0);
        tcg_temp_free_i64(t0);
        tcg_temp_free_i64(t1);
    /* } */
}

void tcg_gen_mulu2_i32(TCGv_i32 rl, TCGv_i32 rh, TCGv_i32 arg1, TCGv_i32 arg2)
{
    /*
    if (TCG_TARGET_HAS_mulu2_i32) {
        tcg_gen_op4_i32(INDEX_op_mulu2_i32, rl, rh, arg1, arg2);
    } else if (TCG_TARGET_HAS_muluh_i32) {
        TCGv_i32 t = tcg_temp_ebb_new_i32();
        tcg_gen_op3_i32(INDEX_op_mul_i32, t, arg1, arg2);
        tcg_gen_op3_i32(INDEX_op_muluh_i32, rh, arg1, arg2);
        tcg_gen_mov_i32(rl, t);
        tcg_temp_free_i32(t);
<<<<<<< HEAD
    } else if (TCG_TARGET_REG_BITS == 64) {
        TCGv_i64 t0 = tcg_temp_ebb_new_i64();
        TCGv_i64 t1 = tcg_temp_ebb_new_i64();
=======
    } else {
    */
        TCGv_i64 t0 = tcg_temp_new_i64();
        TCGv_i64 t1 = tcg_temp_new_i64();
>>>>>>> 5bdb1bd2
        tcg_gen_extu_i32_i64(t0, arg1);
        tcg_gen_extu_i32_i64(t1, arg2);
        tcg_gen_mul_i64(t0, t0, t1);
        tcg_gen_extr_i64_i32(rl, rh, t0);
        tcg_temp_free_i64(t0);
        tcg_temp_free_i64(t1);
<<<<<<< HEAD
    } else {
        qemu_build_not_reached();
    }
=======
    /* } */
>>>>>>> 5bdb1bd2
}

void tcg_gen_muls2_i32(TCGv_i32 rl, TCGv_i32 rh, TCGv_i32 arg1, TCGv_i32 arg2)
{
    /*
    if (TCG_TARGET_HAS_muls2_i32) {
        tcg_gen_op4_i32(INDEX_op_muls2_i32, rl, rh, arg1, arg2);
    } else if (TCG_TARGET_HAS_mulsh_i32) {
        TCGv_i32 t = tcg_temp_ebb_new_i32();
        tcg_gen_op3_i32(INDEX_op_mul_i32, t, arg1, arg2);
        tcg_gen_op3_i32(INDEX_op_mulsh_i32, rh, arg1, arg2);
        tcg_gen_mov_i32(rl, t);
        tcg_temp_free_i32(t);
<<<<<<< HEAD
    } else if (TCG_TARGET_REG_BITS == 32) {
        TCGv_i32 t0 = tcg_temp_ebb_new_i32();
        TCGv_i32 t1 = tcg_temp_ebb_new_i32();
        TCGv_i32 t2 = tcg_temp_ebb_new_i32();
        TCGv_i32 t3 = tcg_temp_ebb_new_i32();
=======
    } else */ if (TCG_TARGET_REG_BITS == 32) {
        TCGv_i32 t0 = tcg_temp_new_i32();
        TCGv_i32 t1 = tcg_temp_new_i32();
        TCGv_i32 t2 = tcg_temp_new_i32();
        TCGv_i32 t3 = tcg_temp_new_i32();
>>>>>>> 5bdb1bd2
        tcg_gen_mulu2_i32(t0, t1, arg1, arg2);
        /* Adjust for negative inputs.  */
        tcg_gen_sari_i32(t2, arg1, 31);
        tcg_gen_sari_i32(t3, arg2, 31);
        tcg_gen_and_i32(t2, t2, arg2);
        tcg_gen_and_i32(t3, t3, arg1);
        tcg_gen_sub_i32(rh, t1, t2);
        tcg_gen_sub_i32(rh, rh, t3);
        tcg_gen_mov_i32(rl, t0);
        tcg_temp_free_i32(t0);
        tcg_temp_free_i32(t1);
        tcg_temp_free_i32(t2);
        tcg_temp_free_i32(t3);
    } else {
        TCGv_i64 t0 = tcg_temp_ebb_new_i64();
        TCGv_i64 t1 = tcg_temp_ebb_new_i64();
        tcg_gen_ext_i32_i64(t0, arg1);
        tcg_gen_ext_i32_i64(t1, arg2);
        tcg_gen_mul_i64(t0, t0, t1);
        tcg_gen_extr_i64_i32(rl, rh, t0);
        tcg_temp_free_i64(t0);
        tcg_temp_free_i64(t1);
    }
}

void tcg_gen_mulsu2_i32(TCGv_i32 rl, TCGv_i32 rh, TCGv_i32 arg1, TCGv_i32 arg2)
{
    if (TCG_TARGET_REG_BITS == 32) {
        TCGv_i32 t0 = tcg_temp_ebb_new_i32();
        TCGv_i32 t1 = tcg_temp_ebb_new_i32();
        TCGv_i32 t2 = tcg_temp_ebb_new_i32();
        tcg_gen_mulu2_i32(t0, t1, arg1, arg2);
        /* Adjust for negative input for the signed arg1.  */
        tcg_gen_sari_i32(t2, arg1, 31);
        tcg_gen_and_i32(t2, t2, arg2);
        tcg_gen_sub_i32(rh, t1, t2);
        tcg_gen_mov_i32(rl, t0);
        tcg_temp_free_i32(t0);
        tcg_temp_free_i32(t1);
        tcg_temp_free_i32(t2);
    } else {
        TCGv_i64 t0 = tcg_temp_ebb_new_i64();
        TCGv_i64 t1 = tcg_temp_ebb_new_i64();
        tcg_gen_ext_i32_i64(t0, arg1);
        tcg_gen_extu_i32_i64(t1, arg2);
        tcg_gen_mul_i64(t0, t0, t1);
        tcg_gen_extr_i64_i32(rl, rh, t0);
        tcg_temp_free_i64(t0);
        tcg_temp_free_i64(t1);
    }
}

void tcg_gen_ext8s_i32(TCGv_i32 ret, TCGv_i32 arg)
{
    if (TCG_TARGET_HAS_ext8s_i32) {
        TCGv_i64 target_len = tcg_constant_i64(1);
        gen_helper_sym_sext(
            tcgv_i32_expr(ret), tcgv_i32_expr(arg), target_len);
        tcg_gen_op2_i32(INDEX_op_ext8s_i32, ret, arg);
    } else {
        tcg_gen_shli_i32(ret, arg, 24);
        tcg_gen_sari_i32(ret, ret, 24);
    }
}

void tcg_gen_ext16s_i32(TCGv_i32 ret, TCGv_i32 arg)
{
    if (TCG_TARGET_HAS_ext16s_i32) {
        TCGv_i64 target_len = tcg_constant_i64(2);
        gen_helper_sym_sext(
            tcgv_i32_expr(ret), tcgv_i32_expr(arg), target_len);
        tcg_gen_op2_i32(INDEX_op_ext16s_i32, ret, arg);
    } else {
        tcg_gen_shli_i32(ret, arg, 16);
        tcg_gen_sari_i32(ret, ret, 16);
    }
}

void tcg_gen_ext8u_i32(TCGv_i32 ret, TCGv_i32 arg)
{
    if (TCG_TARGET_HAS_ext8u_i32) {
        TCGv_i64 target_len = tcg_constant_i64(1);
        gen_helper_sym_zext(
            tcgv_i32_expr(ret), tcgv_i32_expr(arg), target_len);
        tcg_gen_op2_i32(INDEX_op_ext8u_i32, ret, arg);
    } else {
        tcg_gen_andi_i32(ret, arg, 0xffu);
    }
}

void tcg_gen_ext16u_i32(TCGv_i32 ret, TCGv_i32 arg)
{
    if (TCG_TARGET_HAS_ext16u_i32) {
        TCGv_i64 target_len = tcg_constant_i64(2);
        gen_helper_sym_zext(
            tcgv_i32_expr(ret), tcgv_i32_expr(arg), target_len);
        tcg_gen_op2_i32(INDEX_op_ext16u_i32, ret, arg);
    } else {
        tcg_gen_andi_i32(ret, arg, 0xffffu);
    }
}

void tcg_gen_bswap16_i32(TCGv_i32 ret, TCGv_i32 arg, int flags)
{
    /* Only one extension flag may be present. */
    tcg_debug_assert(!(flags & TCG_BSWAP_OS) || !(flags & TCG_BSWAP_OZ));

    if (TCG_TARGET_HAS_bswap16_i32) {
        TCGv_i64 length = tcg_constant_i64(2);
        gen_helper_sym_bswap(
            tcgv_i32_expr(ret), tcgv_i32_expr(arg), length);
        tcg_gen_op3i_i32(INDEX_op_bswap16_i32, ret, arg, flags);
    } else {
        TCGv_i32 t0 = tcg_temp_ebb_new_i32();
        TCGv_i32 t1 = tcg_temp_ebb_new_i32();

        tcg_gen_shri_i32(t0, arg, 8);
        if (!(flags & TCG_BSWAP_IZ)) {
            tcg_gen_ext8u_i32(t0, t0);
        }

        if (flags & TCG_BSWAP_OS) {
            tcg_gen_shli_i32(t1, arg, 24);
            tcg_gen_sari_i32(t1, t1, 16);
        } else if (flags & TCG_BSWAP_OZ) {
            tcg_gen_ext8u_i32(t1, arg);
            tcg_gen_shli_i32(t1, t1, 8);
        } else {
            tcg_gen_shli_i32(t1, arg, 8);
        }

        tcg_gen_or_i32(ret, t0, t1);
        tcg_temp_free_i32(t0);
        tcg_temp_free_i32(t1);
    }
}

void tcg_gen_bswap32_i32(TCGv_i32 ret, TCGv_i32 arg)
{
    if (TCG_TARGET_HAS_bswap32_i32) {
        TCGv_i64 length = tcg_constant_i64(4);
        gen_helper_sym_bswap(
            tcgv_i32_expr(ret), tcgv_i32_expr(arg), length);
        tcg_gen_op3i_i32(INDEX_op_bswap32_i32, ret, arg, 0);
    } else {
        TCGv_i32 t0 = tcg_temp_ebb_new_i32();
        TCGv_i32 t1 = tcg_temp_ebb_new_i32();
        TCGv_i32 t2 = tcg_constant_i32(0x00ff00ff);

                                        /* arg = abcd */
        tcg_gen_shri_i32(t0, arg, 8);   /*  t0 = .abc */
        tcg_gen_and_i32(t1, arg, t2);   /*  t1 = .b.d */
        tcg_gen_and_i32(t0, t0, t2);    /*  t0 = .a.c */
        tcg_gen_shli_i32(t1, t1, 8);    /*  t1 = b.d. */
        tcg_gen_or_i32(ret, t0, t1);    /* ret = badc */

        tcg_gen_shri_i32(t0, ret, 16);  /*  t0 = ..ba */
        tcg_gen_shli_i32(t1, ret, 16);  /*  t1 = dc.. */
        tcg_gen_or_i32(ret, t0, t1);    /* ret = dcba */

        tcg_temp_free_i32(t0);
        tcg_temp_free_i32(t1);
    }
}

void tcg_gen_hswap_i32(TCGv_i32 ret, TCGv_i32 arg)
{
    /* Swapping 2 16-bit elements is a rotate. */
    tcg_gen_rotli_i32(ret, arg, 16);
}

void tcg_gen_smin_i32(TCGv_i32 ret, TCGv_i32 a, TCGv_i32 b)
{
    tcg_gen_movcond_i32(TCG_COND_LT, ret, a, b, a, b);
}

void tcg_gen_umin_i32(TCGv_i32 ret, TCGv_i32 a, TCGv_i32 b)
{
    tcg_gen_movcond_i32(TCG_COND_LTU, ret, a, b, a, b);
}

void tcg_gen_smax_i32(TCGv_i32 ret, TCGv_i32 a, TCGv_i32 b)
{
    tcg_gen_movcond_i32(TCG_COND_LT, ret, a, b, b, a);
}

void tcg_gen_umax_i32(TCGv_i32 ret, TCGv_i32 a, TCGv_i32 b)
{
    tcg_gen_movcond_i32(TCG_COND_LTU, ret, a, b, b, a);
}

void tcg_gen_abs_i32(TCGv_i32 ret, TCGv_i32 a)
{
    TCGv_i32 t = tcg_temp_ebb_new_i32();

    tcg_gen_sari_i32(t, a, 31);
    tcg_gen_xor_i32(ret, a, t);
    tcg_gen_sub_i32(ret, ret, t);
    tcg_temp_free_i32(t);
}

/* 64-bit ops */

#if TCG_TARGET_REG_BITS == 32
/* These are all inline for TCG_TARGET_REG_BITS == 64.  */

void tcg_gen_discard_i64(TCGv_i64 arg)
{
    tcg_gen_discard_i32(TCGV_LOW(arg));
    tcg_gen_discard_i32(TCGV_HIGH(arg));
}

void tcg_gen_mov_i64(TCGv_i64 ret, TCGv_i64 arg)
{
    TCGTemp *ts = tcgv_i64_temp(arg);

    /* Canonicalize TCGv_i64 TEMP_CONST into TCGv_i32 TEMP_CONST. */
    if (ts->kind == TEMP_CONST) {
        tcg_gen_movi_i64(ret, ts->val);
    } else {
        tcg_gen_mov_i32(TCGV_LOW(ret), TCGV_LOW(arg));
        tcg_gen_mov_i32(TCGV_HIGH(ret), TCGV_HIGH(arg));
    }
}

void tcg_gen_movi_i64(TCGv_i64 ret, int64_t arg)
{
    tcg_gen_movi_i32(TCGV_LOW(ret), arg);
    tcg_gen_movi_i32(TCGV_HIGH(ret), arg >> 32);
}

void tcg_gen_ld8u_i64(TCGv_i64 ret, TCGv_ptr arg2, tcg_target_long offset)
{
    tcg_gen_ld8u_i32(TCGV_LOW(ret), arg2, offset);
    tcg_gen_movi_i32(TCGV_HIGH(ret), 0);
}

void tcg_gen_ld8s_i64(TCGv_i64 ret, TCGv_ptr arg2, tcg_target_long offset)
{
    tcg_gen_ld8s_i32(TCGV_LOW(ret), arg2, offset);
    tcg_gen_sari_i32(TCGV_HIGH(ret), TCGV_LOW(ret), 31);
}

void tcg_gen_ld16u_i64(TCGv_i64 ret, TCGv_ptr arg2, tcg_target_long offset)
{
    tcg_gen_ld16u_i32(TCGV_LOW(ret), arg2, offset);
    tcg_gen_movi_i32(TCGV_HIGH(ret), 0);
}

void tcg_gen_ld16s_i64(TCGv_i64 ret, TCGv_ptr arg2, tcg_target_long offset)
{
    tcg_gen_ld16s_i32(TCGV_LOW(ret), arg2, offset);
    tcg_gen_sari_i32(TCGV_HIGH(ret), TCGV_LOW(ret), 31);
}

void tcg_gen_ld32u_i64(TCGv_i64 ret, TCGv_ptr arg2, tcg_target_long offset)
{
    tcg_gen_ld_i32(TCGV_LOW(ret), arg2, offset);
    tcg_gen_movi_i32(TCGV_HIGH(ret), 0);
}

void tcg_gen_ld32s_i64(TCGv_i64 ret, TCGv_ptr arg2, tcg_target_long offset)
{
    tcg_gen_ld_i32(TCGV_LOW(ret), arg2, offset);
    tcg_gen_sari_i32(TCGV_HIGH(ret), TCGV_LOW(ret), 31);
}

void tcg_gen_ld_i64(TCGv_i64 ret, TCGv_ptr arg2, tcg_target_long offset)
{
    /* Since arg2 and ret have different types,
       they cannot be the same temporary */
#if HOST_BIG_ENDIAN
    tcg_gen_ld_i32(TCGV_HIGH(ret), arg2, offset);
    tcg_gen_ld_i32(TCGV_LOW(ret), arg2, offset + 4);
#else
    tcg_gen_ld_i32(TCGV_LOW(ret), arg2, offset);
    tcg_gen_ld_i32(TCGV_HIGH(ret), arg2, offset + 4);
#endif
}

void tcg_gen_st8_i64(TCGv_i64 arg1, TCGv_ptr arg2, tcg_target_long offset)
{
    tcg_gen_st8_i32(TCGV_LOW(arg1), arg2, offset);
}

void tcg_gen_st16_i64(TCGv_i64 arg1, TCGv_ptr arg2, tcg_target_long offset)
{
    tcg_gen_st16_i32(TCGV_LOW(arg1), arg2, offset);
}

void tcg_gen_st32_i64(TCGv_i64 arg1, TCGv_ptr arg2, tcg_target_long offset)
{
    tcg_gen_st_i32(TCGV_LOW(arg1), arg2, offset);
}

void tcg_gen_st_i64(TCGv_i64 arg1, TCGv_ptr arg2, tcg_target_long offset)
{
#if HOST_BIG_ENDIAN
    tcg_gen_st_i32(TCGV_HIGH(arg1), arg2, offset);
    tcg_gen_st_i32(TCGV_LOW(arg1), arg2, offset + 4);
#else
    tcg_gen_st_i32(TCGV_LOW(arg1), arg2, offset);
    tcg_gen_st_i32(TCGV_HIGH(arg1), arg2, offset + 4);
#endif
}

void tcg_gen_add_i64(TCGv_i64 ret, TCGv_i64 arg1, TCGv_i64 arg2)
{
    tcg_gen_add2_i32(TCGV_LOW(ret), TCGV_HIGH(ret), TCGV_LOW(arg1),
                     TCGV_HIGH(arg1), TCGV_LOW(arg2), TCGV_HIGH(arg2));
}

void tcg_gen_sub_i64(TCGv_i64 ret, TCGv_i64 arg1, TCGv_i64 arg2)
{
    tcg_gen_sub2_i32(TCGV_LOW(ret), TCGV_HIGH(ret), TCGV_LOW(arg1),
                     TCGV_HIGH(arg1), TCGV_LOW(arg2), TCGV_HIGH(arg2));
}

void tcg_gen_and_i64(TCGv_i64 ret, TCGv_i64 arg1, TCGv_i64 arg2)
{
    tcg_gen_and_i32(TCGV_LOW(ret), TCGV_LOW(arg1), TCGV_LOW(arg2));
    tcg_gen_and_i32(TCGV_HIGH(ret), TCGV_HIGH(arg1), TCGV_HIGH(arg2));
}

void tcg_gen_or_i64(TCGv_i64 ret, TCGv_i64 arg1, TCGv_i64 arg2)
{
    tcg_gen_or_i32(TCGV_LOW(ret), TCGV_LOW(arg1), TCGV_LOW(arg2));
    tcg_gen_or_i32(TCGV_HIGH(ret), TCGV_HIGH(arg1), TCGV_HIGH(arg2));
}

void tcg_gen_xor_i64(TCGv_i64 ret, TCGv_i64 arg1, TCGv_i64 arg2)
{
    tcg_gen_xor_i32(TCGV_LOW(ret), TCGV_LOW(arg1), TCGV_LOW(arg2));
    tcg_gen_xor_i32(TCGV_HIGH(ret), TCGV_HIGH(arg1), TCGV_HIGH(arg2));
}

void tcg_gen_shl_i64(TCGv_i64 ret, TCGv_i64 arg1, TCGv_i64 arg2)
{
    gen_helper_sym_shift_left_i64(tcgv_i64_expr(ret),
                                  arg1, tcgv_i64_expr(arg1),
                                  arg2, tcgv_i64_expr(arg2));
    gen_helper_shl_i64(ret, arg1, arg2);
}

void tcg_gen_shr_i64(TCGv_i64 ret, TCGv_i64 arg1, TCGv_i64 arg2)
{
    gen_helper_sym_shift_right_i64(tcgv_i64_expr(ret),
                                   arg1, tcgv_i64_expr(arg1),
                                   arg2, tcgv_i64_expr(arg2));
    gen_helper_shr_i64(ret, arg1, arg2);
}

void tcg_gen_sar_i64(TCGv_i64 ret, TCGv_i64 arg1, TCGv_i64 arg2)
{
    gen_helper_sym_arithmetic_shift_right_i64(tcgv_i64_expr(ret),
                                              arg1, tcgv_i64_expr(arg1),
                                              arg2, tcgv_i64_expr(arg2));
    gen_helper_sar_i64(ret, arg1, arg2);
}

void tcg_gen_mul_i64(TCGv_i64 ret, TCGv_i64 arg1, TCGv_i64 arg2)
{
    TCGv_i64 t0;
    TCGv_i32 t1;

    t0 = tcg_temp_ebb_new_i64();
    t1 = tcg_temp_ebb_new_i32();

    tcg_gen_mulu2_i32(TCGV_LOW(t0), TCGV_HIGH(t0),
                      TCGV_LOW(arg1), TCGV_LOW(arg2));

    tcg_gen_mul_i32(t1, TCGV_LOW(arg1), TCGV_HIGH(arg2));
    tcg_gen_add_i32(TCGV_HIGH(t0), TCGV_HIGH(t0), t1);
    tcg_gen_mul_i32(t1, TCGV_HIGH(arg1), TCGV_LOW(arg2));
    tcg_gen_add_i32(TCGV_HIGH(t0), TCGV_HIGH(t0), t1);

    tcg_gen_mov_i64(ret, t0);
    tcg_temp_free_i64(t0);
    tcg_temp_free_i32(t1);
}

#else

void tcg_gen_movi_i64(TCGv_i64 ret, int64_t arg)
{
    //tcg_gen_mov_i64(ret, tcg_constant_i64(arg));
    tcg_gen_op2_i64(INDEX_op_mov_i64, tcgv_i64_expr_num(ret), tcg_constant_i64(0));
    tcg_gen_op2_i64(INDEX_op_mov_i64, ret, tcg_constant_i64(arg));
}

#endif /* TCG_TARGET_REG_SIZE == 32 */

void tcg_gen_addi_i64(TCGv_i64 ret, TCGv_i64 arg1, int64_t arg2)
{
    /* some cases can be optimized here */
    if (arg2 == 0) {
        tcg_gen_mov_i64(ret, arg1);
    } else if (TCG_TARGET_REG_BITS == 64) {
        tcg_gen_add_i64(ret, arg1, tcg_constant_i64(arg2));
    } else {
        tcg_gen_add2_i32(TCGV_LOW(ret), TCGV_HIGH(ret),
                         TCGV_LOW(arg1), TCGV_HIGH(arg1),
                         tcg_constant_i32(arg2), tcg_constant_i32(arg2 >> 32));
    }
}

void tcg_gen_subfi_i64(TCGv_i64 ret, int64_t arg1, TCGv_i64 arg2)
{
    if (arg1 == 0 && TCG_TARGET_HAS_neg_i64) {
        /* Don't recurse with tcg_gen_neg_i64.  */
        gen_helper_sym_neg(tcgv_i64_expr(ret), tcgv_i64_expr(arg2));
        tcg_gen_op2_i64(INDEX_op_neg_i64, ret, arg2);
    } else if (TCG_TARGET_REG_BITS == 64) {
        tcg_gen_sub_i64(ret, tcg_constant_i64(arg1), arg2);
    } else {
        tcg_gen_sub2_i32(TCGV_LOW(ret), TCGV_HIGH(ret),
                         tcg_constant_i32(arg1), tcg_constant_i32(arg1 >> 32),
                         TCGV_LOW(arg2), TCGV_HIGH(arg2));
    }
}

void tcg_gen_subi_i64(TCGv_i64 ret, TCGv_i64 arg1, int64_t arg2)
{
    /* some cases can be optimized here */
    if (arg2 == 0) {
        tcg_gen_mov_i64(ret, arg1);
    } else if (TCG_TARGET_REG_BITS == 64) {
        tcg_gen_sub_i64(ret, arg1, tcg_constant_i64(arg2));
    } else {
        tcg_gen_sub2_i32(TCGV_LOW(ret), TCGV_HIGH(ret),
                         TCGV_LOW(arg1), TCGV_HIGH(arg1),
                         tcg_constant_i32(arg2), tcg_constant_i32(arg2 >> 32));
    }
}

void tcg_gen_andi_i64(TCGv_i64 ret, TCGv_i64 arg1, int64_t arg2)
{
    if (TCG_TARGET_REG_BITS == 32) {
        tcg_gen_andi_i32(TCGV_LOW(ret), TCGV_LOW(arg1), arg2);
        tcg_gen_andi_i32(TCGV_HIGH(ret), TCGV_HIGH(arg1), arg2 >> 32);
        return;
    }

    /* Some cases can be optimized here.  */
    switch (arg2) {
    case 0:
        tcg_gen_movi_i64(ret, 0);
        return;
    case -1:
        tcg_gen_mov_i64(ret, arg1);
        return;
    case 0xff:
        /* Don't recurse with tcg_gen_ext8u_i64.  */
        if (TCG_TARGET_HAS_ext8u_i64) {
            //tcg_gen_op2_i64(INDEX_op_ext8u_i64, ret, arg1);
            tcg_gen_ext8u_i64(ret, arg1);
            return;
        }
        break;
    case 0xffff:
        if (TCG_TARGET_HAS_ext16u_i64) {
            //tcg_gen_op2_i64(INDEX_op_ext16u_i64, ret, arg1);
            tcg_gen_ext16u_i64(ret, arg1);
            return;
        }
        break;
    case 0xffffffffu:
        if (TCG_TARGET_HAS_ext32u_i64) {
            //tcg_gen_op2_i64(INDEX_op_ext32u_i64, ret, arg1);
            tcg_gen_ext32u_i64(ret, arg1);
            return;
        }
        break;
    }

    tcg_gen_and_i64(ret, arg1, tcg_constant_i64(arg2));
}

void tcg_gen_ori_i64(TCGv_i64 ret, TCGv_i64 arg1, int64_t arg2)
{
    if (TCG_TARGET_REG_BITS == 32) {
        tcg_gen_ori_i32(TCGV_LOW(ret), TCGV_LOW(arg1), arg2);
        tcg_gen_ori_i32(TCGV_HIGH(ret), TCGV_HIGH(arg1), arg2 >> 32);
        return;
    }
    /* Some cases can be optimized here.  */
    if (arg2 == -1) {
        tcg_gen_movi_i64(ret, -1);
    } else if (arg2 == 0) {
        tcg_gen_mov_i64(ret, arg1);
    } else {
        tcg_gen_or_i64(ret, arg1, tcg_constant_i64(arg2));
    }
}

void tcg_gen_xori_i64(TCGv_i64 ret, TCGv_i64 arg1, int64_t arg2)
{
    if (TCG_TARGET_REG_BITS == 32) {
        tcg_gen_xori_i32(TCGV_LOW(ret), TCGV_LOW(arg1), arg2);
        tcg_gen_xori_i32(TCGV_HIGH(ret), TCGV_HIGH(arg1), arg2 >> 32);
        return;
    }
    /* Some cases can be optimized here.  */
    if (arg2 == 0) {
        tcg_gen_mov_i64(ret, arg1);
    } else if (arg2 == -1 && TCG_TARGET_HAS_not_i64) {
        /* Don't recurse with tcg_gen_not_i64.  */
        gen_helper_sym_not(tcgv_i64_expr(ret), tcgv_i64_expr(arg1));
        tcg_gen_op2_i64(INDEX_op_not_i64, ret, arg1);
    } else {
        tcg_gen_xor_i64(ret, arg1, tcg_constant_i64(arg2));
    }
}

static inline void tcg_gen_shifti_i64(TCGv_i64 ret, TCGv_i64 arg1,
                                      unsigned c, bool right, bool arith)
{
    tcg_debug_assert(c < 64);
    if (c == 0) {
        tcg_gen_mov_i32(TCGV_LOW(ret), TCGV_LOW(arg1));
        tcg_gen_mov_i32(TCGV_HIGH(ret), TCGV_HIGH(arg1));
    } else if (c >= 32) {
        c -= 32;
        if (right) {
            if (arith) {
                tcg_gen_sari_i32(TCGV_LOW(ret), TCGV_HIGH(arg1), c);
                tcg_gen_sari_i32(TCGV_HIGH(ret), TCGV_HIGH(arg1), 31);
            } else {
                tcg_gen_shri_i32(TCGV_LOW(ret), TCGV_HIGH(arg1), c);
                tcg_gen_movi_i32(TCGV_HIGH(ret), 0);
            }
        } else {
            tcg_gen_shli_i32(TCGV_HIGH(ret), TCGV_LOW(arg1), c);
            tcg_gen_movi_i32(TCGV_LOW(ret), 0);
        }
    } else if (right) {
        if (TCG_TARGET_HAS_extract2_i32) {
            tcg_gen_extract2_i32(TCGV_LOW(ret),
                                 TCGV_LOW(arg1), TCGV_HIGH(arg1), c);
        } else {
            tcg_gen_shri_i32(TCGV_LOW(ret), TCGV_LOW(arg1), c);
            tcg_gen_deposit_i32(TCGV_LOW(ret), TCGV_LOW(ret),
                                TCGV_HIGH(arg1), 32 - c, c);
        }
        if (arith) {
            tcg_gen_sari_i32(TCGV_HIGH(ret), TCGV_HIGH(arg1), c);
        } else {
            tcg_gen_shri_i32(TCGV_HIGH(ret), TCGV_HIGH(arg1), c);
        }
    } else {
        if (TCG_TARGET_HAS_extract2_i32) {
            tcg_gen_extract2_i32(TCGV_HIGH(ret),
                                 TCGV_LOW(arg1), TCGV_HIGH(arg1), 32 - c);
        } else {
            TCGv_i32 t0 = tcg_temp_ebb_new_i32();
            tcg_gen_shri_i32(t0, TCGV_LOW(arg1), 32 - c);
            tcg_gen_deposit_i32(TCGV_HIGH(ret), t0,
                                TCGV_HIGH(arg1), c, 32 - c);
            tcg_temp_free_i32(t0);
        }
        tcg_gen_shli_i32(TCGV_LOW(ret), TCGV_LOW(arg1), c);
    }
}

void tcg_gen_shli_i64(TCGv_i64 ret, TCGv_i64 arg1, int64_t arg2)
{
    tcg_debug_assert(arg2 >= 0 && arg2 < 64);
    if (TCG_TARGET_REG_BITS == 32) {
        tcg_gen_shifti_i64(ret, arg1, arg2, 0, 0);
    } else if (arg2 == 0) {
        tcg_gen_mov_i64(ret, arg1);
    } else {
        tcg_gen_shl_i64(ret, arg1, tcg_constant_i64(arg2));
    }
}

void tcg_gen_shri_i64(TCGv_i64 ret, TCGv_i64 arg1, int64_t arg2)
{
    tcg_debug_assert(arg2 >= 0 && arg2 < 64);
    if (TCG_TARGET_REG_BITS == 32) {
        tcg_gen_shifti_i64(ret, arg1, arg2, 1, 0);
    } else if (arg2 == 0) {
        tcg_gen_mov_i64(ret, arg1);
    } else {
        tcg_gen_shr_i64(ret, arg1, tcg_constant_i64(arg2));
    }
}

void tcg_gen_sari_i64(TCGv_i64 ret, TCGv_i64 arg1, int64_t arg2)
{
    tcg_debug_assert(arg2 >= 0 && arg2 < 64);
    if (TCG_TARGET_REG_BITS == 32) {
        tcg_gen_shifti_i64(ret, arg1, arg2, 1, 1);
    } else if (arg2 == 0) {
        tcg_gen_mov_i64(ret, arg1);
    } else {
        tcg_gen_sar_i64(ret, arg1, tcg_constant_i64(arg2));
    }
}

void tcg_gen_brcond_i64(TCGCond cond, TCGv_i64 arg1, TCGv_i64 arg2, TCGLabel *l)
{
    if (cond == TCG_COND_ALWAYS) {
        tcg_gen_br(l);
    } else if (cond != TCG_COND_NEVER) {
<<<<<<< HEAD
=======
        /* Generate a setcond for effects in the symbolic backend */
        TCGv_i64 cond_result_temp = tcg_temp_new_i64();
        tcg_gen_setcond_i64(cond, cond_result_temp, arg1, arg2);
        tcg_temp_free_i64(cond_result_temp);

        l->refs++;
>>>>>>> 5bdb1bd2
        if (TCG_TARGET_REG_BITS == 32) {
            tcg_gen_op6ii_i32(INDEX_op_brcond2_i32, TCGV_LOW(arg1),
                              TCGV_HIGH(arg1), TCGV_LOW(arg2),
                              TCGV_HIGH(arg2), cond, label_arg(l));
        } else {
            tcg_gen_op4ii_i64(INDEX_op_brcond_i64, arg1, arg2, cond,
                              label_arg(l));
        }
        add_last_as_label_use(l);
    }
}

void tcg_gen_brcondi_i64(TCGCond cond, TCGv_i64 arg1, int64_t arg2, TCGLabel *l)
{
    if (TCG_TARGET_REG_BITS == 64) {
        tcg_gen_brcond_i64(cond, arg1, tcg_constant_i64(arg2), l);
    } else if (cond == TCG_COND_ALWAYS) {
        tcg_gen_br(l);
    } else if (cond != TCG_COND_NEVER) {
        tcg_gen_op6ii_i32(INDEX_op_brcond2_i32,
                          TCGV_LOW(arg1), TCGV_HIGH(arg1),
                          tcg_constant_i32(arg2),
                          tcg_constant_i32(arg2 >> 32),
                          cond, label_arg(l));
        add_last_as_label_use(l);
    }
}

void tcg_gen_setcond_i64(TCGCond cond, TCGv_i64 ret,
                         TCGv_i64 arg1, TCGv_i64 arg2)
{
    if (cond == TCG_COND_ALWAYS) {
        tcg_gen_movi_i64(ret, 1);
    } else if (cond == TCG_COND_NEVER) {
        tcg_gen_movi_i64(ret, 0);
    } else {
        if (TCG_TARGET_REG_BITS == 32) {
            tcg_gen_op6i_i32(INDEX_op_setcond2_i32, TCGV_LOW(ret),
                             TCGV_LOW(arg1), TCGV_HIGH(arg1),
                             TCGV_LOW(arg2), TCGV_HIGH(arg2), cond);
            tcg_gen_movi_i32(TCGV_HIGH(ret), 0);
        } else {
            tcg_gen_op4i_i64(INDEX_op_setcond_i64, ret, arg1, arg2, cond);
        }

        gen_helper_sym_setcond_i64(
            tcgv_i64_expr(ret), cpu_env,
            arg1, tcgv_i64_expr(arg1),
            arg2, tcgv_i64_expr(arg2),
            tcg_constant_i32(cond), ret);
    }
}

void tcg_gen_setcondi_i64(TCGCond cond, TCGv_i64 ret,
                          TCGv_i64 arg1, int64_t arg2)
{
    if (TCG_TARGET_REG_BITS == 64) {
        tcg_gen_setcond_i64(cond, ret, arg1, tcg_constant_i64(arg2));
    } else if (cond == TCG_COND_ALWAYS) {
        tcg_gen_movi_i64(ret, 1);
    } else if (cond == TCG_COND_NEVER) {
        tcg_gen_movi_i64(ret, 0);
    } else {
        tcg_gen_op6i_i32(INDEX_op_setcond2_i32, TCGV_LOW(ret),
                         TCGV_LOW(arg1), TCGV_HIGH(arg1),
                         tcg_constant_i32(arg2),
                         tcg_constant_i32(arg2 >> 32), cond);
        tcg_gen_movi_i32(TCGV_HIGH(ret), 0);
    }
}

void tcg_gen_muli_i64(TCGv_i64 ret, TCGv_i64 arg1, int64_t arg2)
{
    if (arg2 == 0) {
        tcg_gen_movi_i64(ret, 0);
    } else if (is_power_of_2(arg2)) {
        tcg_gen_shli_i64(ret, arg1, ctz64(arg2));
    } else {
        tcg_gen_mul_i64(ret, arg1, tcg_constant_i64(arg2));
    }
}

void tcg_gen_div_i64(TCGv_i64 ret, TCGv_i64 arg1, TCGv_i64 arg2)
{
    if (TCG_TARGET_HAS_div_i64) {
        tcg_gen_op3_i64(INDEX_op_div_i64, ret, arg1, arg2);
    } else if (TCG_TARGET_HAS_div2_i64) {
        TCGv_i64 t0 = tcg_temp_ebb_new_i64();
        tcg_gen_sari_i64(t0, arg1, 63);
        tcg_gen_op5_i64(INDEX_op_div2_i64, ret, t0, arg1, t0, arg2);
        tcg_temp_free_i64(t0);
    } else {
        gen_helper_div_i64(ret, arg1, arg2);
    }

    SYM_HELPER_BINARY_64(div);
}

void tcg_gen_rem_i64(TCGv_i64 ret, TCGv_i64 arg1, TCGv_i64 arg2)
{
    if (TCG_TARGET_HAS_rem_i64) {
        tcg_gen_op3_i64(INDEX_op_rem_i64, ret, arg1, arg2);
    } else if (TCG_TARGET_HAS_div_i64) {
        TCGv_i64 t0 = tcg_temp_ebb_new_i64();
        tcg_gen_op3_i64(INDEX_op_div_i64, t0, arg1, arg2);
        tcg_gen_mul_i64(t0, t0, arg2);
        tcg_gen_sub_i64(ret, arg1, t0);
        tcg_temp_free_i64(t0);
    } else if (TCG_TARGET_HAS_div2_i64) {
        TCGv_i64 t0 = tcg_temp_ebb_new_i64();
        tcg_gen_sari_i64(t0, arg1, 63);
        tcg_gen_op5_i64(INDEX_op_div2_i64, t0, ret, arg1, t0, arg2);
        tcg_temp_free_i64(t0);
    } else {
        gen_helper_rem_i64(ret, arg1, arg2);
    }

    SYM_HELPER_BINARY_64(rem);
}

void tcg_gen_divu_i64(TCGv_i64 ret, TCGv_i64 arg1, TCGv_i64 arg2)
{
    if (TCG_TARGET_HAS_div_i64) {
        tcg_gen_op3_i64(INDEX_op_divu_i64, ret, arg1, arg2);
    } else if (TCG_TARGET_HAS_div2_i64) {
        TCGv_i64 t0 = tcg_temp_ebb_new_i64();
        tcg_gen_movi_i64(t0, 0);
        tcg_gen_op5_i64(INDEX_op_divu2_i64, ret, t0, arg1, t0, arg2);
        tcg_temp_free_i64(t0);
    } else {
        gen_helper_divu_i64(ret, arg1, arg2);
    }

    SYM_HELPER_BINARY_64(divu);
}

void tcg_gen_remu_i64(TCGv_i64 ret, TCGv_i64 arg1, TCGv_i64 arg2)
{
    if (TCG_TARGET_HAS_rem_i64) {
        tcg_gen_op3_i64(INDEX_op_remu_i64, ret, arg1, arg2);
    } else if (TCG_TARGET_HAS_div_i64) {
        TCGv_i64 t0 = tcg_temp_ebb_new_i64();
        tcg_gen_op3_i64(INDEX_op_divu_i64, t0, arg1, arg2);
        tcg_gen_mul_i64(t0, t0, arg2);
        tcg_gen_sub_i64(ret, arg1, t0);
        tcg_temp_free_i64(t0);
    } else if (TCG_TARGET_HAS_div2_i64) {
        TCGv_i64 t0 = tcg_temp_ebb_new_i64();
        tcg_gen_movi_i64(t0, 0);
        tcg_gen_op5_i64(INDEX_op_divu2_i64, t0, ret, arg1, t0, arg2);
        tcg_temp_free_i64(t0);
    } else {
        gen_helper_remu_i64(ret, arg1, arg2);
    }

    SYM_HELPER_BINARY_64(rem);
}

void tcg_gen_ext8s_i64(TCGv_i64 ret, TCGv_i64 arg)
{
    if (TCG_TARGET_REG_BITS == 32) {
        tcg_gen_ext8s_i32(TCGV_LOW(ret), TCGV_LOW(arg));
        tcg_gen_sari_i32(TCGV_HIGH(ret), TCGV_LOW(ret), 31);
    } else if (TCG_TARGET_HAS_ext8s_i64) {
        gen_helper_sym_sext(
            tcgv_i64_expr(ret), tcgv_i64_expr(arg), tcg_constant_i64(1));
        tcg_gen_op2_i64(INDEX_op_ext8s_i64, ret, arg);
    } else {
        tcg_gen_shli_i64(ret, arg, 56);
        tcg_gen_sari_i64(ret, ret, 56);
    }
}

void tcg_gen_ext16s_i64(TCGv_i64 ret, TCGv_i64 arg)
{
    if (TCG_TARGET_REG_BITS == 32) {
        tcg_gen_ext16s_i32(TCGV_LOW(ret), TCGV_LOW(arg));
        tcg_gen_sari_i32(TCGV_HIGH(ret), TCGV_LOW(ret), 31);
    } else if (TCG_TARGET_HAS_ext16s_i64) {
        gen_helper_sym_sext(
            tcgv_i64_expr(ret), tcgv_i64_expr(arg), tcg_constant_i64(2));
        tcg_gen_op2_i64(INDEX_op_ext16s_i64, ret, arg);
    } else {
        tcg_gen_shli_i64(ret, arg, 48);
        tcg_gen_sari_i64(ret, ret, 48);
    }
}

void tcg_gen_ext32s_i64(TCGv_i64 ret, TCGv_i64 arg)
{
    if (TCG_TARGET_REG_BITS == 32) {
        tcg_gen_mov_i32(TCGV_LOW(ret), TCGV_LOW(arg));
        tcg_gen_sari_i32(TCGV_HIGH(ret), TCGV_LOW(ret), 31);
    } else if (TCG_TARGET_HAS_ext32s_i64) {
        gen_helper_sym_sext(
            tcgv_i64_expr(ret), tcgv_i64_expr(arg), tcg_constant_i64(4));
        tcg_gen_op2_i64(INDEX_op_ext32s_i64, ret, arg);
    } else {
        tcg_gen_shli_i64(ret, arg, 32);
        tcg_gen_sari_i64(ret, ret, 32);
    }
}

void tcg_gen_ext8u_i64(TCGv_i64 ret, TCGv_i64 arg)
{
    if (TCG_TARGET_REG_BITS == 32) {
        tcg_gen_ext8u_i32(TCGV_LOW(ret), TCGV_LOW(arg));
        tcg_gen_movi_i32(TCGV_HIGH(ret), 0);
    } else if (TCG_TARGET_HAS_ext8u_i64) {
        gen_helper_sym_zext(
            tcgv_i64_expr(ret), tcgv_i64_expr(arg), tcg_constant_i64(1));
        tcg_gen_op2_i64(INDEX_op_ext8u_i64, ret, arg);
    } else {
        tcg_gen_andi_i64(ret, arg, 0xffu);
    }
}

void tcg_gen_ext16u_i64(TCGv_i64 ret, TCGv_i64 arg)
{
    if (TCG_TARGET_REG_BITS == 32) {
        tcg_gen_ext16u_i32(TCGV_LOW(ret), TCGV_LOW(arg));
        tcg_gen_movi_i32(TCGV_HIGH(ret), 0);
    } else if (TCG_TARGET_HAS_ext16u_i64) {
        gen_helper_sym_zext(
            tcgv_i64_expr(ret), tcgv_i64_expr(arg), tcg_constant_i64(2));
        tcg_gen_op2_i64(INDEX_op_ext16u_i64, ret, arg);
    } else {
        tcg_gen_andi_i64(ret, arg, 0xffffu);
    }
}

void tcg_gen_ext32u_i64(TCGv_i64 ret, TCGv_i64 arg)
{
    if (TCG_TARGET_REG_BITS == 32) {
        tcg_gen_mov_i32(TCGV_LOW(ret), TCGV_LOW(arg));
        tcg_gen_movi_i32(TCGV_HIGH(ret), 0);
    } else if (TCG_TARGET_HAS_ext32u_i64) {
        gen_helper_sym_zext(
            tcgv_i64_expr(ret), tcgv_i64_expr(arg), tcg_constant_i64(4));
        tcg_gen_op2_i64(INDEX_op_ext32u_i64, ret, arg);
    } else {
        tcg_gen_andi_i64(ret, arg, 0xffffffffu);
    }
}

void tcg_gen_bswap16_i64(TCGv_i64 ret, TCGv_i64 arg, int flags)
{
    /* Only one extension flag may be present. */
    tcg_debug_assert(!(flags & TCG_BSWAP_OS) || !(flags & TCG_BSWAP_OZ));

    if (TCG_TARGET_REG_BITS == 32) {
        tcg_gen_bswap16_i32(TCGV_LOW(ret), TCGV_LOW(arg), flags);
        if (flags & TCG_BSWAP_OS) {
            tcg_gen_sari_i32(TCGV_HIGH(ret), TCGV_LOW(ret), 31);
        } else {
            tcg_gen_movi_i32(TCGV_HIGH(ret), 0);
        }
    } else if (TCG_TARGET_HAS_bswap16_i64) {
        gen_helper_sym_bswap(
            tcgv_i64_expr(ret), tcgv_i64_expr(arg), tcg_constant_i64(2));
        tcg_gen_op3i_i64(INDEX_op_bswap16_i64, ret, arg, flags);
    } else {
        TCGv_i64 t0 = tcg_temp_ebb_new_i64();
        TCGv_i64 t1 = tcg_temp_ebb_new_i64();

        tcg_gen_shri_i64(t0, arg, 8);
        if (!(flags & TCG_BSWAP_IZ)) {
            tcg_gen_ext8u_i64(t0, t0);
        }

        if (flags & TCG_BSWAP_OS) {
            tcg_gen_shli_i64(t1, arg, 56);
            tcg_gen_sari_i64(t1, t1, 48);
        } else if (flags & TCG_BSWAP_OZ) {
            tcg_gen_ext8u_i64(t1, arg);
            tcg_gen_shli_i64(t1, t1, 8);
        } else {
            tcg_gen_shli_i64(t1, arg, 8);
        }

        tcg_gen_or_i64(ret, t0, t1);
        tcg_temp_free_i64(t0);
        tcg_temp_free_i64(t1);
    }
}

void tcg_gen_bswap32_i64(TCGv_i64 ret, TCGv_i64 arg, int flags)
{
    /* Only one extension flag may be present. */
    tcg_debug_assert(!(flags & TCG_BSWAP_OS) || !(flags & TCG_BSWAP_OZ));

    if (TCG_TARGET_REG_BITS == 32) {
        tcg_gen_bswap32_i32(TCGV_LOW(ret), TCGV_LOW(arg));
        if (flags & TCG_BSWAP_OS) {
            tcg_gen_sari_i32(TCGV_HIGH(ret), TCGV_LOW(ret), 31);
        } else {
            tcg_gen_movi_i32(TCGV_HIGH(ret), 0);
        }
    } else if (TCG_TARGET_HAS_bswap32_i64) {
        gen_helper_sym_bswap(
            tcgv_i64_expr(ret), tcgv_i64_expr(arg), tcg_constant_i64(4));
        tcg_gen_op3i_i64(INDEX_op_bswap32_i64, ret, arg, flags);
    } else {
        TCGv_i64 t0 = tcg_temp_ebb_new_i64();
        TCGv_i64 t1 = tcg_temp_ebb_new_i64();
        TCGv_i64 t2 = tcg_constant_i64(0x00ff00ff);

                                            /* arg = xxxxabcd */
        tcg_gen_shri_i64(t0, arg, 8);       /*  t0 = .xxxxabc */
        tcg_gen_and_i64(t1, arg, t2);       /*  t1 = .....b.d */
        tcg_gen_and_i64(t0, t0, t2);        /*  t0 = .....a.c */
        tcg_gen_shli_i64(t1, t1, 8);        /*  t1 = ....b.d. */
        tcg_gen_or_i64(ret, t0, t1);        /* ret = ....badc */

        tcg_gen_shli_i64(t1, ret, 48);      /*  t1 = dc...... */
        tcg_gen_shri_i64(t0, ret, 16);      /*  t0 = ......ba */
        if (flags & TCG_BSWAP_OS) {
            tcg_gen_sari_i64(t1, t1, 32);   /*  t1 = ssssdc.. */
        } else {
            tcg_gen_shri_i64(t1, t1, 32);   /*  t1 = ....dc.. */
        }
        tcg_gen_or_i64(ret, t0, t1);        /* ret = ssssdcba */

        tcg_temp_free_i64(t0);
        tcg_temp_free_i64(t1);
    }
}

void tcg_gen_bswap64_i64(TCGv_i64 ret, TCGv_i64 arg)
{
    if (TCG_TARGET_REG_BITS == 32) {
        TCGv_i32 t0, t1;
        t0 = tcg_temp_ebb_new_i32();
        t1 = tcg_temp_ebb_new_i32();

        tcg_gen_bswap32_i32(t0, TCGV_LOW(arg));
        tcg_gen_bswap32_i32(t1, TCGV_HIGH(arg));
        tcg_gen_mov_i32(TCGV_LOW(ret), t1);
        tcg_gen_mov_i32(TCGV_HIGH(ret), t0);
        tcg_temp_free_i32(t0);
        tcg_temp_free_i32(t1);
    } else if (TCG_TARGET_HAS_bswap64_i64) {
        gen_helper_sym_bswap(
            tcgv_i64_expr(ret), tcgv_i64_expr(arg), tcg_constant_i64(8));
        tcg_gen_op3i_i64(INDEX_op_bswap64_i64, ret, arg, 0);
    } else {
        TCGv_i64 t0 = tcg_temp_ebb_new_i64();
        TCGv_i64 t1 = tcg_temp_ebb_new_i64();
        TCGv_i64 t2 = tcg_temp_ebb_new_i64();

                                        /* arg = abcdefgh */
        tcg_gen_movi_i64(t2, 0x00ff00ff00ff00ffull);
        tcg_gen_shri_i64(t0, arg, 8);   /*  t0 = .abcdefg */
        tcg_gen_and_i64(t1, arg, t2);   /*  t1 = .b.d.f.h */
        tcg_gen_and_i64(t0, t0, t2);    /*  t0 = .a.c.e.g */
        tcg_gen_shli_i64(t1, t1, 8);    /*  t1 = b.d.f.h. */
        tcg_gen_or_i64(ret, t0, t1);    /* ret = badcfehg */

        tcg_gen_movi_i64(t2, 0x0000ffff0000ffffull);
        tcg_gen_shri_i64(t0, ret, 16);  /*  t0 = ..badcfe */
        tcg_gen_and_i64(t1, ret, t2);   /*  t1 = ..dc..hg */
        tcg_gen_and_i64(t0, t0, t2);    /*  t0 = ..ba..fe */
        tcg_gen_shli_i64(t1, t1, 16);   /*  t1 = dc..hg.. */
        tcg_gen_or_i64(ret, t0, t1);    /* ret = dcbahgfe */

        tcg_gen_shri_i64(t0, ret, 32);  /*  t0 = ....dcba */
        tcg_gen_shli_i64(t1, ret, 32);  /*  t1 = hgfe.... */
        tcg_gen_or_i64(ret, t0, t1);    /* ret = hgfedcba */

        tcg_temp_free_i64(t0);
        tcg_temp_free_i64(t1);
        tcg_temp_free_i64(t2);
    }
}

void tcg_gen_hswap_i64(TCGv_i64 ret, TCGv_i64 arg)
{
    uint64_t m = 0x0000ffff0000ffffull;
    TCGv_i64 t0 = tcg_temp_ebb_new_i64();
    TCGv_i64 t1 = tcg_temp_ebb_new_i64();

    /* See include/qemu/bitops.h, hswap64. */
    tcg_gen_rotli_i64(t1, arg, 32);
    tcg_gen_andi_i64(t0, t1, m);
    tcg_gen_shli_i64(t0, t0, 16);
    tcg_gen_shri_i64(t1, t1, 16);
    tcg_gen_andi_i64(t1, t1, m);
    tcg_gen_or_i64(ret, t0, t1);

    tcg_temp_free_i64(t0);
    tcg_temp_free_i64(t1);
}

void tcg_gen_wswap_i64(TCGv_i64 ret, TCGv_i64 arg)
{
    /* Swapping 2 32-bit elements is a rotate. */
    tcg_gen_rotli_i64(ret, arg, 32);
}

void tcg_gen_not_i64(TCGv_i64 ret, TCGv_i64 arg)
{
    if (TCG_TARGET_REG_BITS == 32) {
        tcg_gen_not_i32(TCGV_LOW(ret), TCGV_LOW(arg));
        tcg_gen_not_i32(TCGV_HIGH(ret), TCGV_HIGH(arg));
    } else if (TCG_TARGET_HAS_not_i64) {
        gen_helper_sym_not(tcgv_i64_expr(ret), tcgv_i64_expr(arg));
        tcg_gen_op2_i64(INDEX_op_not_i64, ret, arg);
    } else {
        tcg_gen_xori_i64(ret, arg, -1);
    }
}

void tcg_gen_andc_i64(TCGv_i64 ret, TCGv_i64 arg1, TCGv_i64 arg2)
{
    if (TCG_TARGET_REG_BITS == 32) {
        tcg_gen_andc_i32(TCGV_LOW(ret), TCGV_LOW(arg1), TCGV_LOW(arg2));
        tcg_gen_andc_i32(TCGV_HIGH(ret), TCGV_HIGH(arg1), TCGV_HIGH(arg2));
    } else if (TCG_TARGET_HAS_andc_i64) {
        tcg_gen_op3_i64(INDEX_op_andc_i64, ret, arg1, arg2);
    } else {
        TCGv_i64 t0 = tcg_temp_ebb_new_i64();
        tcg_gen_not_i64(t0, arg2);
        tcg_gen_and_i64(ret, arg1, t0);
        tcg_temp_free_i64(t0);
    }

    SYM_HELPER_BINARY_64(andc);
}

void tcg_gen_eqv_i64(TCGv_i64 ret, TCGv_i64 arg1, TCGv_i64 arg2)
{
    if (TCG_TARGET_REG_BITS == 32) {
        tcg_gen_eqv_i32(TCGV_LOW(ret), TCGV_LOW(arg1), TCGV_LOW(arg2));
        tcg_gen_eqv_i32(TCGV_HIGH(ret), TCGV_HIGH(arg1), TCGV_HIGH(arg2));
    } else if (TCG_TARGET_HAS_eqv_i64) {
        tcg_gen_op3_i64(INDEX_op_eqv_i64, ret, arg1, arg2);
    } else {
        tcg_gen_xor_i64(ret, arg1, arg2);
        tcg_gen_not_i64(ret, ret);
    }

    SYM_HELPER_BINARY_64(eqv);
}

void tcg_gen_nand_i64(TCGv_i64 ret, TCGv_i64 arg1, TCGv_i64 arg2)
{
    if (TCG_TARGET_REG_BITS == 32) {
        tcg_gen_nand_i32(TCGV_LOW(ret), TCGV_LOW(arg1), TCGV_LOW(arg2));
        tcg_gen_nand_i32(TCGV_HIGH(ret), TCGV_HIGH(arg1), TCGV_HIGH(arg2));
    } else if (TCG_TARGET_HAS_nand_i64) {
        tcg_gen_op3_i64(INDEX_op_nand_i64, ret, arg1, arg2);
    } else {
        tcg_gen_and_i64(ret, arg1, arg2);
        tcg_gen_not_i64(ret, ret);
    }

    SYM_HELPER_BINARY_64(nand);
}

void tcg_gen_nor_i64(TCGv_i64 ret, TCGv_i64 arg1, TCGv_i64 arg2)
{
    if (TCG_TARGET_REG_BITS == 32) {
        tcg_gen_nor_i32(TCGV_LOW(ret), TCGV_LOW(arg1), TCGV_LOW(arg2));
        tcg_gen_nor_i32(TCGV_HIGH(ret), TCGV_HIGH(arg1), TCGV_HIGH(arg2));
    } else if (TCG_TARGET_HAS_nor_i64) {
        tcg_gen_op3_i64(INDEX_op_nor_i64, ret, arg1, arg2);
    } else {
        tcg_gen_or_i64(ret, arg1, arg2);
        tcg_gen_not_i64(ret, ret);
    }

    SYM_HELPER_BINARY_64(nor);
}

void tcg_gen_orc_i64(TCGv_i64 ret, TCGv_i64 arg1, TCGv_i64 arg2)
{
    if (TCG_TARGET_REG_BITS == 32) {
        tcg_gen_orc_i32(TCGV_LOW(ret), TCGV_LOW(arg1), TCGV_LOW(arg2));
        tcg_gen_orc_i32(TCGV_HIGH(ret), TCGV_HIGH(arg1), TCGV_HIGH(arg2));
    } else if (TCG_TARGET_HAS_orc_i64) {
        tcg_gen_op3_i64(INDEX_op_orc_i64, ret, arg1, arg2);
    } else {
        TCGv_i64 t0 = tcg_temp_ebb_new_i64();
        tcg_gen_not_i64(t0, arg2);
        tcg_gen_or_i64(ret, arg1, t0);
        tcg_temp_free_i64(t0);
    }

    SYM_HELPER_BINARY_64(orc);
}

void tcg_gen_clz_i64(TCGv_i64 ret, TCGv_i64 arg1, TCGv_i64 arg2)
{
    if (TCG_TARGET_HAS_clz_i64) {
        tcg_gen_op3_i64(INDEX_op_clz_i64, ret, arg1, arg2);
    } else {
        gen_helper_clz_i64(ret, arg1, arg2);
    }
}

void tcg_gen_clzi_i64(TCGv_i64 ret, TCGv_i64 arg1, uint64_t arg2)
{
    if (TCG_TARGET_REG_BITS == 32
        && TCG_TARGET_HAS_clz_i32
        && arg2 <= 0xffffffffu) {
        TCGv_i32 t = tcg_temp_ebb_new_i32();
        tcg_gen_clzi_i32(t, TCGV_LOW(arg1), arg2 - 32);
        tcg_gen_addi_i32(t, t, 32);
        tcg_gen_clz_i32(TCGV_LOW(ret), TCGV_HIGH(arg1), t);
        tcg_gen_movi_i32(TCGV_HIGH(ret), 0);
        tcg_temp_free_i32(t);
    } else {
        tcg_gen_clz_i64(ret, arg1, tcg_constant_i64(arg2));
    }
}

void tcg_gen_ctz_i64(TCGv_i64 ret, TCGv_i64 arg1, TCGv_i64 arg2)
{
    if (TCG_TARGET_HAS_ctz_i64) {
        tcg_gen_op3_i64(INDEX_op_ctz_i64, ret, arg1, arg2);
    } else if (TCG_TARGET_HAS_ctpop_i64 || TCG_TARGET_HAS_clz_i64) {
        TCGv_i64 z, t = tcg_temp_ebb_new_i64();

        if (TCG_TARGET_HAS_ctpop_i64) {
            tcg_gen_subi_i64(t, arg1, 1);
            tcg_gen_andc_i64(t, t, arg1);
            tcg_gen_ctpop_i64(t, t);
        } else {
            /* Since all non-x86 hosts have clz(0) == 64, don't fight it.  */
            tcg_gen_neg_i64(t, arg1);
            tcg_gen_and_i64(t, t, arg1);
            tcg_gen_clzi_i64(t, t, 64);
            tcg_gen_xori_i64(t, t, 63);
        }
        z = tcg_constant_i64(0);
        tcg_gen_movcond_i64(TCG_COND_EQ, ret, arg1, z, arg2, t);
        tcg_temp_free_i64(t);
        tcg_temp_free_i64(z);
    } else {
        gen_helper_ctz_i64(ret, arg1, arg2);
    }
}

void tcg_gen_ctzi_i64(TCGv_i64 ret, TCGv_i64 arg1, uint64_t arg2)
{
    if (TCG_TARGET_REG_BITS == 32
        && TCG_TARGET_HAS_ctz_i32
        && arg2 <= 0xffffffffu) {
        TCGv_i32 t32 = tcg_temp_ebb_new_i32();
        tcg_gen_ctzi_i32(t32, TCGV_HIGH(arg1), arg2 - 32);
        tcg_gen_addi_i32(t32, t32, 32);
        tcg_gen_ctz_i32(TCGV_LOW(ret), TCGV_LOW(arg1), t32);
        tcg_gen_movi_i32(TCGV_HIGH(ret), 0);
        tcg_temp_free_i32(t32);
    } else if (!TCG_TARGET_HAS_ctz_i64
               && TCG_TARGET_HAS_ctpop_i64
               && arg2 == 64) {
        /* This equivalence has the advantage of not requiring a fixup.  */
        TCGv_i64 t = tcg_temp_ebb_new_i64();
        tcg_gen_subi_i64(t, arg1, 1);
        tcg_gen_andc_i64(t, t, arg1);
        tcg_gen_ctpop_i64(ret, t);
        tcg_temp_free_i64(t);
    } else {
        tcg_gen_ctz_i64(ret, arg1, tcg_constant_i64(arg2));
    }
}

void tcg_gen_clrsb_i64(TCGv_i64 ret, TCGv_i64 arg)
{
    if (TCG_TARGET_HAS_clz_i64 || TCG_TARGET_HAS_clz_i32) {
        TCGv_i64 t = tcg_temp_ebb_new_i64();
        tcg_gen_sari_i64(t, arg, 63);
        tcg_gen_xor_i64(t, t, arg);
        tcg_gen_clzi_i64(t, t, 64);
        tcg_gen_subi_i64(ret, t, 1);
        tcg_temp_free_i64(t);
    } else {
        gen_helper_clrsb_i64(ret, arg);
    }
}

void tcg_gen_ctpop_i64(TCGv_i64 ret, TCGv_i64 arg1)
{
    if (TCG_TARGET_HAS_ctpop_i64) {
        tcg_gen_op2_i64(INDEX_op_ctpop_i64, ret, arg1);
    } else if (TCG_TARGET_REG_BITS == 32 && TCG_TARGET_HAS_ctpop_i32) {
        tcg_gen_ctpop_i32(TCGV_HIGH(ret), TCGV_HIGH(arg1));
        tcg_gen_ctpop_i32(TCGV_LOW(ret), TCGV_LOW(arg1));
        tcg_gen_add_i32(TCGV_LOW(ret), TCGV_LOW(ret), TCGV_HIGH(ret));
        tcg_gen_movi_i32(TCGV_HIGH(ret), 0);
    } else {
        gen_helper_ctpop_i64(ret, arg1);
    }
}

void tcg_gen_rotl_i64(TCGv_i64 ret, TCGv_i64 arg1, TCGv_i64 arg2)
{
    if (TCG_TARGET_HAS_rot_i64) {
        SYM_HELPER_BINARY_64(rotate_left);
        tcg_gen_op3_i64(INDEX_op_rotl_i64, ret, arg1, arg2);
    } else {
        TCGv_i64 t0, t1;
        t0 = tcg_temp_ebb_new_i64();
        t1 = tcg_temp_ebb_new_i64();
        tcg_gen_shl_i64(t0, arg1, arg2);
        tcg_gen_subfi_i64(t1, 64, arg2);
        tcg_gen_shr_i64(t1, arg1, t1);
        tcg_gen_or_i64(ret, t0, t1);
        tcg_temp_free_i64(t0);
        tcg_temp_free_i64(t1);
    }
}

void tcg_gen_rotli_i64(TCGv_i64 ret, TCGv_i64 arg1, int64_t arg2)
{
    tcg_debug_assert(arg2 >= 0 && arg2 < 64);
    /* some cases can be optimized here */
    if (arg2 == 0) {
        tcg_gen_mov_i64(ret, arg1);
    } else if (TCG_TARGET_HAS_rot_i64) {
        tcg_gen_rotl_i64(ret, arg1, tcg_constant_i64(arg2));
    } else {
        TCGv_i64 t0, t1;
        t0 = tcg_temp_ebb_new_i64();
        t1 = tcg_temp_ebb_new_i64();
        tcg_gen_shli_i64(t0, arg1, arg2);
        tcg_gen_shri_i64(t1, arg1, 64 - arg2);
        tcg_gen_or_i64(ret, t0, t1);
        tcg_temp_free_i64(t0);
        tcg_temp_free_i64(t1);
    }
}

void tcg_gen_rotr_i64(TCGv_i64 ret, TCGv_i64 arg1, TCGv_i64 arg2)
{
    if (TCG_TARGET_HAS_rot_i64) {
        SYM_HELPER_BINARY_64(rotate_right);
        tcg_gen_op3_i64(INDEX_op_rotr_i64, ret, arg1, arg2);
    } else {
        TCGv_i64 t0, t1;
        t0 = tcg_temp_ebb_new_i64();
        t1 = tcg_temp_ebb_new_i64();
        tcg_gen_shr_i64(t0, arg1, arg2);
        tcg_gen_subfi_i64(t1, 64, arg2);
        tcg_gen_shl_i64(t1, arg1, t1);
        tcg_gen_or_i64(ret, t0, t1);
        tcg_temp_free_i64(t0);
        tcg_temp_free_i64(t1);
    }
}

void tcg_gen_rotri_i64(TCGv_i64 ret, TCGv_i64 arg1, int64_t arg2)
{
    tcg_debug_assert(arg2 >= 0 && arg2 < 64);
    /* some cases can be optimized here */
    if (arg2 == 0) {
        tcg_gen_mov_i64(ret, arg1);
    } else {
        tcg_gen_rotli_i64(ret, arg1, 64 - arg2);
    }
}

void tcg_gen_deposit_i64(TCGv_i64 ret, TCGv_i64 arg1, TCGv_i64 arg2,
                         unsigned int ofs, unsigned int len)
{
    uint64_t mask;
    TCGv_i64 t1;

    tcg_debug_assert(ofs < 64);
    tcg_debug_assert(len > 0);
    tcg_debug_assert(len <= 64);
    tcg_debug_assert(ofs + len <= 64);

    if (len == 64) {
        tcg_gen_mov_i64(ret, arg2);
        return;
    }
    if (TCG_TARGET_HAS_deposit_i64 && TCG_TARGET_deposit_i64_valid(ofs, len)) {
        gen_helper_sym_deposit_i64(tcgv_i64_expr(ret),
                                   arg1, tcgv_i64_expr(arg1),
                                   arg2, tcgv_i64_expr(arg2),
                                   tcg_constant_i64(ofs), tcg_constant_i64(len));
        tcg_gen_op5ii_i64(INDEX_op_deposit_i64, ret, arg1, arg2, ofs, len);
        return;
    }

    if (TCG_TARGET_REG_BITS == 32) {
        if (ofs >= 32) {
            tcg_gen_deposit_i32(TCGV_HIGH(ret), TCGV_HIGH(arg1),
                                TCGV_LOW(arg2), ofs - 32, len);
            tcg_gen_mov_i32(TCGV_LOW(ret), TCGV_LOW(arg1));
            return;
        }
        if (ofs + len <= 32) {
            tcg_gen_deposit_i32(TCGV_LOW(ret), TCGV_LOW(arg1),
                                TCGV_LOW(arg2), ofs, len);
            tcg_gen_mov_i32(TCGV_HIGH(ret), TCGV_HIGH(arg1));
            return;
        }
    }

    t1 = tcg_temp_ebb_new_i64();

    if (TCG_TARGET_HAS_extract2_i64) {
        if (ofs + len == 64) {
            tcg_gen_shli_i64(t1, arg1, len);
            tcg_gen_extract2_i64(ret, t1, arg2, len);
            goto done;
        }
        if (ofs == 0) {
            tcg_gen_extract2_i64(ret, arg1, arg2, len);
            tcg_gen_rotli_i64(ret, ret, len);
            goto done;
        }
    }

    mask = (1ull << len) - 1;
    if (ofs + len < 64) {
        tcg_gen_andi_i64(t1, arg2, mask);
        tcg_gen_shli_i64(t1, t1, ofs);
    } else {
        tcg_gen_shli_i64(t1, arg2, ofs);
    }
    tcg_gen_andi_i64(ret, arg1, ~(mask << ofs));
    tcg_gen_or_i64(ret, ret, t1);
 done:
    tcg_temp_free_i64(t1);
}

void tcg_gen_deposit_z_i64(TCGv_i64 ret, TCGv_i64 arg,
                           unsigned int ofs, unsigned int len)
{
    tcg_debug_assert(ofs < 64);
    tcg_debug_assert(len > 0);
    tcg_debug_assert(len <= 64);
    tcg_debug_assert(ofs + len <= 64);

    if (ofs + len == 64) {
        tcg_gen_shli_i64(ret, arg, ofs);
    } else if (ofs == 0) {
        tcg_gen_andi_i64(ret, arg, (1ull << len) - 1);
    } else if (TCG_TARGET_HAS_deposit_i64
               && TCG_TARGET_deposit_i64_valid(ofs, len)) {
        TCGv_i64 zero = tcg_constant_i64(0);
        gen_helper_sym_deposit_i64(tcgv_i64_expr(ret),
                                   zero, tcgv_i64_expr(zero),
                                   arg, tcgv_i64_expr(arg),
                                   tcg_constant_i64(ofs), tcg_constant_i64(len));
        tcg_gen_op5ii_i64(INDEX_op_deposit_i64, ret, zero, arg, ofs, len);
    } else {
        if (TCG_TARGET_REG_BITS == 32) {
            if (ofs >= 32) {
                tcg_gen_deposit_z_i32(TCGV_HIGH(ret), TCGV_LOW(arg),
                                      ofs - 32, len);
                tcg_gen_movi_i32(TCGV_LOW(ret), 0);
                return;
            }
            if (ofs + len <= 32) {
                tcg_gen_deposit_z_i32(TCGV_LOW(ret), TCGV_LOW(arg), ofs, len);
                tcg_gen_movi_i32(TCGV_HIGH(ret), 0);
                return;
            }
        }
        /* To help two-operand hosts we prefer to zero-extend first,
           which allows ARG to stay live.  */
        switch (len) {
        case 32:
            if (TCG_TARGET_HAS_ext32u_i64) {
                tcg_gen_ext32u_i64(ret, arg);
                tcg_gen_shli_i64(ret, ret, ofs);
                return;
            }
            break;
        case 16:
            if (TCG_TARGET_HAS_ext16u_i64) {
                tcg_gen_ext16u_i64(ret, arg);
                tcg_gen_shli_i64(ret, ret, ofs);
                return;
            }
            break;
        case 8:
            if (TCG_TARGET_HAS_ext8u_i64) {
                tcg_gen_ext8u_i64(ret, arg);
                tcg_gen_shli_i64(ret, ret, ofs);
                return;
            }
            break;
        }
        /* Otherwise prefer zero-extension over AND for code size.  */
        switch (ofs + len) {
        case 32:
            if (TCG_TARGET_HAS_ext32u_i64) {
                tcg_gen_shli_i64(ret, arg, ofs);
                tcg_gen_ext32u_i64(ret, ret);
                return;
            }
            break;
        case 16:
            if (TCG_TARGET_HAS_ext16u_i64) {
                tcg_gen_shli_i64(ret, arg, ofs);
                tcg_gen_ext16u_i64(ret, ret);
                return;
            }
            break;
        case 8:
            if (TCG_TARGET_HAS_ext8u_i64) {
                tcg_gen_shli_i64(ret, arg, ofs);
                tcg_gen_ext8u_i64(ret, ret);
                return;
            }
            break;
        }
        tcg_gen_andi_i64(ret, arg, (1ull << len) - 1);
        tcg_gen_shli_i64(ret, ret, ofs);
    }
}

void tcg_gen_extract_i64(TCGv_i64 ret, TCGv_i64 arg,
                         unsigned int ofs, unsigned int len)
{
    tcg_debug_assert(ofs < 64);
    tcg_debug_assert(len > 0);
    tcg_debug_assert(len <= 64);
    tcg_debug_assert(ofs + len <= 64);

    /* Canonicalize certain special cases, even if extract is supported.  */
    if (ofs + len == 64) {
        tcg_gen_shri_i64(ret, arg, 64 - len);
        return;
    }
    if (ofs == 0) {
        tcg_gen_andi_i64(ret, arg, (1ull << len) - 1);
        return;
    }

    if (TCG_TARGET_REG_BITS == 32) {
        /* Look for a 32-bit extract within one of the two words.  */
        if (ofs >= 32) {
            tcg_gen_extract_i32(TCGV_LOW(ret), TCGV_HIGH(arg), ofs - 32, len);
            tcg_gen_movi_i32(TCGV_HIGH(ret), 0);
            return;
        }
        if (ofs + len <= 32) {
            tcg_gen_extract_i32(TCGV_LOW(ret), TCGV_LOW(arg), ofs, len);
            tcg_gen_movi_i32(TCGV_HIGH(ret), 0);
            return;
        }
        /* The field is split across two words.  One double-word
           shift is better than two double-word shifts.  */
        goto do_shift_and;
    }

    if (TCG_TARGET_HAS_extract_i64
        && TCG_TARGET_extract_i64_valid(ofs, len)) {
        gen_helper_sym_extract_i64(
            tcgv_i64_expr(ret), tcgv_i64_expr(arg), tcg_constant_i64(ofs), tcg_constant_i64(len));
        tcg_gen_op4ii_i64(INDEX_op_extract_i64, ret, arg, ofs, len);
        return;
    }

    /* Assume that zero-extension, if available, is cheaper than a shift.  */
    switch (ofs + len) {
    case 32:
        if (TCG_TARGET_HAS_ext32u_i64) {
            tcg_gen_ext32u_i64(ret, arg);
            tcg_gen_shri_i64(ret, ret, ofs);
            return;
        }
        break;
    case 16:
        if (TCG_TARGET_HAS_ext16u_i64) {
            tcg_gen_ext16u_i64(ret, arg);
            tcg_gen_shri_i64(ret, ret, ofs);
            return;
        }
        break;
    case 8:
        if (TCG_TARGET_HAS_ext8u_i64) {
            tcg_gen_ext8u_i64(ret, arg);
            tcg_gen_shri_i64(ret, ret, ofs);
            return;
        }
        break;
    }

    /* ??? Ideally we'd know what values are available for immediate AND.
       Assume that 8 bits are available, plus the special cases of 16 and 32,
       so that we get ext8u, ext16u, and ext32u.  */
    switch (len) {
    case 1 ... 8: case 16: case 32:
    do_shift_and:
        tcg_gen_shri_i64(ret, arg, ofs);
        tcg_gen_andi_i64(ret, ret, (1ull << len) - 1);
        break;
    default:
        tcg_gen_shli_i64(ret, arg, 64 - len - ofs);
        tcg_gen_shri_i64(ret, ret, 64 - len);
        break;
    }
}

void tcg_gen_sextract_i64(TCGv_i64 ret, TCGv_i64 arg,
                          unsigned int ofs, unsigned int len)
{
    tcg_debug_assert(ofs < 64);
    tcg_debug_assert(len > 0);
    tcg_debug_assert(len <= 64);
    tcg_debug_assert(ofs + len <= 64);

    /* Canonicalize certain special cases, even if sextract is supported.  */
    if (ofs + len == 64) {
        tcg_gen_sari_i64(ret, arg, 64 - len);
        return;
    }
    if (ofs == 0) {
        switch (len) {
        case 32:
            tcg_gen_ext32s_i64(ret, arg);
            return;
        case 16:
            tcg_gen_ext16s_i64(ret, arg);
            return;
        case 8:
            tcg_gen_ext8s_i64(ret, arg);
            return;
        }
    }

    if (TCG_TARGET_REG_BITS == 32) {
        /* Look for a 32-bit extract within one of the two words.  */
        if (ofs >= 32) {
            tcg_gen_sextract_i32(TCGV_LOW(ret), TCGV_HIGH(arg), ofs - 32, len);
        } else if (ofs + len <= 32) {
            tcg_gen_sextract_i32(TCGV_LOW(ret), TCGV_LOW(arg), ofs, len);
        } else if (ofs == 0) {
            tcg_gen_mov_i32(TCGV_LOW(ret), TCGV_LOW(arg));
            tcg_gen_sextract_i32(TCGV_HIGH(ret), TCGV_HIGH(arg), 0, len - 32);
            return;
        } else if (len > 32) {
            TCGv_i32 t = tcg_temp_ebb_new_i32();
            /* Extract the bits for the high word normally.  */
            tcg_gen_sextract_i32(t, TCGV_HIGH(arg), ofs + 32, len - 32);
            /* Shift the field down for the low part.  */
            tcg_gen_shri_i64(ret, arg, ofs);
            /* Overwrite the shift into the high part.  */
            tcg_gen_mov_i32(TCGV_HIGH(ret), t);
            tcg_temp_free_i32(t);
            return;
        } else {
            /* Shift the field down for the low part, such that the
               field sits at the MSB.  */
            tcg_gen_shri_i64(ret, arg, ofs + len - 32);
            /* Shift the field down from the MSB, sign extending.  */
            tcg_gen_sari_i32(TCGV_LOW(ret), TCGV_LOW(ret), 32 - len);
        }
        /* Sign-extend the field from 32 bits.  */
        tcg_gen_sari_i32(TCGV_HIGH(ret), TCGV_LOW(ret), 31);
        return;
    }

    if (TCG_TARGET_HAS_sextract_i64
        && TCG_TARGET_extract_i64_valid(ofs, len)) {
        gen_helper_sym_extract_i64(
            tcgv_i64_expr(ret), tcgv_i64_expr(arg), tcg_constant_i64(ofs), tcg_constant_i64(len));
        tcg_gen_op4ii_i64(INDEX_op_sextract_i64, ret, arg, ofs, len);
        return;
    }

    /* Assume that sign-extension, if available, is cheaper than a shift.  */
    switch (ofs + len) {
    case 32:
        if (TCG_TARGET_HAS_ext32s_i64) {
            tcg_gen_ext32s_i64(ret, arg);
            tcg_gen_sari_i64(ret, ret, ofs);
            return;
        }
        break;
    case 16:
        if (TCG_TARGET_HAS_ext16s_i64) {
            tcg_gen_ext16s_i64(ret, arg);
            tcg_gen_sari_i64(ret, ret, ofs);
            return;
        }
        break;
    case 8:
        if (TCG_TARGET_HAS_ext8s_i64) {
            tcg_gen_ext8s_i64(ret, arg);
            tcg_gen_sari_i64(ret, ret, ofs);
            return;
        }
        break;
    }
    switch (len) {
    case 32:
        if (TCG_TARGET_HAS_ext32s_i64) {
            tcg_gen_shri_i64(ret, arg, ofs);
            tcg_gen_ext32s_i64(ret, ret);
            return;
        }
        break;
    case 16:
        if (TCG_TARGET_HAS_ext16s_i64) {
            tcg_gen_shri_i64(ret, arg, ofs);
            tcg_gen_ext16s_i64(ret, ret);
            return;
        }
        break;
    case 8:
        if (TCG_TARGET_HAS_ext8s_i64) {
            tcg_gen_shri_i64(ret, arg, ofs);
            tcg_gen_ext8s_i64(ret, ret);
            return;
        }
        break;
    }
    tcg_gen_shli_i64(ret, arg, 64 - len - ofs);
    tcg_gen_sari_i64(ret, ret, 64 - len);
}

/*
 * Extract 64 bits from a 128-bit input, ah:al, starting from ofs.
 * Unlike tcg_gen_extract_i64 above, len is fixed at 64.
 */
void tcg_gen_extract2_i64(TCGv_i64 ret, TCGv_i64 al, TCGv_i64 ah,
                          unsigned int ofs)
{
    tcg_debug_assert(ofs <= 64);
    if (ofs == 0) {
        tcg_gen_mov_i64(ret, al);
    } else if (ofs == 64) {
        tcg_gen_mov_i64(ret, ah);
    } else if (al == ah) {
        tcg_gen_rotri_i64(ret, al, ofs);
    } else if (TCG_TARGET_HAS_extract2_i64) {
        gen_helper_sym_extract2_i64(
            tcgv_i64_expr(ret),
            ah, tcgv_i64_expr(ah),
            al, tcgv_i64_expr(al),
            tcg_constant_i64(ofs));
        tcg_gen_op4i_i64(INDEX_op_extract2_i64, ret, al, ah, ofs);
    } else {
        TCGv_i64 t0 = tcg_temp_ebb_new_i64();
        tcg_gen_shri_i64(t0, al, ofs);
        tcg_gen_deposit_i64(ret, t0, ah, 64 - ofs, ofs);
        tcg_temp_free_i64(t0);
    }
}

void tcg_gen_movcond_i64(TCGCond cond, TCGv_i64 ret, TCGv_i64 c1,
                         TCGv_i64 c2, TCGv_i64 v1, TCGv_i64 v2)
{
    if (cond == TCG_COND_ALWAYS) {
        tcg_gen_mov_i64(ret, v1);
    } else if (cond == TCG_COND_NEVER) {
        tcg_gen_mov_i64(ret, v2);
    } else if (TCG_TARGET_REG_BITS == 32) {
        TCGv_i32 t0 = tcg_temp_ebb_new_i32();
        TCGv_i32 t1 = tcg_temp_ebb_new_i32();
        tcg_gen_op6i_i32(INDEX_op_setcond2_i32, t0,
                         TCGV_LOW(c1), TCGV_HIGH(c1),
                         TCGV_LOW(c2), TCGV_HIGH(c2), cond);

        if (TCG_TARGET_HAS_movcond_i32) {
            tcg_gen_movi_i32(t1, 0);
            tcg_gen_movcond_i32(TCG_COND_NE, TCGV_LOW(ret), t0, t1,
                                TCGV_LOW(v1), TCGV_LOW(v2));
            tcg_gen_movcond_i32(TCG_COND_NE, TCGV_HIGH(ret), t0, t1,
                                TCGV_HIGH(v1), TCGV_HIGH(v2));
        } else {
            tcg_gen_neg_i32(t0, t0);

            tcg_gen_and_i32(t1, TCGV_LOW(v1), t0);
            tcg_gen_andc_i32(TCGV_LOW(ret), TCGV_LOW(v2), t0);
            tcg_gen_or_i32(TCGV_LOW(ret), TCGV_LOW(ret), t1);

            tcg_gen_and_i32(t1, TCGV_HIGH(v1), t0);
            tcg_gen_andc_i32(TCGV_HIGH(ret), TCGV_HIGH(v2), t0);
            tcg_gen_or_i32(TCGV_HIGH(ret), TCGV_HIGH(ret), t1);
        }
        tcg_temp_free_i32(t0);
        tcg_temp_free_i32(t1);
    } else if (TCG_TARGET_HAS_movcond_i64) {
        /* Generate a setcond for effects in the symbolic backend */
        TCGv_i64 cond_result_temp = tcg_temp_new_i64();
        tcg_gen_setcond_i64(cond, cond_result_temp, c1, c2);
        tcg_temp_free_i64(cond_result_temp);

        tcg_gen_op6i_i64(INDEX_op_movcond_i64,
                         tcgv_i64_expr_num(ret),
                         c1, c2,
                         tcgv_i64_expr_num(v1),
                         tcgv_i64_expr_num(v2),
                         cond);
        tcg_gen_op6i_i64(INDEX_op_movcond_i64, ret, c1, c2, v1, v2, cond);
    } else {
        TCGv_i64 t0 = tcg_temp_ebb_new_i64();
        TCGv_i64 t1 = tcg_temp_ebb_new_i64();
        tcg_gen_setcond_i64(cond, t0, c1, c2);
        tcg_gen_neg_i64(t0, t0);
        tcg_gen_and_i64(t1, v1, t0);
        tcg_gen_andc_i64(ret, v2, t0);
        tcg_gen_or_i64(ret, ret, t1);
        tcg_temp_free_i64(t0);
        tcg_temp_free_i64(t1);
    }
}

void tcg_gen_add2_i64(TCGv_i64 rl, TCGv_i64 rh, TCGv_i64 al,
                      TCGv_i64 ah, TCGv_i64 bl, TCGv_i64 bh)
{
<<<<<<< HEAD
    if (TCG_TARGET_HAS_add2_i64) {
        tcg_gen_op6_i64(INDEX_op_add2_i64, rl, rh, al, ah, bl, bh);
    } else {
        TCGv_i64 t0 = tcg_temp_ebb_new_i64();
        TCGv_i64 t1 = tcg_temp_ebb_new_i64();
=======
    /* if (TCG_TARGET_HAS_add2_i64) { */
    /*     tcg_gen_op6_i64(INDEX_op_add2_i64, rl, rh, al, ah, bl, bh); */
    /* } else { */
        TCGv_i64 t0 = tcg_temp_new_i64();
        TCGv_i64 t1 = tcg_temp_new_i64();
>>>>>>> 5bdb1bd2
        tcg_gen_add_i64(t0, al, bl);
        tcg_gen_setcond_i64(TCG_COND_LTU, t1, t0, al);
        tcg_gen_add_i64(rh, ah, bh);
        tcg_gen_add_i64(rh, rh, t1);
        tcg_gen_mov_i64(rl, t0);
        tcg_temp_free_i64(t0);
        tcg_temp_free_i64(t1);
    /* } */
}

void tcg_gen_sub2_i64(TCGv_i64 rl, TCGv_i64 rh, TCGv_i64 al,
                      TCGv_i64 ah, TCGv_i64 bl, TCGv_i64 bh)
{
<<<<<<< HEAD
    if (TCG_TARGET_HAS_sub2_i64) {
        tcg_gen_op6_i64(INDEX_op_sub2_i64, rl, rh, al, ah, bl, bh);
    } else {
        TCGv_i64 t0 = tcg_temp_ebb_new_i64();
        TCGv_i64 t1 = tcg_temp_ebb_new_i64();
=======
    /* if (TCG_TARGET_HAS_sub2_i64) { */
    /*     tcg_gen_op6_i64(INDEX_op_sub2_i64, rl, rh, al, ah, bl, bh); */
    /* } else { */
        TCGv_i64 t0 = tcg_temp_new_i64();
        TCGv_i64 t1 = tcg_temp_new_i64();
>>>>>>> 5bdb1bd2
        tcg_gen_sub_i64(t0, al, bl);
        tcg_gen_setcond_i64(TCG_COND_LTU, t1, al, bl);
        tcg_gen_sub_i64(rh, ah, bh);
        tcg_gen_sub_i64(rh, rh, t1);
        tcg_gen_mov_i64(rl, t0);
        tcg_temp_free_i64(t0);
        tcg_temp_free_i64(t1);
    /* } */
}

void tcg_gen_mulu2_i64(TCGv_i64 rl, TCGv_i64 rh, TCGv_i64 arg1, TCGv_i64 arg2)
{
<<<<<<< HEAD
    if (TCG_TARGET_HAS_mulu2_i64) {
        tcg_gen_op4_i64(INDEX_op_mulu2_i64, rl, rh, arg1, arg2);
    } else if (TCG_TARGET_HAS_muluh_i64) {
        TCGv_i64 t = tcg_temp_ebb_new_i64();
        tcg_gen_op3_i64(INDEX_op_mul_i64, t, arg1, arg2);
        tcg_gen_op3_i64(INDEX_op_muluh_i64, rh, arg1, arg2);
        tcg_gen_mov_i64(rl, t);
        tcg_temp_free_i64(t);
    } else {
        TCGv_i64 t0 = tcg_temp_ebb_new_i64();
=======
    /* if (TCG_TARGET_HAS_mulu2_i64) { */
    /*     tcg_gen_op4_i64(INDEX_op_mulu2_i64, rl, rh, arg1, arg2); */
    /* } else if (TCG_TARGET_HAS_muluh_i64) { */
    /*     TCGv_i64 t = tcg_temp_new_i64(); */
    /*     tcg_gen_op3_i64(INDEX_op_mul_i64, t, arg1, arg2); */
    /*     tcg_gen_op3_i64(INDEX_op_muluh_i64, rh, arg1, arg2); */
    /*     tcg_gen_mov_i64(rl, t); */
    /*     tcg_temp_free_i64(t); */
    /* } else { */
        TCGv_i64 t0 = tcg_temp_new_i64();
>>>>>>> 5bdb1bd2
        tcg_gen_mul_i64(t0, arg1, arg2);
        gen_helper_sym_muluh_i64(tcgv_i64_expr(rh),
                                 arg1, tcgv_i64_expr(arg1),
                                 arg2, tcgv_i64_expr(arg2));
        gen_helper_muluh_i64(rh, arg1, arg2);
        tcg_gen_mov_i64(rl, t0);
        tcg_temp_free_i64(t0);
    /* } */
}

void tcg_gen_muls2_i64(TCGv_i64 rl, TCGv_i64 rh, TCGv_i64 arg1, TCGv_i64 arg2)
{
<<<<<<< HEAD
    if (TCG_TARGET_HAS_muls2_i64) {
        tcg_gen_op4_i64(INDEX_op_muls2_i64, rl, rh, arg1, arg2);
    } else if (TCG_TARGET_HAS_mulsh_i64) {
        TCGv_i64 t = tcg_temp_ebb_new_i64();
        tcg_gen_op3_i64(INDEX_op_mul_i64, t, arg1, arg2);
        tcg_gen_op3_i64(INDEX_op_mulsh_i64, rh, arg1, arg2);
        tcg_gen_mov_i64(rl, t);
        tcg_temp_free_i64(t);
    } else if (TCG_TARGET_HAS_mulu2_i64 || TCG_TARGET_HAS_muluh_i64) {
        TCGv_i64 t0 = tcg_temp_ebb_new_i64();
        TCGv_i64 t1 = tcg_temp_ebb_new_i64();
        TCGv_i64 t2 = tcg_temp_ebb_new_i64();
        TCGv_i64 t3 = tcg_temp_ebb_new_i64();
=======
    /* if (TCG_TARGET_HAS_muls2_i64) { */
    /*     tcg_gen_op4_i64(INDEX_op_muls2_i64, rl, rh, arg1, arg2); */
    /* } else if (TCG_TARGET_HAS_mulsh_i64) { */
    /*     TCGv_i64 t = tcg_temp_new_i64(); */
    /*     tcg_gen_op3_i64(INDEX_op_mul_i64, t, arg1, arg2); */
    /*     tcg_gen_op3_i64(INDEX_op_mulsh_i64, rh, arg1, arg2); */
    /*     tcg_gen_mov_i64(rl, t); */
    /*     tcg_temp_free_i64(t); */
    /* } else */
    if (TCG_TARGET_HAS_mulu2_i64 || TCG_TARGET_HAS_muluh_i64) {
        TCGv_i64 t0 = tcg_temp_new_i64();
        TCGv_i64 t1 = tcg_temp_new_i64();
        TCGv_i64 t2 = tcg_temp_new_i64();
        TCGv_i64 t3 = tcg_temp_new_i64();
>>>>>>> 5bdb1bd2
        tcg_gen_mulu2_i64(t0, t1, arg1, arg2);
        /* Adjust for negative inputs.  */
        tcg_gen_sari_i64(t2, arg1, 63);
        tcg_gen_sari_i64(t3, arg2, 63);
        tcg_gen_and_i64(t2, t2, arg2);
        tcg_gen_and_i64(t3, t3, arg1);
        tcg_gen_sub_i64(rh, t1, t2);
        tcg_gen_sub_i64(rh, rh, t3);
        tcg_gen_mov_i64(rl, t0);
        tcg_temp_free_i64(t0);
        tcg_temp_free_i64(t1);
        tcg_temp_free_i64(t2);
        tcg_temp_free_i64(t3);
    } else {
        TCGv_i64 t0 = tcg_temp_ebb_new_i64();
        tcg_gen_mul_i64(t0, arg1, arg2);
        gen_helper_mulsh_i64(rh, arg1, arg2);
        tcg_gen_mov_i64(rl, t0);
        tcg_temp_free_i64(t0);
    }
}

void tcg_gen_mulsu2_i64(TCGv_i64 rl, TCGv_i64 rh, TCGv_i64 arg1, TCGv_i64 arg2)
{
    TCGv_i64 t0 = tcg_temp_ebb_new_i64();
    TCGv_i64 t1 = tcg_temp_ebb_new_i64();
    TCGv_i64 t2 = tcg_temp_ebb_new_i64();
    tcg_gen_mulu2_i64(t0, t1, arg1, arg2);
    /* Adjust for negative input for the signed arg1.  */
    tcg_gen_sari_i64(t2, arg1, 63);
    tcg_gen_and_i64(t2, t2, arg2);
    tcg_gen_sub_i64(rh, t1, t2);
    tcg_gen_mov_i64(rl, t0);
    tcg_temp_free_i64(t0);
    tcg_temp_free_i64(t1);
    tcg_temp_free_i64(t2);
}

void tcg_gen_smin_i64(TCGv_i64 ret, TCGv_i64 a, TCGv_i64 b)
{
    tcg_gen_movcond_i64(TCG_COND_LT, ret, a, b, a, b);
}

void tcg_gen_umin_i64(TCGv_i64 ret, TCGv_i64 a, TCGv_i64 b)
{
    tcg_gen_movcond_i64(TCG_COND_LTU, ret, a, b, a, b);
}

void tcg_gen_smax_i64(TCGv_i64 ret, TCGv_i64 a, TCGv_i64 b)
{
    tcg_gen_movcond_i64(TCG_COND_LT, ret, a, b, b, a);
}

void tcg_gen_umax_i64(TCGv_i64 ret, TCGv_i64 a, TCGv_i64 b)
{
    tcg_gen_movcond_i64(TCG_COND_LTU, ret, a, b, b, a);
}

void tcg_gen_abs_i64(TCGv_i64 ret, TCGv_i64 a)
{
    TCGv_i64 t = tcg_temp_ebb_new_i64();

    tcg_gen_sari_i64(t, a, 63);
    tcg_gen_xor_i64(ret, a, t);
    tcg_gen_sub_i64(ret, ret, t);
    tcg_temp_free_i64(t);
}

/* Size changing operations.  */

void tcg_gen_extrl_i64_i32(TCGv_i32 ret, TCGv_i64 arg)
{
    if (TCG_TARGET_REG_BITS == 32) {
        tcg_gen_mov_i32(ret, TCGV_LOW(arg));
    } else if (TCG_TARGET_HAS_extrl_i64_i32) {
        tcg_gen_op2(INDEX_op_extrl_i64_i32,
                    tcgv_i32_arg(ret), tcgv_i64_arg(arg));
    } else {
        gen_helper_sym_trunc_i64_i32(tcgv_i32_expr(ret), tcgv_i64_expr(arg));
        /* We don't want symbolic handling of this mov. */
        if (ret != (TCGv_i32)arg)
            tcg_gen_op2_i32(INDEX_op_mov_i32, ret, (TCGv_i32)arg);
    }
}

void tcg_gen_extrh_i64_i32(TCGv_i32 ret, TCGv_i64 arg)
{
    if (TCG_TARGET_REG_BITS == 32) {
        tcg_gen_mov_i32(ret, TCGV_HIGH(arg));
    } else if (TCG_TARGET_HAS_extrh_i64_i32) {
        tcg_gen_op2(INDEX_op_extrh_i64_i32,
                    tcgv_i32_arg(ret), tcgv_i64_arg(arg));
    } else {
        TCGv_i64 t = tcg_temp_ebb_new_i64();
        tcg_gen_shri_i64(t, arg, 32);
        gen_helper_sym_trunc_i64_i32(tcgv_i32_expr(ret), tcgv_i64_expr(t));
        /* We don't want symbolic handling of this mov. */
        tcg_gen_op2_i32(INDEX_op_mov_i32, ret, (TCGv_i32)t);
        tcg_temp_free_i64(t);
    }
}

void tcg_gen_extu_i32_i64(TCGv_i64 ret, TCGv_i32 arg)
{
    if (TCG_TARGET_REG_BITS == 32) {
        tcg_gen_mov_i32(TCGV_LOW(ret), arg);
        tcg_gen_movi_i32(TCGV_HIGH(ret), 0);
    } else {
        gen_helper_sym_zext_i32_i64(tcgv_i64_expr(ret), tcgv_i32_expr(arg));
        tcg_gen_op2(INDEX_op_extu_i32_i64,
                    tcgv_i64_arg(ret), tcgv_i32_arg(arg));
    }
}

void tcg_gen_ext_i32_i64(TCGv_i64 ret, TCGv_i32 arg)
{
    if (TCG_TARGET_REG_BITS == 32) {
        tcg_gen_mov_i32(TCGV_LOW(ret), arg);
        tcg_gen_sari_i32(TCGV_HIGH(ret), TCGV_LOW(ret), 31);
    } else {
        gen_helper_sym_sext_i32_i64(tcgv_i64_expr(ret), tcgv_i32_expr(arg));
        tcg_gen_op2(INDEX_op_ext_i32_i64,
                    tcgv_i64_arg(ret), tcgv_i32_arg(arg));
    }
}

void tcg_gen_concat_i32_i64(TCGv_i64 dest, TCGv_i32 low, TCGv_i32 high)
{
    TCGv_i64 tmp;

    if (TCG_TARGET_REG_BITS == 32) {
        tcg_gen_mov_i32(TCGV_LOW(dest), low);
        tcg_gen_mov_i32(TCGV_HIGH(dest), high);
        return;
    }

    tmp = tcg_temp_ebb_new_i64();
    /* These extensions are only needed for type correctness.
       We may be able to do better given target specific information.  */
    tcg_gen_extu_i32_i64(tmp, high);
    tcg_gen_extu_i32_i64(dest, low);
    /* If deposit is available, use it.  Otherwise use the extra
       knowledge that we have of the zero-extensions above.  */
    if (TCG_TARGET_HAS_deposit_i64 && TCG_TARGET_deposit_i64_valid(32, 32)) {
        tcg_gen_deposit_i64(dest, dest, tmp, 32, 32);
    } else {
        tcg_gen_shli_i64(tmp, tmp, 32);
        tcg_gen_or_i64(dest, dest, tmp);
    }
    tcg_temp_free_i64(tmp);
}

void tcg_gen_extr_i64_i32(TCGv_i32 lo, TCGv_i32 hi, TCGv_i64 arg)
{
    if (TCG_TARGET_REG_BITS == 32) {
        tcg_gen_mov_i32(lo, TCGV_LOW(arg));
        tcg_gen_mov_i32(hi, TCGV_HIGH(arg));
    } else {
        tcg_gen_extrl_i64_i32(lo, arg);
        tcg_gen_extrh_i64_i32(hi, arg);
    }
}

void tcg_gen_extr32_i64(TCGv_i64 lo, TCGv_i64 hi, TCGv_i64 arg)
{
    tcg_gen_ext32u_i64(lo, arg);
    tcg_gen_shri_i64(hi, arg, 32);
}

void tcg_gen_extr_i128_i64(TCGv_i64 lo, TCGv_i64 hi, TCGv_i128 arg)
{
    tcg_gen_mov_i64(lo, TCGV128_LOW(arg));
    tcg_gen_mov_i64(hi, TCGV128_HIGH(arg));
}

void tcg_gen_concat_i64_i128(TCGv_i128 ret, TCGv_i64 lo, TCGv_i64 hi)
{
    tcg_gen_mov_i64(TCGV128_LOW(ret), lo);
    tcg_gen_mov_i64(TCGV128_HIGH(ret), hi);
}

void tcg_gen_mov_i128(TCGv_i128 dst, TCGv_i128 src)
{
    if (dst != src) {
        tcg_gen_mov_i64(TCGV128_LOW(dst), TCGV128_LOW(src));
        tcg_gen_mov_i64(TCGV128_HIGH(dst), TCGV128_HIGH(src));
    }
}

/* QEMU specific operations.  */

void tcg_gen_exit_tb(const TranslationBlock *tb, unsigned idx)
{
    /*
     * Let the jit code return the read-only version of the
     * TranslationBlock, so that we minimize the pc-relative
     * distance of the address of the exit_tb code to TB.
     * This will improve utilization of pc-relative address loads.
     *
     * TODO: Move this to translator_loop, so that all const
     * TranslationBlock pointers refer to read-only memory.
     * This requires coordination with targets that do not use
     * the translator_loop.
     */
    uintptr_t val = (uintptr_t)tcg_splitwx_to_rx((void *)tb) + idx;

    if (tb == NULL) {
        tcg_debug_assert(idx == 0);
    } else if (idx <= TB_EXIT_IDXMAX) {
#ifdef CONFIG_DEBUG_TCG
        /* This is an exit following a goto_tb.  Verify that we have
           seen this numbered exit before, via tcg_gen_goto_tb.  */
        tcg_debug_assert(tcg_ctx->goto_tb_issue_mask & (1 << idx));
#endif
    } else {
        /* This is an exit via the exitreq label.  */
        tcg_debug_assert(idx == TB_EXIT_REQUESTED);
    }

<<<<<<< HEAD
=======
    plugin_gen_disable_mem_helpers();
    gen_helper_sym_collect_garbage();
>>>>>>> 5bdb1bd2
    tcg_gen_op1i(INDEX_op_exit_tb, val);
}

void tcg_gen_goto_tb(unsigned idx)
{
    /* We tested CF_NO_GOTO_TB in translator_use_goto_tb. */
    tcg_debug_assert(!(tcg_ctx->gen_tb->cflags & CF_NO_GOTO_TB));
    /* We only support two chained exits.  */
    tcg_debug_assert(idx <= TB_EXIT_IDXMAX);
#ifdef CONFIG_DEBUG_TCG
    /* Verify that we haven't seen this numbered exit before.  */
    tcg_debug_assert((tcg_ctx->goto_tb_issue_mask & (1 << idx)) == 0);
    tcg_ctx->goto_tb_issue_mask |= 1 << idx;
#endif
    plugin_gen_disable_mem_helpers();
    gen_helper_sym_collect_garbage();
    tcg_gen_op1i(INDEX_op_goto_tb, idx);
}

void tcg_gen_lookup_and_goto_ptr(void)
{
    TCGv_ptr ptr;

    if (tcg_ctx->gen_tb->cflags & CF_NO_GOTO_PTR) {
        tcg_gen_exit_tb(NULL, 0);
        return;
    }

    plugin_gen_disable_mem_helpers();
    ptr = tcg_temp_ebb_new_ptr();
    gen_helper_lookup_tb_ptr(ptr, cpu_env);
    gen_helper_sym_collect_garbage();
    tcg_gen_op1i(INDEX_op_goto_ptr, tcgv_ptr_arg(ptr));
    tcg_temp_free_ptr(ptr);
<<<<<<< HEAD
}
=======
}

static inline MemOp tcg_canonicalize_memop(MemOp op, bool is64, bool st)
{
    /* Trigger the asserts within as early as possible.  */
    unsigned a_bits = get_alignment_bits(op);

    /* Prefer MO_ALIGN+MO_XX over MO_ALIGN_XX+MO_XX */
    if (a_bits == (op & MO_SIZE)) {
        op = (op & ~MO_AMASK) | MO_ALIGN;
    }

    switch (op & MO_SIZE) {
    case MO_8:
        op &= ~MO_BSWAP;
        break;
    case MO_16:
        break;
    case MO_32:
        if (!is64) {
            op &= ~MO_SIGN;
        }
        break;
    case MO_64:
        if (is64) {
            op &= ~MO_SIGN;
            break;
        }
        /* fall through */
    default:
        g_assert_not_reached();
    }
    if (st) {
        op &= ~MO_SIGN;
    }
    return op;
}

static void gen_ldst_i32(TCGOpcode opc, TCGv_i32 val, TCGv addr,
                         MemOp memop, TCGArg idx)
{
    MemOpIdx oi = make_memop_idx(memop, idx);
#if TARGET_LONG_BITS == 32
    tcg_gen_op3i_i32(opc, val, addr, oi);
#else
    if (TCG_TARGET_REG_BITS == 32) {
        tcg_gen_op4i_i32(opc, val, TCGV_LOW(addr), TCGV_HIGH(addr), oi);
    } else {
        tcg_gen_op3(opc, tcgv_i32_arg(val), tcgv_i64_arg(addr), oi);
    }
#endif
}

static void gen_ldst_i64(TCGOpcode opc, TCGv_i64 val, TCGv addr,
                         MemOp memop, TCGArg idx)
{
    MemOpIdx oi = make_memop_idx(memop, idx);
#if TARGET_LONG_BITS == 32
    if (TCG_TARGET_REG_BITS == 32) {
        tcg_gen_op4i_i32(opc, TCGV_LOW(val), TCGV_HIGH(val), addr, oi);
    } else {
        tcg_gen_op3(opc, tcgv_i64_arg(val), tcgv_i32_arg(addr), oi);
    }
#else
    if (TCG_TARGET_REG_BITS == 32) {
        tcg_gen_op5i_i32(opc, TCGV_LOW(val), TCGV_HIGH(val),
                         TCGV_LOW(addr), TCGV_HIGH(addr), oi);
    } else {
        tcg_gen_op3i_i64(opc, val, addr, oi);
    }
#endif
}

static void tcg_gen_req_mo(TCGBar type)
{
#ifdef TCG_GUEST_DEFAULT_MO
    type &= TCG_GUEST_DEFAULT_MO;
#endif
    type &= ~TCG_TARGET_DEFAULT_MO;
    if (type) {
        tcg_gen_mb(type | TCG_BAR_SC);
    }
}

static inline TCGv plugin_prep_mem_callbacks(TCGv vaddr)
{
#ifdef CONFIG_PLUGIN
    if (tcg_ctx->plugin_insn != NULL) {
        /* Save a copy of the vaddr for use after a load.  */
        TCGv temp = tcg_temp_new();
        tcg_gen_mov_tl(temp, vaddr);
        return temp;
    }
#endif
    return vaddr;
}

static void plugin_gen_mem_callbacks(TCGv vaddr, MemOpIdx oi,
                                     enum qemu_plugin_mem_rw rw)
{
#ifdef CONFIG_PLUGIN
    if (tcg_ctx->plugin_insn != NULL) {
        qemu_plugin_meminfo_t info = make_plugin_meminfo(oi, rw);
        plugin_gen_empty_mem_callback(vaddr, info);
        tcg_temp_free(vaddr);
    }
#endif
}

void tcg_gen_qemu_ld_i32(TCGv_i32 val, TCGv addr, TCGArg idx, MemOp memop)
{
    MemOp orig_memop;
    MemOpIdx oi;
    TCGv_i64 load_size, mmu_idx, addr_loc;

    /* Temporary bugfix
     * On some architectures, the addr and val(ret) params are, for some reasons, 
     * getting optimized after the concrete load operation (ret => addr)
     * This trick ensure that the addr value is preseved */
    addr_loc = tcg_temp_new_i64();
    tcg_gen_mov_i64(addr_loc, addr);

    tcg_gen_req_mo(TCG_MO_LD_LD | TCG_MO_ST_LD);
    memop = tcg_canonicalize_memop(memop, 0, 0);
    oi = make_memop_idx(memop, idx);

    orig_memop = memop;
    if (!TCG_TARGET_HAS_MEMORY_BSWAP && (memop & MO_BSWAP)) {
        memop &= ~MO_BSWAP;
        /* The bswap primitive benefits from zero-extended input.  */
        if ((memop & MO_SSIZE) == MO_SW) {
            memop &= ~MO_SIGN;
        }
    }

    addr = plugin_prep_mem_callbacks(addr);
    gen_ldst_i32(INDEX_op_qemu_ld_i32, val, addr, memop, idx);
    plugin_gen_mem_callbacks(addr, oi, QEMU_PLUGIN_MEM_R);

    /* Perform the symbolic memory access. Doing so _after_ the concrete
     * operation ensures that the target address is in the TLB. */
    load_size = tcg_constant_i64(1 << (memop & MO_SIZE));
    mmu_idx = tcg_constant_i64(idx);
    gen_helper_sym_load_guest_i32(tcgv_i32_expr(val), cpu_env,
                                  addr_loc, tcgv_i64_expr(addr_loc),
                                  load_size, mmu_idx);

    if ((orig_memop ^ memop) & MO_BSWAP) {
        switch (orig_memop & MO_SIZE) {
        case MO_16:
            tcg_gen_bswap16_i32(val, val, (orig_memop & MO_SIGN
                                           ? TCG_BSWAP_IZ | TCG_BSWAP_OS
                                           : TCG_BSWAP_IZ | TCG_BSWAP_OZ));
            break;
        case MO_32:
            tcg_gen_bswap32_i32(val, val);
            break;
        default:
            g_assert_not_reached();
        }
    }
}

void tcg_gen_qemu_st_i32(TCGv_i32 val, TCGv addr, TCGArg idx, MemOp memop)
{
    TCGv_i32 swap = NULL;
    MemOpIdx oi;
    TCGv_i64 store_size = NULL, mmu_idx = NULL;

    tcg_gen_req_mo(TCG_MO_LD_ST | TCG_MO_ST_ST);
    memop = tcg_canonicalize_memop(memop, 0, 1);
    oi = make_memop_idx(memop, idx);

    if (!TCG_TARGET_HAS_MEMORY_BSWAP && (memop & MO_BSWAP)) {
        swap = tcg_temp_new_i32();
        switch (memop & MO_SIZE) {
        case MO_16:
            tcg_gen_bswap16_i32(swap, val, 0);
            break;
        case MO_32:
            tcg_gen_bswap32_i32(swap, val);
            break;
        default:
            g_assert_not_reached();
        }
        val = swap;
        memop &= ~MO_BSWAP;
    }

    addr = plugin_prep_mem_callbacks(addr);
    if (TCG_TARGET_HAS_qemu_st8_i32 && (memop & MO_SIZE) == MO_8) {
        gen_ldst_i32(INDEX_op_qemu_st8_i32, val, addr, memop, idx);
    } else {
        gen_ldst_i32(INDEX_op_qemu_st_i32, val, addr, memop, idx);
    }
    plugin_gen_mem_callbacks(addr, oi, QEMU_PLUGIN_MEM_W);

    /* Perform the symbolic memory access. Doing so _after_ the concrete
     * operation ensures that the target address is in the TLB. */
    store_size = tcg_constant_i64(1 << (memop & MO_SIZE));
    mmu_idx = tcg_constant_i64(idx);
    gen_helper_sym_store_guest_i32(cpu_env,
                                   val, tcgv_i32_expr(val),
                                   addr, tcgv_i64_expr(addr),
                                   store_size, mmu_idx);

    if (swap) {
        tcg_temp_free_i32(swap);
    }
}

void tcg_gen_qemu_ld_i64(TCGv_i64 val, TCGv addr, TCGArg idx, MemOp memop)
{
    MemOp orig_memop;
    MemOpIdx oi;
    TCGv_i64 load_size, mmu_idx;

    if (TCG_TARGET_REG_BITS == 32 && (memop & MO_SIZE) < MO_64) {
        tcg_gen_qemu_ld_i32(TCGV_LOW(val), addr, idx, memop);
        if (memop & MO_SIGN) {
            tcg_gen_sari_i32(TCGV_HIGH(val), TCGV_LOW(val), 31);
        } else {
            tcg_gen_movi_i32(TCGV_HIGH(val), 0);
        }
        return;
    }

    tcg_gen_req_mo(TCG_MO_LD_LD | TCG_MO_ST_LD);
    memop = tcg_canonicalize_memop(memop, 1, 0);
    oi = make_memop_idx(memop, idx);

    orig_memop = memop;
    if (!TCG_TARGET_HAS_MEMORY_BSWAP && (memop & MO_BSWAP)) {
        memop &= ~MO_BSWAP;
        /* The bswap primitive benefits from zero-extended input.  */
        if ((memop & MO_SIGN) && (memop & MO_SIZE) < MO_64) {
            memop &= ~MO_SIGN;
        }
    }

    addr = plugin_prep_mem_callbacks(addr);
    gen_ldst_i64(INDEX_op_qemu_ld_i64, val, addr, memop, idx);
    plugin_gen_mem_callbacks(addr, oi, QEMU_PLUGIN_MEM_R);

    /* Perform the symbolic memory access. Doing so _after_ the concrete
     * operation ensures that the target address is in the TLB. */
    mmu_idx = tcg_constant_i64(idx);
    load_size = tcg_constant_i64(1 << (memop & MO_SIZE));
    gen_helper_sym_load_guest_i64(tcgv_i64_expr(val), cpu_env,
                                  addr, tcgv_i64_expr(addr),
                                  load_size, mmu_idx);

    if ((orig_memop ^ memop) & MO_BSWAP) {
        int flags = (orig_memop & MO_SIGN
                     ? TCG_BSWAP_IZ | TCG_BSWAP_OS
                     : TCG_BSWAP_IZ | TCG_BSWAP_OZ);
        switch (orig_memop & MO_SIZE) {
        case MO_16:
            tcg_gen_bswap16_i64(val, val, flags);
            break;
        case MO_32:
            tcg_gen_bswap32_i64(val, val, flags);
            break;
        case MO_64:
            tcg_gen_bswap64_i64(val, val);
            break;
        default:
            g_assert_not_reached();
        }
    }
}

void tcg_gen_qemu_st_i64(TCGv_i64 val, TCGv addr, TCGArg idx, MemOp memop)
{
    TCGv_i64 swap = NULL, store_size = NULL, mmu_idx = NULL;
    MemOpIdx oi;

    if (TCG_TARGET_REG_BITS == 32 && (memop & MO_SIZE) < MO_64) {
        tcg_gen_qemu_st_i32(TCGV_LOW(val), addr, idx, memop);
        return;
    }

    tcg_gen_req_mo(TCG_MO_LD_ST | TCG_MO_ST_ST);
    memop = tcg_canonicalize_memop(memop, 1, 1);
    oi = make_memop_idx(memop, idx);

    if (!TCG_TARGET_HAS_MEMORY_BSWAP && (memop & MO_BSWAP)) {
        swap = tcg_temp_new_i64();
        switch (memop & MO_SIZE) {
        case MO_16:
            tcg_gen_bswap16_i64(swap, val, 0);
            break;
        case MO_32:
            tcg_gen_bswap32_i64(swap, val, 0);
            break;
        case MO_64:
            tcg_gen_bswap64_i64(swap, val);
            break;
        default:
            g_assert_not_reached();
        }
        val = swap;
        memop &= ~MO_BSWAP;
    }

    addr = plugin_prep_mem_callbacks(addr);
    gen_ldst_i64(INDEX_op_qemu_st_i64, val, addr, memop, idx);
    plugin_gen_mem_callbacks(addr, oi, QEMU_PLUGIN_MEM_W);

    /* Perform the symbolic memory access. Doing so _after_ the concrete
     * operation ensures that the target address is in the TLB. */
    mmu_idx = tcg_constant_i64(idx);
    store_size = tcg_constant_i64(1 << (memop & MO_SIZE));
    gen_helper_sym_store_guest_i64(cpu_env,
                                   val, tcgv_i64_expr(val),
                                   addr, tcgv_i64_expr(addr),
                                   store_size, mmu_idx);

    if (swap) {
        tcg_temp_free_i64(swap);
    }
}

static void tcg_gen_ext_i32(TCGv_i32 ret, TCGv_i32 val, MemOp opc)
{
    switch (opc & MO_SSIZE) {
    case MO_SB:
        tcg_gen_ext8s_i32(ret, val);
        break;
    case MO_UB:
        tcg_gen_ext8u_i32(ret, val);
        break;
    case MO_SW:
        tcg_gen_ext16s_i32(ret, val);
        break;
    case MO_UW:
        tcg_gen_ext16u_i32(ret, val);
        break;
    default:
        tcg_gen_mov_i32(ret, val);
        break;
    }
}

static void tcg_gen_ext_i64(TCGv_i64 ret, TCGv_i64 val, MemOp opc)
{
    switch (opc & MO_SSIZE) {
    case MO_SB:
        tcg_gen_ext8s_i64(ret, val);
        break;
    case MO_UB:
        tcg_gen_ext8u_i64(ret, val);
        break;
    case MO_SW:
        tcg_gen_ext16s_i64(ret, val);
        break;
    case MO_UW:
        tcg_gen_ext16u_i64(ret, val);
        break;
    case MO_SL:
        tcg_gen_ext32s_i64(ret, val);
        break;
    case MO_UL:
        tcg_gen_ext32u_i64(ret, val);
        break;
    default:
        tcg_gen_mov_i64(ret, val);
        break;
    }
}

typedef void (*gen_atomic_cx_i32)(TCGv_i32, TCGv_env, TCGv,
                                  TCGv_i32, TCGv_i32, TCGv_i32);
typedef void (*gen_atomic_cx_i64)(TCGv_i64, TCGv_env, TCGv,
                                  TCGv_i64, TCGv_i64, TCGv_i32);
typedef void (*gen_atomic_op_i32)(TCGv_i32, TCGv_env, TCGv,
                                  TCGv_i32, TCGv_i32);
typedef void (*gen_atomic_op_i64)(TCGv_i64, TCGv_env, TCGv,
                                  TCGv_i64, TCGv_i32);

#ifdef CONFIG_ATOMIC64
# define WITH_ATOMIC64(X) X,
#else
# define WITH_ATOMIC64(X)
#endif

static void * const table_cmpxchg[(MO_SIZE | MO_BSWAP) + 1] = {
    [MO_8] = gen_helper_atomic_cmpxchgb,
    [MO_16 | MO_LE] = gen_helper_atomic_cmpxchgw_le,
    [MO_16 | MO_BE] = gen_helper_atomic_cmpxchgw_be,
    [MO_32 | MO_LE] = gen_helper_atomic_cmpxchgl_le,
    [MO_32 | MO_BE] = gen_helper_atomic_cmpxchgl_be,
    WITH_ATOMIC64([MO_64 | MO_LE] = gen_helper_atomic_cmpxchgq_le)
    WITH_ATOMIC64([MO_64 | MO_BE] = gen_helper_atomic_cmpxchgq_be)
};

void tcg_gen_atomic_cmpxchg_i32(TCGv_i32 retv, TCGv addr, TCGv_i32 cmpv,
                                TCGv_i32 newv, TCGArg idx, MemOp memop)
{
    memop = tcg_canonicalize_memop(memop, 0, 0);

    if (!(tcg_ctx->tb_cflags & CF_PARALLEL)) {
        TCGv_i32 t1 = tcg_temp_new_i32();
        TCGv_i32 t2 = tcg_temp_new_i32();

        tcg_gen_ext_i32(t2, cmpv, memop & MO_SIZE);

        tcg_gen_qemu_ld_i32(t1, addr, idx, memop & ~MO_SIGN);
        tcg_gen_movcond_i32(TCG_COND_EQ, t2, t1, t2, newv, t1);
        tcg_gen_qemu_st_i32(t2, addr, idx, memop);
        tcg_temp_free_i32(t2);

        if (memop & MO_SIGN) {
            tcg_gen_ext_i32(retv, t1, memop);
        } else {
            tcg_gen_mov_i32(retv, t1);
        }
        tcg_temp_free_i32(t1);
    } else {
        gen_atomic_cx_i32 gen;
        MemOpIdx oi;

        gen = table_cmpxchg[memop & (MO_SIZE | MO_BSWAP)];
        tcg_debug_assert(gen != NULL);

        oi = make_memop_idx(memop & ~MO_SIGN, idx);
        gen(retv, cpu_env, addr, cmpv, newv, tcg_constant_i32(oi));

        if (memop & MO_SIGN) {
            tcg_gen_ext_i32(retv, retv, memop);
        }
    }
}

void tcg_gen_atomic_cmpxchg_i64(TCGv_i64 retv, TCGv addr, TCGv_i64 cmpv,
                                TCGv_i64 newv, TCGArg idx, MemOp memop)
{
    memop = tcg_canonicalize_memop(memop, 1, 0);

    if (!(tcg_ctx->tb_cflags & CF_PARALLEL)) {
        TCGv_i64 t1 = tcg_temp_new_i64();
        TCGv_i64 t2 = tcg_temp_new_i64();

        tcg_gen_ext_i64(t2, cmpv, memop & MO_SIZE);

        tcg_gen_qemu_ld_i64(t1, addr, idx, memop & ~MO_SIGN);
        tcg_gen_movcond_i64(TCG_COND_EQ, t2, t1, t2, newv, t1);
        tcg_gen_qemu_st_i64(t2, addr, idx, memop);
        tcg_temp_free_i64(t2);

        if (memop & MO_SIGN) {
            tcg_gen_ext_i64(retv, t1, memop);
        } else {
            tcg_gen_mov_i64(retv, t1);
        }
        tcg_temp_free_i64(t1);
    } else if ((memop & MO_SIZE) == MO_64) {
#ifdef CONFIG_ATOMIC64
        gen_atomic_cx_i64 gen;
        MemOpIdx oi;

        gen = table_cmpxchg[memop & (MO_SIZE | MO_BSWAP)];
        tcg_debug_assert(gen != NULL);

        oi = make_memop_idx(memop, idx);
        gen(retv, cpu_env, addr, cmpv, newv, tcg_constant_i32(oi));
#else
        gen_helper_exit_atomic(cpu_env);
        /* Produce a result, so that we have a well-formed opcode stream
           with respect to uses of the result in the (dead) code following.  */
        tcg_gen_movi_i64(retv, 0);
#endif /* CONFIG_ATOMIC64 */
    } else {
        TCGv_i32 c32 = tcg_temp_new_i32();
        TCGv_i32 n32 = tcg_temp_new_i32();
        TCGv_i32 r32 = tcg_temp_new_i32();

        tcg_gen_extrl_i64_i32(c32, cmpv);
        tcg_gen_extrl_i64_i32(n32, newv);
        tcg_gen_atomic_cmpxchg_i32(r32, addr, c32, n32, idx, memop & ~MO_SIGN);
        tcg_temp_free_i32(c32);
        tcg_temp_free_i32(n32);

        tcg_gen_extu_i32_i64(retv, r32);
        tcg_temp_free_i32(r32);

        if (memop & MO_SIGN) {
            tcg_gen_ext_i64(retv, retv, memop);
        }
    }
}

static void do_nonatomic_op_i32(TCGv_i32 ret, TCGv addr, TCGv_i32 val,
                                TCGArg idx, MemOp memop, bool new_val,
                                void (*gen)(TCGv_i32, TCGv_i32, TCGv_i32))
{
    TCGv_i32 t1 = tcg_temp_new_i32();
    TCGv_i32 t2 = tcg_temp_new_i32();

    memop = tcg_canonicalize_memop(memop, 0, 0);

    tcg_gen_qemu_ld_i32(t1, addr, idx, memop);
    tcg_gen_ext_i32(t2, val, memop);
    gen(t2, t1, t2);
    tcg_gen_qemu_st_i32(t2, addr, idx, memop);

    tcg_gen_ext_i32(ret, (new_val ? t2 : t1), memop);
    tcg_temp_free_i32(t1);
    tcg_temp_free_i32(t2);
}

static void do_atomic_op_i32(TCGv_i32 ret, TCGv addr, TCGv_i32 val,
                             TCGArg idx, MemOp memop, void * const table[])
{
    gen_atomic_op_i32 gen;
    MemOpIdx oi;

    memop = tcg_canonicalize_memop(memop, 0, 0);

    gen = table[memop & (MO_SIZE | MO_BSWAP)];
    tcg_debug_assert(gen != NULL);

    oi = make_memop_idx(memop & ~MO_SIGN, idx);
    gen(ret, cpu_env, addr, val, tcg_constant_i32(oi));

    if (memop & MO_SIGN) {
        tcg_gen_ext_i32(ret, ret, memop);
    }
}

static void do_nonatomic_op_i64(TCGv_i64 ret, TCGv addr, TCGv_i64 val,
                                TCGArg idx, MemOp memop, bool new_val,
                                void (*gen)(TCGv_i64, TCGv_i64, TCGv_i64))
{
    TCGv_i64 t1 = tcg_temp_new_i64();
    TCGv_i64 t2 = tcg_temp_new_i64();

    memop = tcg_canonicalize_memop(memop, 1, 0);

    tcg_gen_qemu_ld_i64(t1, addr, idx, memop);
    tcg_gen_ext_i64(t2, val, memop);
    gen(t2, t1, t2);
    tcg_gen_qemu_st_i64(t2, addr, idx, memop);

    tcg_gen_ext_i64(ret, (new_val ? t2 : t1), memop);
    tcg_temp_free_i64(t1);
    tcg_temp_free_i64(t2);
}

static void do_atomic_op_i64(TCGv_i64 ret, TCGv addr, TCGv_i64 val,
                             TCGArg idx, MemOp memop, void * const table[])
{
    memop = tcg_canonicalize_memop(memop, 1, 0);

    if ((memop & MO_SIZE) == MO_64) {
#ifdef CONFIG_ATOMIC64
        gen_atomic_op_i64 gen;
        MemOpIdx oi;

        gen = table[memop & (MO_SIZE | MO_BSWAP)];
        tcg_debug_assert(gen != NULL);

        oi = make_memop_idx(memop & ~MO_SIGN, idx);
        gen(ret, cpu_env, addr, val, tcg_constant_i32(oi));
#else
        gen_helper_exit_atomic(cpu_env);
        /* Produce a result, so that we have a well-formed opcode stream
           with respect to uses of the result in the (dead) code following.  */
        tcg_gen_movi_i64(ret, 0);
#endif /* CONFIG_ATOMIC64 */
    } else {
        TCGv_i32 v32 = tcg_temp_new_i32();
        TCGv_i32 r32 = tcg_temp_new_i32();

        tcg_gen_extrl_i64_i32(v32, val);
        do_atomic_op_i32(r32, addr, v32, idx, memop & ~MO_SIGN, table);
        tcg_temp_free_i32(v32);

        tcg_gen_extu_i32_i64(ret, r32);
        tcg_temp_free_i32(r32);

        if (memop & MO_SIGN) {
            tcg_gen_ext_i64(ret, ret, memop);
        }
    }
}

#define GEN_ATOMIC_HELPER(NAME, OP, NEW)                                \
static void * const table_##NAME[(MO_SIZE | MO_BSWAP) + 1] = {          \
    [MO_8] = gen_helper_atomic_##NAME##b,                               \
    [MO_16 | MO_LE] = gen_helper_atomic_##NAME##w_le,                   \
    [MO_16 | MO_BE] = gen_helper_atomic_##NAME##w_be,                   \
    [MO_32 | MO_LE] = gen_helper_atomic_##NAME##l_le,                   \
    [MO_32 | MO_BE] = gen_helper_atomic_##NAME##l_be,                   \
    WITH_ATOMIC64([MO_64 | MO_LE] = gen_helper_atomic_##NAME##q_le)     \
    WITH_ATOMIC64([MO_64 | MO_BE] = gen_helper_atomic_##NAME##q_be)     \
};                                                                      \
void tcg_gen_atomic_##NAME##_i32                                        \
    (TCGv_i32 ret, TCGv addr, TCGv_i32 val, TCGArg idx, MemOp memop)    \
{                                                                       \
    if (tcg_ctx->tb_cflags & CF_PARALLEL) {                             \
        do_atomic_op_i32(ret, addr, val, idx, memop, table_##NAME);     \
    } else {                                                            \
        do_nonatomic_op_i32(ret, addr, val, idx, memop, NEW,            \
                            tcg_gen_##OP##_i32);                        \
    }                                                                   \
}                                                                       \
void tcg_gen_atomic_##NAME##_i64                                        \
    (TCGv_i64 ret, TCGv addr, TCGv_i64 val, TCGArg idx, MemOp memop)    \
{                                                                       \
    if (tcg_ctx->tb_cflags & CF_PARALLEL) {                             \
        do_atomic_op_i64(ret, addr, val, idx, memop, table_##NAME);     \
    } else {                                                            \
        do_nonatomic_op_i64(ret, addr, val, idx, memop, NEW,            \
                            tcg_gen_##OP##_i64);                        \
    }                                                                   \
}

GEN_ATOMIC_HELPER(fetch_add, add, 0)
GEN_ATOMIC_HELPER(fetch_and, and, 0)
GEN_ATOMIC_HELPER(fetch_or, or, 0)
GEN_ATOMIC_HELPER(fetch_xor, xor, 0)
GEN_ATOMIC_HELPER(fetch_smin, smin, 0)
GEN_ATOMIC_HELPER(fetch_umin, umin, 0)
GEN_ATOMIC_HELPER(fetch_smax, smax, 0)
GEN_ATOMIC_HELPER(fetch_umax, umax, 0)

GEN_ATOMIC_HELPER(add_fetch, add, 1)
GEN_ATOMIC_HELPER(and_fetch, and, 1)
GEN_ATOMIC_HELPER(or_fetch, or, 1)
GEN_ATOMIC_HELPER(xor_fetch, xor, 1)
GEN_ATOMIC_HELPER(smin_fetch, smin, 1)
GEN_ATOMIC_HELPER(umin_fetch, umin, 1)
GEN_ATOMIC_HELPER(smax_fetch, smax, 1)
GEN_ATOMIC_HELPER(umax_fetch, umax, 1)

static void tcg_gen_mov2_i32(TCGv_i32 r, TCGv_i32 a, TCGv_i32 b)
{
    tcg_gen_mov_i32(r, b);
}

static void tcg_gen_mov2_i64(TCGv_i64 r, TCGv_i64 a, TCGv_i64 b)
{
    tcg_gen_mov_i64(r, b);
}

GEN_ATOMIC_HELPER(xchg, mov2, 0)

#undef GEN_ATOMIC_HELPER
>>>>>>> 5bdb1bd2
<|MERGE_RESOLUTION|>--- conflicted
+++ resolved
@@ -84,22 +84,6 @@
     op->args[5] = a6;
 }
 
-<<<<<<< HEAD
-/* Generic ops.  */
-
-static void add_last_as_label_use(TCGLabel *l)
-{
-    TCGLabelUse *u = tcg_malloc(sizeof(TCGLabelUse));
-
-    u->op = tcg_last_op();
-    QSIMPLEQ_INSERT_TAIL(&l->branches, u, next);
-}
-
-void tcg_gen_br(TCGLabel *l)
-{
-    tcg_gen_op1(INDEX_op_br, label_arg(l));
-    add_last_as_label_use(l);
-=======
 void tcg_gen_ldst_op_i32(TCGOpcode opc, TCGv_i32 val,
                          TCGv_ptr base, TCGArg offset)
 {
@@ -139,7 +123,7 @@
     case INDEX_op_st16_i32:
     case INDEX_op_st_i32:
         gen_helper_sym_store_host_i32(
-            val, tcgv_i32_expr(val), 
+            val, tcgv_i32_expr(val),
             base, tcg_constant_i64(offset),
             tcg_constant_i64(data_size) );
         break;
@@ -188,8 +172,8 @@
     case INDEX_op_ld32s_i64:
     case INDEX_op_ld_i64:
         gen_helper_sym_load_host_i64(
-            tcgv_i64_expr(val), 
-            base, tcg_constant_i64(offset), 
+            tcgv_i64_expr(val),
+            base, tcg_constant_i64(offset),
             tcg_constant_i64(data_size) );
         break;
     case INDEX_op_st8_i64:
@@ -206,7 +190,22 @@
     }
 
     tcg_gen_op3(opc, tcgv_i64_arg(val), tcgv_ptr_arg(base), offset);
->>>>>>> 5bdb1bd2
+}
+
+/* Generic ops.  */
+
+static void add_last_as_label_use(TCGLabel *l)
+{
+    TCGLabelUse *u = tcg_malloc(sizeof(TCGLabelUse));
+
+    u->op = tcg_last_op();
+    QSIMPLEQ_INSERT_TAIL(&l->branches, u, next);
+}
+
+void tcg_gen_br(TCGLabel *l)
+{
+    tcg_gen_op1(INDEX_op_br, label_arg(l));
+    add_last_as_label_use(l);
 }
 
 void tcg_gen_mb(TCGBar mb_type)
@@ -358,15 +357,11 @@
     if (cond == TCG_COND_ALWAYS) {
         tcg_gen_br(l);
     } else if (cond != TCG_COND_NEVER) {
-<<<<<<< HEAD
-=======
         /* Generate a setcond for effects in the symbolic backend */
         TCGv_i32 cond_result_temp = tcg_temp_new_i32();
         tcg_gen_setcond_i32(cond, cond_result_temp, arg1, arg2);
         tcg_temp_free_i32(cond_result_temp);
 
-        l->refs++;
->>>>>>> 5bdb1bd2
         tcg_gen_op4ii_i32(INDEX_op_brcond_i32, arg1, arg2, cond, label_arg(l));
         add_last_as_label_use(l);
     }
@@ -750,7 +745,7 @@
         gen_helper_sym_deposit_i32(tcgv_i32_expr(ret),
                                    arg1, tcgv_i32_expr(arg1),
                                    arg2, tcgv_i32_expr(arg2),
-                                   tcg_constant_i32(ofs), 
+                                   tcg_constant_i32(ofs),
                                    tcg_constant_i32(len));
         tcg_gen_op5ii_i32(INDEX_op_deposit_i32, ret, arg1, arg2, ofs, len);
 
@@ -804,7 +799,7 @@
         gen_helper_sym_deposit_i32(tcgv_i32_expr(ret),
                                    zero, tcgv_i32_expr(zero),
                                    arg, tcgv_i32_expr(arg),
-                                   tcg_constant_i32(ofs), 
+                                   tcg_constant_i32(ofs),
                                    tcg_constant_i32(len));
 
         tcg_gen_op5ii_i32(INDEX_op_deposit_i32, ret, zero, arg, ofs, len);
@@ -871,7 +866,7 @@
         && TCG_TARGET_extract_i32_valid(ofs, len)) {
 
         gen_helper_sym_extract_i32(
-            tcgv_i32_expr(ret), tcgv_i32_expr(arg), 
+            tcgv_i32_expr(ret), tcgv_i32_expr(arg),
             tcg_constant_i32(ofs), tcg_constant_i32(len));
 
         tcg_gen_op4ii_i32(INDEX_op_extract_i32, ret, arg, ofs, len);
@@ -939,7 +934,7 @@
         && TCG_TARGET_extract_i32_valid(ofs, len)) {
 
         gen_helper_sym_sextract_i32(
-            tcgv_i32_expr(ret), tcgv_i32_expr(arg), 
+            tcgv_i32_expr(ret), tcgv_i32_expr(arg),
             tcg_constant_i32(ofs), tcg_constant_i32(len));
 
         tcg_gen_op4ii_i32(INDEX_op_sextract_i32, ret, arg, ofs, len);
@@ -1068,14 +1063,9 @@
     if (TCG_TARGET_HAS_add2_i32) {
         tcg_gen_op6_i32(INDEX_op_add2_i32, rl, rh, al, ah, bl, bh);
     } else {
-<<<<<<< HEAD
+    */
         TCGv_i64 t0 = tcg_temp_ebb_new_i64();
         TCGv_i64 t1 = tcg_temp_ebb_new_i64();
-=======
-    */
-        TCGv_i64 t0 = tcg_temp_new_i64();
-        TCGv_i64 t1 = tcg_temp_new_i64();
->>>>>>> 5bdb1bd2
         tcg_gen_concat_i32_i64(t0, al, ah);
         tcg_gen_concat_i32_i64(t1, bl, bh);
         tcg_gen_add_i64(t0, t0, t1);
@@ -1092,14 +1082,9 @@
     if (TCG_TARGET_HAS_sub2_i32) {
         tcg_gen_op6_i32(INDEX_op_sub2_i32, rl, rh, al, ah, bl, bh);
     } else {
-<<<<<<< HEAD
+    */
         TCGv_i64 t0 = tcg_temp_ebb_new_i64();
         TCGv_i64 t1 = tcg_temp_ebb_new_i64();
-=======
-    */
-        TCGv_i64 t0 = tcg_temp_new_i64();
-        TCGv_i64 t1 = tcg_temp_new_i64();
->>>>>>> 5bdb1bd2
         tcg_gen_concat_i32_i64(t0, al, ah);
         tcg_gen_concat_i32_i64(t1, bl, bh);
         tcg_gen_sub_i64(t0, t0, t1);
@@ -1120,29 +1105,18 @@
         tcg_gen_op3_i32(INDEX_op_muluh_i32, rh, arg1, arg2);
         tcg_gen_mov_i32(rl, t);
         tcg_temp_free_i32(t);
-<<<<<<< HEAD
-    } else if (TCG_TARGET_REG_BITS == 64) {
+    } else */ if (TCG_TARGET_REG_BITS == 64) {
         TCGv_i64 t0 = tcg_temp_ebb_new_i64();
         TCGv_i64 t1 = tcg_temp_ebb_new_i64();
-=======
-    } else {
-    */
-        TCGv_i64 t0 = tcg_temp_new_i64();
-        TCGv_i64 t1 = tcg_temp_new_i64();
->>>>>>> 5bdb1bd2
         tcg_gen_extu_i32_i64(t0, arg1);
         tcg_gen_extu_i32_i64(t1, arg2);
         tcg_gen_mul_i64(t0, t0, t1);
         tcg_gen_extr_i64_i32(rl, rh, t0);
         tcg_temp_free_i64(t0);
         tcg_temp_free_i64(t1);
-<<<<<<< HEAD
     } else {
         qemu_build_not_reached();
     }
-=======
-    /* } */
->>>>>>> 5bdb1bd2
 }
 
 void tcg_gen_muls2_i32(TCGv_i32 rl, TCGv_i32 rh, TCGv_i32 arg1, TCGv_i32 arg2)
@@ -1156,19 +1130,11 @@
         tcg_gen_op3_i32(INDEX_op_mulsh_i32, rh, arg1, arg2);
         tcg_gen_mov_i32(rl, t);
         tcg_temp_free_i32(t);
-<<<<<<< HEAD
-    } else if (TCG_TARGET_REG_BITS == 32) {
+    } else */ if (TCG_TARGET_REG_BITS == 32) {
         TCGv_i32 t0 = tcg_temp_ebb_new_i32();
         TCGv_i32 t1 = tcg_temp_ebb_new_i32();
         TCGv_i32 t2 = tcg_temp_ebb_new_i32();
         TCGv_i32 t3 = tcg_temp_ebb_new_i32();
-=======
-    } else */ if (TCG_TARGET_REG_BITS == 32) {
-        TCGv_i32 t0 = tcg_temp_new_i32();
-        TCGv_i32 t1 = tcg_temp_new_i32();
-        TCGv_i32 t2 = tcg_temp_new_i32();
-        TCGv_i32 t3 = tcg_temp_new_i32();
->>>>>>> 5bdb1bd2
         tcg_gen_mulu2_i32(t0, t1, arg1, arg2);
         /* Adjust for negative inputs.  */
         tcg_gen_sari_i32(t2, arg1, 31);
@@ -1774,15 +1740,11 @@
     if (cond == TCG_COND_ALWAYS) {
         tcg_gen_br(l);
     } else if (cond != TCG_COND_NEVER) {
-<<<<<<< HEAD
-=======
         /* Generate a setcond for effects in the symbolic backend */
         TCGv_i64 cond_result_temp = tcg_temp_new_i64();
         tcg_gen_setcond_i64(cond, cond_result_temp, arg1, arg2);
         tcg_temp_free_i64(cond_result_temp);
 
-        l->refs++;
->>>>>>> 5bdb1bd2
         if (TCG_TARGET_REG_BITS == 32) {
             tcg_gen_op6ii_i32(INDEX_op_brcond2_i32, TCGV_LOW(arg1),
                               TCGV_HIGH(arg1), TCGV_LOW(arg2),
@@ -2894,19 +2856,11 @@
 void tcg_gen_add2_i64(TCGv_i64 rl, TCGv_i64 rh, TCGv_i64 al,
                       TCGv_i64 ah, TCGv_i64 bl, TCGv_i64 bh)
 {
-<<<<<<< HEAD
-    if (TCG_TARGET_HAS_add2_i64) {
-        tcg_gen_op6_i64(INDEX_op_add2_i64, rl, rh, al, ah, bl, bh);
-    } else {
-        TCGv_i64 t0 = tcg_temp_ebb_new_i64();
-        TCGv_i64 t1 = tcg_temp_ebb_new_i64();
-=======
     /* if (TCG_TARGET_HAS_add2_i64) { */
     /*     tcg_gen_op6_i64(INDEX_op_add2_i64, rl, rh, al, ah, bl, bh); */
     /* } else { */
-        TCGv_i64 t0 = tcg_temp_new_i64();
-        TCGv_i64 t1 = tcg_temp_new_i64();
->>>>>>> 5bdb1bd2
+        TCGv_i64 t0 = tcg_temp_ebb_new_i64();
+        TCGv_i64 t1 = tcg_temp_ebb_new_i64();
         tcg_gen_add_i64(t0, al, bl);
         tcg_gen_setcond_i64(TCG_COND_LTU, t1, t0, al);
         tcg_gen_add_i64(rh, ah, bh);
@@ -2920,19 +2874,11 @@
 void tcg_gen_sub2_i64(TCGv_i64 rl, TCGv_i64 rh, TCGv_i64 al,
                       TCGv_i64 ah, TCGv_i64 bl, TCGv_i64 bh)
 {
-<<<<<<< HEAD
-    if (TCG_TARGET_HAS_sub2_i64) {
-        tcg_gen_op6_i64(INDEX_op_sub2_i64, rl, rh, al, ah, bl, bh);
-    } else {
-        TCGv_i64 t0 = tcg_temp_ebb_new_i64();
-        TCGv_i64 t1 = tcg_temp_ebb_new_i64();
-=======
     /* if (TCG_TARGET_HAS_sub2_i64) { */
     /*     tcg_gen_op6_i64(INDEX_op_sub2_i64, rl, rh, al, ah, bl, bh); */
     /* } else { */
-        TCGv_i64 t0 = tcg_temp_new_i64();
-        TCGv_i64 t1 = tcg_temp_new_i64();
->>>>>>> 5bdb1bd2
+        TCGv_i64 t0 = tcg_temp_ebb_new_i64();
+        TCGv_i64 t1 = tcg_temp_ebb_new_i64();
         tcg_gen_sub_i64(t0, al, bl);
         tcg_gen_setcond_i64(TCG_COND_LTU, t1, al, bl);
         tcg_gen_sub_i64(rh, ah, bh);
@@ -2945,7 +2891,7 @@
 
 void tcg_gen_mulu2_i64(TCGv_i64 rl, TCGv_i64 rh, TCGv_i64 arg1, TCGv_i64 arg2)
 {
-<<<<<<< HEAD
+    /*
     if (TCG_TARGET_HAS_mulu2_i64) {
         tcg_gen_op4_i64(INDEX_op_mulu2_i64, rl, rh, arg1, arg2);
     } else if (TCG_TARGET_HAS_muluh_i64) {
@@ -2955,19 +2901,8 @@
         tcg_gen_mov_i64(rl, t);
         tcg_temp_free_i64(t);
     } else {
+     */
         TCGv_i64 t0 = tcg_temp_ebb_new_i64();
-=======
-    /* if (TCG_TARGET_HAS_mulu2_i64) { */
-    /*     tcg_gen_op4_i64(INDEX_op_mulu2_i64, rl, rh, arg1, arg2); */
-    /* } else if (TCG_TARGET_HAS_muluh_i64) { */
-    /*     TCGv_i64 t = tcg_temp_new_i64(); */
-    /*     tcg_gen_op3_i64(INDEX_op_mul_i64, t, arg1, arg2); */
-    /*     tcg_gen_op3_i64(INDEX_op_muluh_i64, rh, arg1, arg2); */
-    /*     tcg_gen_mov_i64(rl, t); */
-    /*     tcg_temp_free_i64(t); */
-    /* } else { */
-        TCGv_i64 t0 = tcg_temp_new_i64();
->>>>>>> 5bdb1bd2
         tcg_gen_mul_i64(t0, arg1, arg2);
         gen_helper_sym_muluh_i64(tcgv_i64_expr(rh),
                                  arg1, tcgv_i64_expr(arg1),
@@ -2980,7 +2915,7 @@
 
 void tcg_gen_muls2_i64(TCGv_i64 rl, TCGv_i64 rh, TCGv_i64 arg1, TCGv_i64 arg2)
 {
-<<<<<<< HEAD
+    /*
     if (TCG_TARGET_HAS_muls2_i64) {
         tcg_gen_op4_i64(INDEX_op_muls2_i64, rl, rh, arg1, arg2);
     } else if (TCG_TARGET_HAS_mulsh_i64) {
@@ -2989,27 +2924,12 @@
         tcg_gen_op3_i64(INDEX_op_mulsh_i64, rh, arg1, arg2);
         tcg_gen_mov_i64(rl, t);
         tcg_temp_free_i64(t);
-    } else if (TCG_TARGET_HAS_mulu2_i64 || TCG_TARGET_HAS_muluh_i64) {
+    } else */
+    if (TCG_TARGET_HAS_mulu2_i64 || TCG_TARGET_HAS_muluh_i64) {
         TCGv_i64 t0 = tcg_temp_ebb_new_i64();
         TCGv_i64 t1 = tcg_temp_ebb_new_i64();
         TCGv_i64 t2 = tcg_temp_ebb_new_i64();
         TCGv_i64 t3 = tcg_temp_ebb_new_i64();
-=======
-    /* if (TCG_TARGET_HAS_muls2_i64) { */
-    /*     tcg_gen_op4_i64(INDEX_op_muls2_i64, rl, rh, arg1, arg2); */
-    /* } else if (TCG_TARGET_HAS_mulsh_i64) { */
-    /*     TCGv_i64 t = tcg_temp_new_i64(); */
-    /*     tcg_gen_op3_i64(INDEX_op_mul_i64, t, arg1, arg2); */
-    /*     tcg_gen_op3_i64(INDEX_op_mulsh_i64, rh, arg1, arg2); */
-    /*     tcg_gen_mov_i64(rl, t); */
-    /*     tcg_temp_free_i64(t); */
-    /* } else */
-    if (TCG_TARGET_HAS_mulu2_i64 || TCG_TARGET_HAS_muluh_i64) {
-        TCGv_i64 t0 = tcg_temp_new_i64();
-        TCGv_i64 t1 = tcg_temp_new_i64();
-        TCGv_i64 t2 = tcg_temp_new_i64();
-        TCGv_i64 t3 = tcg_temp_new_i64();
->>>>>>> 5bdb1bd2
         tcg_gen_mulu2_i64(t0, t1, arg1, arg2);
         /* Adjust for negative inputs.  */
         tcg_gen_sari_i64(t2, arg1, 63);
@@ -3229,11 +3149,7 @@
         tcg_debug_assert(idx == TB_EXIT_REQUESTED);
     }
 
-<<<<<<< HEAD
-=======
-    plugin_gen_disable_mem_helpers();
     gen_helper_sym_collect_garbage();
->>>>>>> 5bdb1bd2
     tcg_gen_op1i(INDEX_op_exit_tb, val);
 }
 
@@ -3268,656 +3184,4 @@
     gen_helper_sym_collect_garbage();
     tcg_gen_op1i(INDEX_op_goto_ptr, tcgv_ptr_arg(ptr));
     tcg_temp_free_ptr(ptr);
-<<<<<<< HEAD
-}
-=======
-}
-
-static inline MemOp tcg_canonicalize_memop(MemOp op, bool is64, bool st)
-{
-    /* Trigger the asserts within as early as possible.  */
-    unsigned a_bits = get_alignment_bits(op);
-
-    /* Prefer MO_ALIGN+MO_XX over MO_ALIGN_XX+MO_XX */
-    if (a_bits == (op & MO_SIZE)) {
-        op = (op & ~MO_AMASK) | MO_ALIGN;
-    }
-
-    switch (op & MO_SIZE) {
-    case MO_8:
-        op &= ~MO_BSWAP;
-        break;
-    case MO_16:
-        break;
-    case MO_32:
-        if (!is64) {
-            op &= ~MO_SIGN;
-        }
-        break;
-    case MO_64:
-        if (is64) {
-            op &= ~MO_SIGN;
-            break;
-        }
-        /* fall through */
-    default:
-        g_assert_not_reached();
-    }
-    if (st) {
-        op &= ~MO_SIGN;
-    }
-    return op;
-}
-
-static void gen_ldst_i32(TCGOpcode opc, TCGv_i32 val, TCGv addr,
-                         MemOp memop, TCGArg idx)
-{
-    MemOpIdx oi = make_memop_idx(memop, idx);
-#if TARGET_LONG_BITS == 32
-    tcg_gen_op3i_i32(opc, val, addr, oi);
-#else
-    if (TCG_TARGET_REG_BITS == 32) {
-        tcg_gen_op4i_i32(opc, val, TCGV_LOW(addr), TCGV_HIGH(addr), oi);
-    } else {
-        tcg_gen_op3(opc, tcgv_i32_arg(val), tcgv_i64_arg(addr), oi);
-    }
-#endif
-}
-
-static void gen_ldst_i64(TCGOpcode opc, TCGv_i64 val, TCGv addr,
-                         MemOp memop, TCGArg idx)
-{
-    MemOpIdx oi = make_memop_idx(memop, idx);
-#if TARGET_LONG_BITS == 32
-    if (TCG_TARGET_REG_BITS == 32) {
-        tcg_gen_op4i_i32(opc, TCGV_LOW(val), TCGV_HIGH(val), addr, oi);
-    } else {
-        tcg_gen_op3(opc, tcgv_i64_arg(val), tcgv_i32_arg(addr), oi);
-    }
-#else
-    if (TCG_TARGET_REG_BITS == 32) {
-        tcg_gen_op5i_i32(opc, TCGV_LOW(val), TCGV_HIGH(val),
-                         TCGV_LOW(addr), TCGV_HIGH(addr), oi);
-    } else {
-        tcg_gen_op3i_i64(opc, val, addr, oi);
-    }
-#endif
-}
-
-static void tcg_gen_req_mo(TCGBar type)
-{
-#ifdef TCG_GUEST_DEFAULT_MO
-    type &= TCG_GUEST_DEFAULT_MO;
-#endif
-    type &= ~TCG_TARGET_DEFAULT_MO;
-    if (type) {
-        tcg_gen_mb(type | TCG_BAR_SC);
-    }
-}
-
-static inline TCGv plugin_prep_mem_callbacks(TCGv vaddr)
-{
-#ifdef CONFIG_PLUGIN
-    if (tcg_ctx->plugin_insn != NULL) {
-        /* Save a copy of the vaddr for use after a load.  */
-        TCGv temp = tcg_temp_new();
-        tcg_gen_mov_tl(temp, vaddr);
-        return temp;
-    }
-#endif
-    return vaddr;
-}
-
-static void plugin_gen_mem_callbacks(TCGv vaddr, MemOpIdx oi,
-                                     enum qemu_plugin_mem_rw rw)
-{
-#ifdef CONFIG_PLUGIN
-    if (tcg_ctx->plugin_insn != NULL) {
-        qemu_plugin_meminfo_t info = make_plugin_meminfo(oi, rw);
-        plugin_gen_empty_mem_callback(vaddr, info);
-        tcg_temp_free(vaddr);
-    }
-#endif
-}
-
-void tcg_gen_qemu_ld_i32(TCGv_i32 val, TCGv addr, TCGArg idx, MemOp memop)
-{
-    MemOp orig_memop;
-    MemOpIdx oi;
-    TCGv_i64 load_size, mmu_idx, addr_loc;
-
-    /* Temporary bugfix
-     * On some architectures, the addr and val(ret) params are, for some reasons, 
-     * getting optimized after the concrete load operation (ret => addr)
-     * This trick ensure that the addr value is preseved */
-    addr_loc = tcg_temp_new_i64();
-    tcg_gen_mov_i64(addr_loc, addr);
-
-    tcg_gen_req_mo(TCG_MO_LD_LD | TCG_MO_ST_LD);
-    memop = tcg_canonicalize_memop(memop, 0, 0);
-    oi = make_memop_idx(memop, idx);
-
-    orig_memop = memop;
-    if (!TCG_TARGET_HAS_MEMORY_BSWAP && (memop & MO_BSWAP)) {
-        memop &= ~MO_BSWAP;
-        /* The bswap primitive benefits from zero-extended input.  */
-        if ((memop & MO_SSIZE) == MO_SW) {
-            memop &= ~MO_SIGN;
-        }
-    }
-
-    addr = plugin_prep_mem_callbacks(addr);
-    gen_ldst_i32(INDEX_op_qemu_ld_i32, val, addr, memop, idx);
-    plugin_gen_mem_callbacks(addr, oi, QEMU_PLUGIN_MEM_R);
-
-    /* Perform the symbolic memory access. Doing so _after_ the concrete
-     * operation ensures that the target address is in the TLB. */
-    load_size = tcg_constant_i64(1 << (memop & MO_SIZE));
-    mmu_idx = tcg_constant_i64(idx);
-    gen_helper_sym_load_guest_i32(tcgv_i32_expr(val), cpu_env,
-                                  addr_loc, tcgv_i64_expr(addr_loc),
-                                  load_size, mmu_idx);
-
-    if ((orig_memop ^ memop) & MO_BSWAP) {
-        switch (orig_memop & MO_SIZE) {
-        case MO_16:
-            tcg_gen_bswap16_i32(val, val, (orig_memop & MO_SIGN
-                                           ? TCG_BSWAP_IZ | TCG_BSWAP_OS
-                                           : TCG_BSWAP_IZ | TCG_BSWAP_OZ));
-            break;
-        case MO_32:
-            tcg_gen_bswap32_i32(val, val);
-            break;
-        default:
-            g_assert_not_reached();
-        }
-    }
-}
-
-void tcg_gen_qemu_st_i32(TCGv_i32 val, TCGv addr, TCGArg idx, MemOp memop)
-{
-    TCGv_i32 swap = NULL;
-    MemOpIdx oi;
-    TCGv_i64 store_size = NULL, mmu_idx = NULL;
-
-    tcg_gen_req_mo(TCG_MO_LD_ST | TCG_MO_ST_ST);
-    memop = tcg_canonicalize_memop(memop, 0, 1);
-    oi = make_memop_idx(memop, idx);
-
-    if (!TCG_TARGET_HAS_MEMORY_BSWAP && (memop & MO_BSWAP)) {
-        swap = tcg_temp_new_i32();
-        switch (memop & MO_SIZE) {
-        case MO_16:
-            tcg_gen_bswap16_i32(swap, val, 0);
-            break;
-        case MO_32:
-            tcg_gen_bswap32_i32(swap, val);
-            break;
-        default:
-            g_assert_not_reached();
-        }
-        val = swap;
-        memop &= ~MO_BSWAP;
-    }
-
-    addr = plugin_prep_mem_callbacks(addr);
-    if (TCG_TARGET_HAS_qemu_st8_i32 && (memop & MO_SIZE) == MO_8) {
-        gen_ldst_i32(INDEX_op_qemu_st8_i32, val, addr, memop, idx);
-    } else {
-        gen_ldst_i32(INDEX_op_qemu_st_i32, val, addr, memop, idx);
-    }
-    plugin_gen_mem_callbacks(addr, oi, QEMU_PLUGIN_MEM_W);
-
-    /* Perform the symbolic memory access. Doing so _after_ the concrete
-     * operation ensures that the target address is in the TLB. */
-    store_size = tcg_constant_i64(1 << (memop & MO_SIZE));
-    mmu_idx = tcg_constant_i64(idx);
-    gen_helper_sym_store_guest_i32(cpu_env,
-                                   val, tcgv_i32_expr(val),
-                                   addr, tcgv_i64_expr(addr),
-                                   store_size, mmu_idx);
-
-    if (swap) {
-        tcg_temp_free_i32(swap);
-    }
-}
-
-void tcg_gen_qemu_ld_i64(TCGv_i64 val, TCGv addr, TCGArg idx, MemOp memop)
-{
-    MemOp orig_memop;
-    MemOpIdx oi;
-    TCGv_i64 load_size, mmu_idx;
-
-    if (TCG_TARGET_REG_BITS == 32 && (memop & MO_SIZE) < MO_64) {
-        tcg_gen_qemu_ld_i32(TCGV_LOW(val), addr, idx, memop);
-        if (memop & MO_SIGN) {
-            tcg_gen_sari_i32(TCGV_HIGH(val), TCGV_LOW(val), 31);
-        } else {
-            tcg_gen_movi_i32(TCGV_HIGH(val), 0);
-        }
-        return;
-    }
-
-    tcg_gen_req_mo(TCG_MO_LD_LD | TCG_MO_ST_LD);
-    memop = tcg_canonicalize_memop(memop, 1, 0);
-    oi = make_memop_idx(memop, idx);
-
-    orig_memop = memop;
-    if (!TCG_TARGET_HAS_MEMORY_BSWAP && (memop & MO_BSWAP)) {
-        memop &= ~MO_BSWAP;
-        /* The bswap primitive benefits from zero-extended input.  */
-        if ((memop & MO_SIGN) && (memop & MO_SIZE) < MO_64) {
-            memop &= ~MO_SIGN;
-        }
-    }
-
-    addr = plugin_prep_mem_callbacks(addr);
-    gen_ldst_i64(INDEX_op_qemu_ld_i64, val, addr, memop, idx);
-    plugin_gen_mem_callbacks(addr, oi, QEMU_PLUGIN_MEM_R);
-
-    /* Perform the symbolic memory access. Doing so _after_ the concrete
-     * operation ensures that the target address is in the TLB. */
-    mmu_idx = tcg_constant_i64(idx);
-    load_size = tcg_constant_i64(1 << (memop & MO_SIZE));
-    gen_helper_sym_load_guest_i64(tcgv_i64_expr(val), cpu_env,
-                                  addr, tcgv_i64_expr(addr),
-                                  load_size, mmu_idx);
-
-    if ((orig_memop ^ memop) & MO_BSWAP) {
-        int flags = (orig_memop & MO_SIGN
-                     ? TCG_BSWAP_IZ | TCG_BSWAP_OS
-                     : TCG_BSWAP_IZ | TCG_BSWAP_OZ);
-        switch (orig_memop & MO_SIZE) {
-        case MO_16:
-            tcg_gen_bswap16_i64(val, val, flags);
-            break;
-        case MO_32:
-            tcg_gen_bswap32_i64(val, val, flags);
-            break;
-        case MO_64:
-            tcg_gen_bswap64_i64(val, val);
-            break;
-        default:
-            g_assert_not_reached();
-        }
-    }
-}
-
-void tcg_gen_qemu_st_i64(TCGv_i64 val, TCGv addr, TCGArg idx, MemOp memop)
-{
-    TCGv_i64 swap = NULL, store_size = NULL, mmu_idx = NULL;
-    MemOpIdx oi;
-
-    if (TCG_TARGET_REG_BITS == 32 && (memop & MO_SIZE) < MO_64) {
-        tcg_gen_qemu_st_i32(TCGV_LOW(val), addr, idx, memop);
-        return;
-    }
-
-    tcg_gen_req_mo(TCG_MO_LD_ST | TCG_MO_ST_ST);
-    memop = tcg_canonicalize_memop(memop, 1, 1);
-    oi = make_memop_idx(memop, idx);
-
-    if (!TCG_TARGET_HAS_MEMORY_BSWAP && (memop & MO_BSWAP)) {
-        swap = tcg_temp_new_i64();
-        switch (memop & MO_SIZE) {
-        case MO_16:
-            tcg_gen_bswap16_i64(swap, val, 0);
-            break;
-        case MO_32:
-            tcg_gen_bswap32_i64(swap, val, 0);
-            break;
-        case MO_64:
-            tcg_gen_bswap64_i64(swap, val);
-            break;
-        default:
-            g_assert_not_reached();
-        }
-        val = swap;
-        memop &= ~MO_BSWAP;
-    }
-
-    addr = plugin_prep_mem_callbacks(addr);
-    gen_ldst_i64(INDEX_op_qemu_st_i64, val, addr, memop, idx);
-    plugin_gen_mem_callbacks(addr, oi, QEMU_PLUGIN_MEM_W);
-
-    /* Perform the symbolic memory access. Doing so _after_ the concrete
-     * operation ensures that the target address is in the TLB. */
-    mmu_idx = tcg_constant_i64(idx);
-    store_size = tcg_constant_i64(1 << (memop & MO_SIZE));
-    gen_helper_sym_store_guest_i64(cpu_env,
-                                   val, tcgv_i64_expr(val),
-                                   addr, tcgv_i64_expr(addr),
-                                   store_size, mmu_idx);
-
-    if (swap) {
-        tcg_temp_free_i64(swap);
-    }
-}
-
-static void tcg_gen_ext_i32(TCGv_i32 ret, TCGv_i32 val, MemOp opc)
-{
-    switch (opc & MO_SSIZE) {
-    case MO_SB:
-        tcg_gen_ext8s_i32(ret, val);
-        break;
-    case MO_UB:
-        tcg_gen_ext8u_i32(ret, val);
-        break;
-    case MO_SW:
-        tcg_gen_ext16s_i32(ret, val);
-        break;
-    case MO_UW:
-        tcg_gen_ext16u_i32(ret, val);
-        break;
-    default:
-        tcg_gen_mov_i32(ret, val);
-        break;
-    }
-}
-
-static void tcg_gen_ext_i64(TCGv_i64 ret, TCGv_i64 val, MemOp opc)
-{
-    switch (opc & MO_SSIZE) {
-    case MO_SB:
-        tcg_gen_ext8s_i64(ret, val);
-        break;
-    case MO_UB:
-        tcg_gen_ext8u_i64(ret, val);
-        break;
-    case MO_SW:
-        tcg_gen_ext16s_i64(ret, val);
-        break;
-    case MO_UW:
-        tcg_gen_ext16u_i64(ret, val);
-        break;
-    case MO_SL:
-        tcg_gen_ext32s_i64(ret, val);
-        break;
-    case MO_UL:
-        tcg_gen_ext32u_i64(ret, val);
-        break;
-    default:
-        tcg_gen_mov_i64(ret, val);
-        break;
-    }
-}
-
-typedef void (*gen_atomic_cx_i32)(TCGv_i32, TCGv_env, TCGv,
-                                  TCGv_i32, TCGv_i32, TCGv_i32);
-typedef void (*gen_atomic_cx_i64)(TCGv_i64, TCGv_env, TCGv,
-                                  TCGv_i64, TCGv_i64, TCGv_i32);
-typedef void (*gen_atomic_op_i32)(TCGv_i32, TCGv_env, TCGv,
-                                  TCGv_i32, TCGv_i32);
-typedef void (*gen_atomic_op_i64)(TCGv_i64, TCGv_env, TCGv,
-                                  TCGv_i64, TCGv_i32);
-
-#ifdef CONFIG_ATOMIC64
-# define WITH_ATOMIC64(X) X,
-#else
-# define WITH_ATOMIC64(X)
-#endif
-
-static void * const table_cmpxchg[(MO_SIZE | MO_BSWAP) + 1] = {
-    [MO_8] = gen_helper_atomic_cmpxchgb,
-    [MO_16 | MO_LE] = gen_helper_atomic_cmpxchgw_le,
-    [MO_16 | MO_BE] = gen_helper_atomic_cmpxchgw_be,
-    [MO_32 | MO_LE] = gen_helper_atomic_cmpxchgl_le,
-    [MO_32 | MO_BE] = gen_helper_atomic_cmpxchgl_be,
-    WITH_ATOMIC64([MO_64 | MO_LE] = gen_helper_atomic_cmpxchgq_le)
-    WITH_ATOMIC64([MO_64 | MO_BE] = gen_helper_atomic_cmpxchgq_be)
-};
-
-void tcg_gen_atomic_cmpxchg_i32(TCGv_i32 retv, TCGv addr, TCGv_i32 cmpv,
-                                TCGv_i32 newv, TCGArg idx, MemOp memop)
-{
-    memop = tcg_canonicalize_memop(memop, 0, 0);
-
-    if (!(tcg_ctx->tb_cflags & CF_PARALLEL)) {
-        TCGv_i32 t1 = tcg_temp_new_i32();
-        TCGv_i32 t2 = tcg_temp_new_i32();
-
-        tcg_gen_ext_i32(t2, cmpv, memop & MO_SIZE);
-
-        tcg_gen_qemu_ld_i32(t1, addr, idx, memop & ~MO_SIGN);
-        tcg_gen_movcond_i32(TCG_COND_EQ, t2, t1, t2, newv, t1);
-        tcg_gen_qemu_st_i32(t2, addr, idx, memop);
-        tcg_temp_free_i32(t2);
-
-        if (memop & MO_SIGN) {
-            tcg_gen_ext_i32(retv, t1, memop);
-        } else {
-            tcg_gen_mov_i32(retv, t1);
-        }
-        tcg_temp_free_i32(t1);
-    } else {
-        gen_atomic_cx_i32 gen;
-        MemOpIdx oi;
-
-        gen = table_cmpxchg[memop & (MO_SIZE | MO_BSWAP)];
-        tcg_debug_assert(gen != NULL);
-
-        oi = make_memop_idx(memop & ~MO_SIGN, idx);
-        gen(retv, cpu_env, addr, cmpv, newv, tcg_constant_i32(oi));
-
-        if (memop & MO_SIGN) {
-            tcg_gen_ext_i32(retv, retv, memop);
-        }
-    }
-}
-
-void tcg_gen_atomic_cmpxchg_i64(TCGv_i64 retv, TCGv addr, TCGv_i64 cmpv,
-                                TCGv_i64 newv, TCGArg idx, MemOp memop)
-{
-    memop = tcg_canonicalize_memop(memop, 1, 0);
-
-    if (!(tcg_ctx->tb_cflags & CF_PARALLEL)) {
-        TCGv_i64 t1 = tcg_temp_new_i64();
-        TCGv_i64 t2 = tcg_temp_new_i64();
-
-        tcg_gen_ext_i64(t2, cmpv, memop & MO_SIZE);
-
-        tcg_gen_qemu_ld_i64(t1, addr, idx, memop & ~MO_SIGN);
-        tcg_gen_movcond_i64(TCG_COND_EQ, t2, t1, t2, newv, t1);
-        tcg_gen_qemu_st_i64(t2, addr, idx, memop);
-        tcg_temp_free_i64(t2);
-
-        if (memop & MO_SIGN) {
-            tcg_gen_ext_i64(retv, t1, memop);
-        } else {
-            tcg_gen_mov_i64(retv, t1);
-        }
-        tcg_temp_free_i64(t1);
-    } else if ((memop & MO_SIZE) == MO_64) {
-#ifdef CONFIG_ATOMIC64
-        gen_atomic_cx_i64 gen;
-        MemOpIdx oi;
-
-        gen = table_cmpxchg[memop & (MO_SIZE | MO_BSWAP)];
-        tcg_debug_assert(gen != NULL);
-
-        oi = make_memop_idx(memop, idx);
-        gen(retv, cpu_env, addr, cmpv, newv, tcg_constant_i32(oi));
-#else
-        gen_helper_exit_atomic(cpu_env);
-        /* Produce a result, so that we have a well-formed opcode stream
-           with respect to uses of the result in the (dead) code following.  */
-        tcg_gen_movi_i64(retv, 0);
-#endif /* CONFIG_ATOMIC64 */
-    } else {
-        TCGv_i32 c32 = tcg_temp_new_i32();
-        TCGv_i32 n32 = tcg_temp_new_i32();
-        TCGv_i32 r32 = tcg_temp_new_i32();
-
-        tcg_gen_extrl_i64_i32(c32, cmpv);
-        tcg_gen_extrl_i64_i32(n32, newv);
-        tcg_gen_atomic_cmpxchg_i32(r32, addr, c32, n32, idx, memop & ~MO_SIGN);
-        tcg_temp_free_i32(c32);
-        tcg_temp_free_i32(n32);
-
-        tcg_gen_extu_i32_i64(retv, r32);
-        tcg_temp_free_i32(r32);
-
-        if (memop & MO_SIGN) {
-            tcg_gen_ext_i64(retv, retv, memop);
-        }
-    }
-}
-
-static void do_nonatomic_op_i32(TCGv_i32 ret, TCGv addr, TCGv_i32 val,
-                                TCGArg idx, MemOp memop, bool new_val,
-                                void (*gen)(TCGv_i32, TCGv_i32, TCGv_i32))
-{
-    TCGv_i32 t1 = tcg_temp_new_i32();
-    TCGv_i32 t2 = tcg_temp_new_i32();
-
-    memop = tcg_canonicalize_memop(memop, 0, 0);
-
-    tcg_gen_qemu_ld_i32(t1, addr, idx, memop);
-    tcg_gen_ext_i32(t2, val, memop);
-    gen(t2, t1, t2);
-    tcg_gen_qemu_st_i32(t2, addr, idx, memop);
-
-    tcg_gen_ext_i32(ret, (new_val ? t2 : t1), memop);
-    tcg_temp_free_i32(t1);
-    tcg_temp_free_i32(t2);
-}
-
-static void do_atomic_op_i32(TCGv_i32 ret, TCGv addr, TCGv_i32 val,
-                             TCGArg idx, MemOp memop, void * const table[])
-{
-    gen_atomic_op_i32 gen;
-    MemOpIdx oi;
-
-    memop = tcg_canonicalize_memop(memop, 0, 0);
-
-    gen = table[memop & (MO_SIZE | MO_BSWAP)];
-    tcg_debug_assert(gen != NULL);
-
-    oi = make_memop_idx(memop & ~MO_SIGN, idx);
-    gen(ret, cpu_env, addr, val, tcg_constant_i32(oi));
-
-    if (memop & MO_SIGN) {
-        tcg_gen_ext_i32(ret, ret, memop);
-    }
-}
-
-static void do_nonatomic_op_i64(TCGv_i64 ret, TCGv addr, TCGv_i64 val,
-                                TCGArg idx, MemOp memop, bool new_val,
-                                void (*gen)(TCGv_i64, TCGv_i64, TCGv_i64))
-{
-    TCGv_i64 t1 = tcg_temp_new_i64();
-    TCGv_i64 t2 = tcg_temp_new_i64();
-
-    memop = tcg_canonicalize_memop(memop, 1, 0);
-
-    tcg_gen_qemu_ld_i64(t1, addr, idx, memop);
-    tcg_gen_ext_i64(t2, val, memop);
-    gen(t2, t1, t2);
-    tcg_gen_qemu_st_i64(t2, addr, idx, memop);
-
-    tcg_gen_ext_i64(ret, (new_val ? t2 : t1), memop);
-    tcg_temp_free_i64(t1);
-    tcg_temp_free_i64(t2);
-}
-
-static void do_atomic_op_i64(TCGv_i64 ret, TCGv addr, TCGv_i64 val,
-                             TCGArg idx, MemOp memop, void * const table[])
-{
-    memop = tcg_canonicalize_memop(memop, 1, 0);
-
-    if ((memop & MO_SIZE) == MO_64) {
-#ifdef CONFIG_ATOMIC64
-        gen_atomic_op_i64 gen;
-        MemOpIdx oi;
-
-        gen = table[memop & (MO_SIZE | MO_BSWAP)];
-        tcg_debug_assert(gen != NULL);
-
-        oi = make_memop_idx(memop & ~MO_SIGN, idx);
-        gen(ret, cpu_env, addr, val, tcg_constant_i32(oi));
-#else
-        gen_helper_exit_atomic(cpu_env);
-        /* Produce a result, so that we have a well-formed opcode stream
-           with respect to uses of the result in the (dead) code following.  */
-        tcg_gen_movi_i64(ret, 0);
-#endif /* CONFIG_ATOMIC64 */
-    } else {
-        TCGv_i32 v32 = tcg_temp_new_i32();
-        TCGv_i32 r32 = tcg_temp_new_i32();
-
-        tcg_gen_extrl_i64_i32(v32, val);
-        do_atomic_op_i32(r32, addr, v32, idx, memop & ~MO_SIGN, table);
-        tcg_temp_free_i32(v32);
-
-        tcg_gen_extu_i32_i64(ret, r32);
-        tcg_temp_free_i32(r32);
-
-        if (memop & MO_SIGN) {
-            tcg_gen_ext_i64(ret, ret, memop);
-        }
-    }
-}
-
-#define GEN_ATOMIC_HELPER(NAME, OP, NEW)                                \
-static void * const table_##NAME[(MO_SIZE | MO_BSWAP) + 1] = {          \
-    [MO_8] = gen_helper_atomic_##NAME##b,                               \
-    [MO_16 | MO_LE] = gen_helper_atomic_##NAME##w_le,                   \
-    [MO_16 | MO_BE] = gen_helper_atomic_##NAME##w_be,                   \
-    [MO_32 | MO_LE] = gen_helper_atomic_##NAME##l_le,                   \
-    [MO_32 | MO_BE] = gen_helper_atomic_##NAME##l_be,                   \
-    WITH_ATOMIC64([MO_64 | MO_LE] = gen_helper_atomic_##NAME##q_le)     \
-    WITH_ATOMIC64([MO_64 | MO_BE] = gen_helper_atomic_##NAME##q_be)     \
-};                                                                      \
-void tcg_gen_atomic_##NAME##_i32                                        \
-    (TCGv_i32 ret, TCGv addr, TCGv_i32 val, TCGArg idx, MemOp memop)    \
-{                                                                       \
-    if (tcg_ctx->tb_cflags & CF_PARALLEL) {                             \
-        do_atomic_op_i32(ret, addr, val, idx, memop, table_##NAME);     \
-    } else {                                                            \
-        do_nonatomic_op_i32(ret, addr, val, idx, memop, NEW,            \
-                            tcg_gen_##OP##_i32);                        \
-    }                                                                   \
-}                                                                       \
-void tcg_gen_atomic_##NAME##_i64                                        \
-    (TCGv_i64 ret, TCGv addr, TCGv_i64 val, TCGArg idx, MemOp memop)    \
-{                                                                       \
-    if (tcg_ctx->tb_cflags & CF_PARALLEL) {                             \
-        do_atomic_op_i64(ret, addr, val, idx, memop, table_##NAME);     \
-    } else {                                                            \
-        do_nonatomic_op_i64(ret, addr, val, idx, memop, NEW,            \
-                            tcg_gen_##OP##_i64);                        \
-    }                                                                   \
-}
-
-GEN_ATOMIC_HELPER(fetch_add, add, 0)
-GEN_ATOMIC_HELPER(fetch_and, and, 0)
-GEN_ATOMIC_HELPER(fetch_or, or, 0)
-GEN_ATOMIC_HELPER(fetch_xor, xor, 0)
-GEN_ATOMIC_HELPER(fetch_smin, smin, 0)
-GEN_ATOMIC_HELPER(fetch_umin, umin, 0)
-GEN_ATOMIC_HELPER(fetch_smax, smax, 0)
-GEN_ATOMIC_HELPER(fetch_umax, umax, 0)
-
-GEN_ATOMIC_HELPER(add_fetch, add, 1)
-GEN_ATOMIC_HELPER(and_fetch, and, 1)
-GEN_ATOMIC_HELPER(or_fetch, or, 1)
-GEN_ATOMIC_HELPER(xor_fetch, xor, 1)
-GEN_ATOMIC_HELPER(smin_fetch, smin, 1)
-GEN_ATOMIC_HELPER(umin_fetch, umin, 1)
-GEN_ATOMIC_HELPER(smax_fetch, smax, 1)
-GEN_ATOMIC_HELPER(umax_fetch, umax, 1)
-
-static void tcg_gen_mov2_i32(TCGv_i32 r, TCGv_i32 a, TCGv_i32 b)
-{
-    tcg_gen_mov_i32(r, b);
-}
-
-static void tcg_gen_mov2_i64(TCGv_i64 r, TCGv_i64 a, TCGv_i64 b)
-{
-    tcg_gen_mov_i64(r, b);
-}
-
-GEN_ATOMIC_HELPER(xchg, mov2, 0)
-
-#undef GEN_ATOMIC_HELPER
->>>>>>> 5bdb1bd2
+}