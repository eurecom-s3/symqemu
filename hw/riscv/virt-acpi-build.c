--- conflicted
+++ resolved
@@ -228,15 +228,10 @@
     MachineState *ms = MACHINE(s);
     const CPUArchIdList *arch_ids = mc->possible_cpu_arch_ids(ms);
     size_t len, aligned_len;
-<<<<<<< HEAD
-    uint32_t isa_offset, num_rhct_nodes;
-    RISCVCPU *cpu;
-=======
     uint32_t isa_offset, num_rhct_nodes, cmo_offset = 0;
     RISCVCPU *cpu = &s->soc[0].harts[0];
     uint32_t mmu_offset = 0;
     uint8_t satp_mode_max;
->>>>>>> c25df57a
     g_autofree char *isa = NULL;
 
     AcpiTable table = { .sig = "RHCT", .rev = 1, .oem_id = s->oem_id,
