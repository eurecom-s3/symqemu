--- conflicted
+++ resolved
@@ -85,35 +85,6 @@
   - .\msys64\usr\bin\bash -lc "pacman -Sy --noconfirm --needed
       bison diffutils flex
       git grep make sed
-<<<<<<< HEAD
-      $MINGW_TARGET-binutils
-      $MINGW_TARGET-capstone
-      $MINGW_TARGET-ccache
-      $MINGW_TARGET-curl
-      $MINGW_TARGET-cyrus-sasl
-      $MINGW_TARGET-dtc
-      $MINGW_TARGET-gcc
-      $MINGW_TARGET-glib2
-      $MINGW_TARGET-gnutls
-      $MINGW_TARGET-gtk3
-      $MINGW_TARGET-libgcrypt
-      $MINGW_TARGET-libjpeg-turbo
-      $MINGW_TARGET-libnfs
-      $MINGW_TARGET-libpng
-      $MINGW_TARGET-libssh
-      $MINGW_TARGET-libtasn1
-      $MINGW_TARGET-lzo2
-      $MINGW_TARGET-nettle
-      $MINGW_TARGET-ninja
-      $MINGW_TARGET-pixman
-      $MINGW_TARGET-pkgconf
-      $MINGW_TARGET-python
-      $MINGW_TARGET-SDL2
-      $MINGW_TARGET-SDL2_image
-      $MINGW_TARGET-snappy
-      $MINGW_TARGET-zstd
-      $EXTRA_PACKAGES "
-=======
       mingw-w64-x86_64-binutils
       mingw-w64-x86_64-capstone
       mingw-w64-x86_64-ccache
@@ -143,7 +114,6 @@
       mingw-w64-x86_64-spice
       mingw-w64-x86_64-usbredir
       mingw-w64-x86_64-zstd"
->>>>>>> c25df57a
   - Write-Output "Running build at $(Get-Date -Format u)"
   - $env:CHERE_INVOKING = 'yes'  # Preserve the current working directory
   - $env:MSYS = 'winsymlinks:native' # Enable native Windows symlink
@@ -159,24 +129,4 @@
   - ..\msys64\usr\bin\bash -lc "make"
   - ..\msys64\usr\bin\bash -lc "make check MTESTARGS='$TEST_ARGS' || { cat meson-logs/testlog.txt; exit 1; } ;"
   - ..\msys64\usr\bin\bash -lc "ccache --show-stats"
-<<<<<<< HEAD
-  - Write-Output "Finished build at $(Get-Date -Format u)"
-
-msys2-64bit:
-  extends: .shared_msys2_builder
-  variables:
-    MINGW_TARGET: mingw-w64-x86_64
-    MSYSTEM: MINGW64
-    # msys2 only ship these packages for 64-bit, not 32-bit
-    EXTRA_PACKAGES: $MINGW_TARGET-libusb $MINGW_TARGET-usbredir $MINGW_TARGET-spice
-    # do not remove "--without-default-devices"!
-    # commit 9f8e6cad65a6 ("gitlab-ci: Speed up the msys2-64bit job by using --without-default-devices"
-    # changed to compile QEMU with the --without-default-devices switch
-    # for the msys2 64-bit job, due to the build could not complete within
-    CONFIGURE_ARGS:  --target-list=x86_64-softmmu --without-default-devices -Ddebug=false -Doptimization=0
-    # qTests don't run successfully with "--without-default-devices",
-    # so let's exclude the qtests from CI for now.
-    TEST_ARGS: --no-suite qtest
-=======
-  - Write-Output "Finished build at $(Get-Date -Format u)"
->>>>>>> c25df57a
+  - Write-Output "Finished build at $(Get-Date -Format u)"