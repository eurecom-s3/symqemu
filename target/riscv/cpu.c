--- conflicted
+++ resolved
@@ -1313,18 +1313,14 @@
 
 static void riscv_cpu_init(Object *obj)
 {
-<<<<<<< HEAD
-    RISCVCPU *cpu = RISCV_CPU(obj);
+    RISCVCPUClass *mcc = RISCV_CPU_GET_CLASS(obj);
+    RISCVCPU *cpu = RISCV_CPU(obj);
+    CPURISCVState *env = &cpu->env;
+
+    env->misa_mxl = mcc->misa_mxl_max;
+
     memset(cpu->env_exprs, 0, sizeof(cpu->env_exprs));
     _sym_register_expression_region(cpu->env_exprs, sizeof(cpu->env_exprs));
-=======
-    RISCVCPUClass *mcc = RISCV_CPU_GET_CLASS(obj);
-    RISCVCPU *cpu = RISCV_CPU(obj);
-    CPURISCVState *env = &cpu->env;
-
-    env->misa_mxl = mcc->misa_mxl_max;
->>>>>>> c25df57a
-
 #ifndef CONFIG_USER_ONLY
     qdev_init_gpio_in(DEVICE(obj), riscv_cpu_set_irq,
                       IRQ_LOCAL_MAX + IRQ_LOCAL_GUEST_MAX);
