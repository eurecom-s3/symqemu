--- conflicted
+++ resolved
@@ -1831,14 +1831,11 @@
 
     CPUNegativeOffsetState neg;
     CPUX86State env;
-<<<<<<< HEAD
-    VMChangeStateEntry *vmsentry;
-
-    uint64_t ucode_rev;
-=======
     /* space for symbolic expressions corresponding to env */
     void *env_exprs[512 + 1];   /* TCG_MAX_TEMPS + 1 (for NULL) */
->>>>>>> f6adce99
+    VMChangeStateEntry *vmsentry;
+
+    uint64_t ucode_rev;
 
     uint32_t hyperv_spinlock_attempts;
     char *hyperv_vendor;
