/*
 *  i386 CPUID, CPU class, definitions, models
 *
 *  Copyright (c) 2003 Fabrice Bellard
 *
 * This library is free software; you can redistribute it and/or
 * modify it under the terms of the GNU Lesser General Public
 * License as published by the Free Software Foundation; either
 * version 2.1 of the License, or (at your option) any later version.
 *
 * This library is distributed in the hope that it will be useful,
 * but WITHOUT ANY WARRANTY; without even the implied warranty of
 * MERCHANTABILITY or FITNESS FOR A PARTICULAR PURPOSE.  See the GNU
 * Lesser General Public License for more details.
 *
 * You should have received a copy of the GNU Lesser General Public
 * License along with this library; if not, see <http://www.gnu.org/licenses/>.
 */

#include "qemu/osdep.h"
#include "qemu/units.h"
#include "qemu/cutils.h"
#include "qemu/qemu-print.h"
#include "qemu/hw-version.h"
#include "cpu.h"
#include "tcg/helper-tcg.h"
#include "sysemu/hvf.h"
#include "hvf/hvf-i386.h"
#include "kvm/kvm_i386.h"
#include "sev.h"
#include "qapi/error.h"
#include "qemu/error-report.h"
#include "qapi/qapi-visit-machine.h"
#include "qapi/qmp/qerror.h"
#include "standard-headers/asm-x86/kvm_para.h"
#include "hw/qdev-properties.h"
#include "hw/i386/topology.h"
#ifndef CONFIG_USER_ONLY
#include "sysemu/reset.h"
#include "qapi/qapi-commands-machine-target.h"
#include "exec/address-spaces.h"
#include "hw/boards.h"
#include "hw/i386/sgx-epc.h"
#endif

#include "disas/capstone.h"
#include "cpu-internal.h"

#define SymExpr void*
#include "RuntimeCommon.h"

static void x86_cpu_realizefn(DeviceState *dev, Error **errp);

/* Helpers for building CPUID[2] descriptors: */

struct CPUID2CacheDescriptorInfo {
    enum CacheType type;
    int level;
    int size;
    int line_size;
    int associativity;
};

/*
 * Known CPUID 2 cache descriptors.
 * From Intel SDM Volume 2A, CPUID instruction
 */
struct CPUID2CacheDescriptorInfo cpuid2_cache_descriptors[] = {
    [0x06] = { .level = 1, .type = INSTRUCTION_CACHE, .size =   8 * KiB,
               .associativity = 4,  .line_size = 32, },
    [0x08] = { .level = 1, .type = INSTRUCTION_CACHE, .size =  16 * KiB,
               .associativity = 4,  .line_size = 32, },
    [0x09] = { .level = 1, .type = INSTRUCTION_CACHE, .size =  32 * KiB,
               .associativity = 4,  .line_size = 64, },
    [0x0A] = { .level = 1, .type = DATA_CACHE,        .size =   8 * KiB,
               .associativity = 2,  .line_size = 32, },
    [0x0C] = { .level = 1, .type = DATA_CACHE,        .size =  16 * KiB,
               .associativity = 4,  .line_size = 32, },
    [0x0D] = { .level = 1, .type = DATA_CACHE,        .size =  16 * KiB,
               .associativity = 4,  .line_size = 64, },
    [0x0E] = { .level = 1, .type = DATA_CACHE,        .size =  24 * KiB,
               .associativity = 6,  .line_size = 64, },
    [0x1D] = { .level = 2, .type = UNIFIED_CACHE,     .size = 128 * KiB,
               .associativity = 2,  .line_size = 64, },
    [0x21] = { .level = 2, .type = UNIFIED_CACHE,     .size = 256 * KiB,
               .associativity = 8,  .line_size = 64, },
    /* lines per sector is not supported cpuid2_cache_descriptor(),
    * so descriptors 0x22, 0x23 are not included
    */
    [0x24] = { .level = 2, .type = UNIFIED_CACHE,     .size =   1 * MiB,
               .associativity = 16, .line_size = 64, },
    /* lines per sector is not supported cpuid2_cache_descriptor(),
    * so descriptors 0x25, 0x20 are not included
    */
    [0x2C] = { .level = 1, .type = DATA_CACHE,        .size =  32 * KiB,
               .associativity = 8,  .line_size = 64, },
    [0x30] = { .level = 1, .type = INSTRUCTION_CACHE, .size =  32 * KiB,
               .associativity = 8,  .line_size = 64, },
    [0x41] = { .level = 2, .type = UNIFIED_CACHE,     .size = 128 * KiB,
               .associativity = 4,  .line_size = 32, },
    [0x42] = { .level = 2, .type = UNIFIED_CACHE,     .size = 256 * KiB,
               .associativity = 4,  .line_size = 32, },
    [0x43] = { .level = 2, .type = UNIFIED_CACHE,     .size = 512 * KiB,
               .associativity = 4,  .line_size = 32, },
    [0x44] = { .level = 2, .type = UNIFIED_CACHE,     .size =   1 * MiB,
               .associativity = 4,  .line_size = 32, },
    [0x45] = { .level = 2, .type = UNIFIED_CACHE,     .size =   2 * MiB,
               .associativity = 4,  .line_size = 32, },
    [0x46] = { .level = 3, .type = UNIFIED_CACHE,     .size =   4 * MiB,
               .associativity = 4,  .line_size = 64, },
    [0x47] = { .level = 3, .type = UNIFIED_CACHE,     .size =   8 * MiB,
               .associativity = 8,  .line_size = 64, },
    [0x48] = { .level = 2, .type = UNIFIED_CACHE,     .size =   3 * MiB,
               .associativity = 12, .line_size = 64, },
    /* Descriptor 0x49 depends on CPU family/model, so it is not included */
    [0x4A] = { .level = 3, .type = UNIFIED_CACHE,     .size =   6 * MiB,
               .associativity = 12, .line_size = 64, },
    [0x4B] = { .level = 3, .type = UNIFIED_CACHE,     .size =   8 * MiB,
               .associativity = 16, .line_size = 64, },
    [0x4C] = { .level = 3, .type = UNIFIED_CACHE,     .size =  12 * MiB,
               .associativity = 12, .line_size = 64, },
    [0x4D] = { .level = 3, .type = UNIFIED_CACHE,     .size =  16 * MiB,
               .associativity = 16, .line_size = 64, },
    [0x4E] = { .level = 2, .type = UNIFIED_CACHE,     .size =   6 * MiB,
               .associativity = 24, .line_size = 64, },
    [0x60] = { .level = 1, .type = DATA_CACHE,        .size =  16 * KiB,
               .associativity = 8,  .line_size = 64, },
    [0x66] = { .level = 1, .type = DATA_CACHE,        .size =   8 * KiB,
               .associativity = 4,  .line_size = 64, },
    [0x67] = { .level = 1, .type = DATA_CACHE,        .size =  16 * KiB,
               .associativity = 4,  .line_size = 64, },
    [0x68] = { .level = 1, .type = DATA_CACHE,        .size =  32 * KiB,
               .associativity = 4,  .line_size = 64, },
    [0x78] = { .level = 2, .type = UNIFIED_CACHE,     .size =   1 * MiB,
               .associativity = 4,  .line_size = 64, },
    /* lines per sector is not supported cpuid2_cache_descriptor(),
    * so descriptors 0x79, 0x7A, 0x7B, 0x7C are not included.
    */
    [0x7D] = { .level = 2, .type = UNIFIED_CACHE,     .size =   2 * MiB,
               .associativity = 8,  .line_size = 64, },
    [0x7F] = { .level = 2, .type = UNIFIED_CACHE,     .size = 512 * KiB,
               .associativity = 2,  .line_size = 64, },
    [0x80] = { .level = 2, .type = UNIFIED_CACHE,     .size = 512 * KiB,
               .associativity = 8,  .line_size = 64, },
    [0x82] = { .level = 2, .type = UNIFIED_CACHE,     .size = 256 * KiB,
               .associativity = 8,  .line_size = 32, },
    [0x83] = { .level = 2, .type = UNIFIED_CACHE,     .size = 512 * KiB,
               .associativity = 8,  .line_size = 32, },
    [0x84] = { .level = 2, .type = UNIFIED_CACHE,     .size =   1 * MiB,
               .associativity = 8,  .line_size = 32, },
    [0x85] = { .level = 2, .type = UNIFIED_CACHE,     .size =   2 * MiB,
               .associativity = 8,  .line_size = 32, },
    [0x86] = { .level = 2, .type = UNIFIED_CACHE,     .size = 512 * KiB,
               .associativity = 4,  .line_size = 64, },
    [0x87] = { .level = 2, .type = UNIFIED_CACHE,     .size =   1 * MiB,
               .associativity = 8,  .line_size = 64, },
    [0xD0] = { .level = 3, .type = UNIFIED_CACHE,     .size = 512 * KiB,
               .associativity = 4,  .line_size = 64, },
    [0xD1] = { .level = 3, .type = UNIFIED_CACHE,     .size =   1 * MiB,
               .associativity = 4,  .line_size = 64, },
    [0xD2] = { .level = 3, .type = UNIFIED_CACHE,     .size =   2 * MiB,
               .associativity = 4,  .line_size = 64, },
    [0xD6] = { .level = 3, .type = UNIFIED_CACHE,     .size =   1 * MiB,
               .associativity = 8,  .line_size = 64, },
    [0xD7] = { .level = 3, .type = UNIFIED_CACHE,     .size =   2 * MiB,
               .associativity = 8,  .line_size = 64, },
    [0xD8] = { .level = 3, .type = UNIFIED_CACHE,     .size =   4 * MiB,
               .associativity = 8,  .line_size = 64, },
    [0xDC] = { .level = 3, .type = UNIFIED_CACHE,     .size = 1.5 * MiB,
               .associativity = 12, .line_size = 64, },
    [0xDD] = { .level = 3, .type = UNIFIED_CACHE,     .size =   3 * MiB,
               .associativity = 12, .line_size = 64, },
    [0xDE] = { .level = 3, .type = UNIFIED_CACHE,     .size =   6 * MiB,
               .associativity = 12, .line_size = 64, },
    [0xE2] = { .level = 3, .type = UNIFIED_CACHE,     .size =   2 * MiB,
               .associativity = 16, .line_size = 64, },
    [0xE3] = { .level = 3, .type = UNIFIED_CACHE,     .size =   4 * MiB,
               .associativity = 16, .line_size = 64, },
    [0xE4] = { .level = 3, .type = UNIFIED_CACHE,     .size =   8 * MiB,
               .associativity = 16, .line_size = 64, },
    [0xEA] = { .level = 3, .type = UNIFIED_CACHE,     .size =  12 * MiB,
               .associativity = 24, .line_size = 64, },
    [0xEB] = { .level = 3, .type = UNIFIED_CACHE,     .size =  18 * MiB,
               .associativity = 24, .line_size = 64, },
    [0xEC] = { .level = 3, .type = UNIFIED_CACHE,     .size =  24 * MiB,
               .associativity = 24, .line_size = 64, },
};

/*
 * "CPUID leaf 2 does not report cache descriptor information,
 * use CPUID leaf 4 to query cache parameters"
 */
#define CACHE_DESCRIPTOR_UNAVAILABLE 0xFF

/*
 * Return a CPUID 2 cache descriptor for a given cache.
 * If no known descriptor is found, return CACHE_DESCRIPTOR_UNAVAILABLE
 */
static uint8_t cpuid2_cache_descriptor(CPUCacheInfo *cache)
{
    int i;

    assert(cache->size > 0);
    assert(cache->level > 0);
    assert(cache->line_size > 0);
    assert(cache->associativity > 0);
    for (i = 0; i < ARRAY_SIZE(cpuid2_cache_descriptors); i++) {
        struct CPUID2CacheDescriptorInfo *d = &cpuid2_cache_descriptors[i];
        if (d->level == cache->level && d->type == cache->type &&
            d->size == cache->size && d->line_size == cache->line_size &&
            d->associativity == cache->associativity) {
                return i;
            }
    }

    return CACHE_DESCRIPTOR_UNAVAILABLE;
}

/* CPUID Leaf 4 constants: */

/* EAX: */
#define CACHE_TYPE_D    1
#define CACHE_TYPE_I    2
#define CACHE_TYPE_UNIFIED   3

#define CACHE_LEVEL(l)        (l << 5)

#define CACHE_SELF_INIT_LEVEL (1 << 8)

/* EDX: */
#define CACHE_NO_INVD_SHARING   (1 << 0)
#define CACHE_INCLUSIVE       (1 << 1)
#define CACHE_COMPLEX_IDX     (1 << 2)

/* Encode CacheType for CPUID[4].EAX */
#define CACHE_TYPE(t) (((t) == DATA_CACHE) ? CACHE_TYPE_D : \
                       ((t) == INSTRUCTION_CACHE) ? CACHE_TYPE_I : \
                       ((t) == UNIFIED_CACHE) ? CACHE_TYPE_UNIFIED : \
                       0 /* Invalid value */)

static uint32_t max_thread_ids_for_cache(X86CPUTopoInfo *topo_info,
                                         enum CPUTopoLevel share_level)
{
    uint32_t num_ids = 0;

    switch (share_level) {
    case CPU_TOPO_LEVEL_CORE:
        num_ids = 1 << apicid_core_offset(topo_info);
        break;
    case CPU_TOPO_LEVEL_DIE:
        num_ids = 1 << apicid_die_offset(topo_info);
        break;
    case CPU_TOPO_LEVEL_PACKAGE:
        num_ids = 1 << apicid_pkg_offset(topo_info);
        break;
    default:
        /*
         * Currently there is no use case for SMT and MODULE, so use
         * assert directly to facilitate debugging.
         */
        g_assert_not_reached();
    }

    return num_ids - 1;
}

static uint32_t max_core_ids_in_package(X86CPUTopoInfo *topo_info)
{
    uint32_t num_cores = 1 << (apicid_pkg_offset(topo_info) -
                               apicid_core_offset(topo_info));
    return num_cores - 1;
}

/* Encode cache info for CPUID[4] */
static void encode_cache_cpuid4(CPUCacheInfo *cache,
                                X86CPUTopoInfo *topo_info,
                                uint32_t *eax, uint32_t *ebx,
                                uint32_t *ecx, uint32_t *edx)
{
    assert(cache->size == cache->line_size * cache->associativity *
                          cache->partitions * cache->sets);

    *eax = CACHE_TYPE(cache->type) |
           CACHE_LEVEL(cache->level) |
           (cache->self_init ? CACHE_SELF_INIT_LEVEL : 0) |
           (max_core_ids_in_package(topo_info) << 26) |
           (max_thread_ids_for_cache(topo_info, cache->share_level) << 14);

    assert(cache->line_size > 0);
    assert(cache->partitions > 0);
    assert(cache->associativity > 0);
    /* We don't implement fully-associative caches */
    assert(cache->associativity < cache->sets);
    *ebx = (cache->line_size - 1) |
           ((cache->partitions - 1) << 12) |
           ((cache->associativity - 1) << 22);

    assert(cache->sets > 0);
    *ecx = cache->sets - 1;

    *edx = (cache->no_invd_sharing ? CACHE_NO_INVD_SHARING : 0) |
           (cache->inclusive ? CACHE_INCLUSIVE : 0) |
           (cache->complex_indexing ? CACHE_COMPLEX_IDX : 0);
}

static uint32_t num_threads_by_topo_level(X86CPUTopoInfo *topo_info,
                                          enum CPUTopoLevel topo_level)
{
    switch (topo_level) {
    case CPU_TOPO_LEVEL_SMT:
        return 1;
    case CPU_TOPO_LEVEL_CORE:
        return topo_info->threads_per_core;
    case CPU_TOPO_LEVEL_MODULE:
        return topo_info->threads_per_core * topo_info->cores_per_module;
    case CPU_TOPO_LEVEL_DIE:
        return topo_info->threads_per_core * topo_info->cores_per_module *
               topo_info->modules_per_die;
    case CPU_TOPO_LEVEL_PACKAGE:
        return topo_info->threads_per_core * topo_info->cores_per_module *
               topo_info->modules_per_die * topo_info->dies_per_pkg;
    default:
        g_assert_not_reached();
    }
    return 0;
}

static uint32_t apicid_offset_by_topo_level(X86CPUTopoInfo *topo_info,
                                            enum CPUTopoLevel topo_level)
{
    switch (topo_level) {
    case CPU_TOPO_LEVEL_SMT:
        return 0;
    case CPU_TOPO_LEVEL_CORE:
        return apicid_core_offset(topo_info);
    case CPU_TOPO_LEVEL_MODULE:
        return apicid_module_offset(topo_info);
    case CPU_TOPO_LEVEL_DIE:
        return apicid_die_offset(topo_info);
    case CPU_TOPO_LEVEL_PACKAGE:
        return apicid_pkg_offset(topo_info);
    default:
        g_assert_not_reached();
    }
    return 0;
}

static uint32_t cpuid1f_topo_type(enum CPUTopoLevel topo_level)
{
    switch (topo_level) {
    case CPU_TOPO_LEVEL_INVALID:
        return CPUID_1F_ECX_TOPO_LEVEL_INVALID;
    case CPU_TOPO_LEVEL_SMT:
        return CPUID_1F_ECX_TOPO_LEVEL_SMT;
    case CPU_TOPO_LEVEL_CORE:
        return CPUID_1F_ECX_TOPO_LEVEL_CORE;
    case CPU_TOPO_LEVEL_MODULE:
        return CPUID_1F_ECX_TOPO_LEVEL_MODULE;
    case CPU_TOPO_LEVEL_DIE:
        return CPUID_1F_ECX_TOPO_LEVEL_DIE;
    default:
        /* Other types are not supported in QEMU. */
        g_assert_not_reached();
    }
    return 0;
}

static void encode_topo_cpuid1f(CPUX86State *env, uint32_t count,
                                X86CPUTopoInfo *topo_info,
                                uint32_t *eax, uint32_t *ebx,
                                uint32_t *ecx, uint32_t *edx)
{
    X86CPU *cpu = env_archcpu(env);
    unsigned long level, next_level;
    uint32_t num_threads_next_level, offset_next_level;

    assert(count + 1 < CPU_TOPO_LEVEL_MAX);

    /*
     * Find the No.(count + 1) topology level in avail_cpu_topo bitmap.
     * The search starts from bit 1 (CPU_TOPO_LEVEL_INVALID + 1).
     */
    level = CPU_TOPO_LEVEL_INVALID;
    for (int i = 0; i <= count; i++) {
        level = find_next_bit(env->avail_cpu_topo,
                              CPU_TOPO_LEVEL_PACKAGE,
                              level + 1);

        /*
         * CPUID[0x1f] doesn't explicitly encode the package level,
         * and it just encodes the invalid level (all fields are 0)
         * into the last subleaf of 0x1f.
         */
        if (level == CPU_TOPO_LEVEL_PACKAGE) {
            level = CPU_TOPO_LEVEL_INVALID;
            break;
        }
    }

    if (level == CPU_TOPO_LEVEL_INVALID) {
        num_threads_next_level = 0;
        offset_next_level = 0;
    } else {
        next_level = find_next_bit(env->avail_cpu_topo,
                                   CPU_TOPO_LEVEL_PACKAGE,
                                   level + 1);
        num_threads_next_level = num_threads_by_topo_level(topo_info,
                                                           next_level);
        offset_next_level = apicid_offset_by_topo_level(topo_info,
                                                        next_level);
    }

    *eax = offset_next_level;
    /* The count (bits 15-00) doesn't need to be reliable. */
    *ebx = num_threads_next_level & 0xffff;
    *ecx = (count & 0xff) | (cpuid1f_topo_type(level) << 8);
    *edx = cpu->apic_id;

    assert(!(*eax & ~0x1f));
}

/* Encode cache info for CPUID[0x80000005].ECX or CPUID[0x80000005].EDX */
static uint32_t encode_cache_cpuid80000005(CPUCacheInfo *cache)
{
    assert(cache->size % 1024 == 0);
    assert(cache->lines_per_tag > 0);
    assert(cache->associativity > 0);
    assert(cache->line_size > 0);
    return ((cache->size / 1024) << 24) | (cache->associativity << 16) |
           (cache->lines_per_tag << 8) | (cache->line_size);
}

#define ASSOC_FULL 0xFF

/* AMD associativity encoding used on CPUID Leaf 0x80000006: */
#define AMD_ENC_ASSOC(a) (a <=   1 ? a   : \
                          a ==   2 ? 0x2 : \
                          a ==   4 ? 0x4 : \
                          a ==   8 ? 0x6 : \
                          a ==  16 ? 0x8 : \
                          a ==  32 ? 0xA : \
                          a ==  48 ? 0xB : \
                          a ==  64 ? 0xC : \
                          a ==  96 ? 0xD : \
                          a == 128 ? 0xE : \
                          a == ASSOC_FULL ? 0xF : \
                          0 /* invalid value */)

/*
 * Encode cache info for CPUID[0x80000006].ECX and CPUID[0x80000006].EDX
 * @l3 can be NULL.
 */
static void encode_cache_cpuid80000006(CPUCacheInfo *l2,
                                       CPUCacheInfo *l3,
                                       uint32_t *ecx, uint32_t *edx)
{
    assert(l2->size % 1024 == 0);
    assert(l2->associativity > 0);
    assert(l2->lines_per_tag > 0);
    assert(l2->line_size > 0);
    *ecx = ((l2->size / 1024) << 16) |
           (AMD_ENC_ASSOC(l2->associativity) << 12) |
           (l2->lines_per_tag << 8) | (l2->line_size);

    if (l3) {
        assert(l3->size % (512 * 1024) == 0);
        assert(l3->associativity > 0);
        assert(l3->lines_per_tag > 0);
        assert(l3->line_size > 0);
        *edx = ((l3->size / (512 * 1024)) << 18) |
               (AMD_ENC_ASSOC(l3->associativity) << 12) |
               (l3->lines_per_tag << 8) | (l3->line_size);
    } else {
        *edx = 0;
    }
}

/* Encode cache info for CPUID[8000001D] */
static void encode_cache_cpuid8000001d(CPUCacheInfo *cache,
                                       X86CPUTopoInfo *topo_info,
                                       uint32_t *eax, uint32_t *ebx,
                                       uint32_t *ecx, uint32_t *edx)
{
    assert(cache->size == cache->line_size * cache->associativity *
                          cache->partitions * cache->sets);

    *eax = CACHE_TYPE(cache->type) | CACHE_LEVEL(cache->level) |
               (cache->self_init ? CACHE_SELF_INIT_LEVEL : 0);
    *eax |= max_thread_ids_for_cache(topo_info, cache->share_level) << 14;

    assert(cache->line_size > 0);
    assert(cache->partitions > 0);
    assert(cache->associativity > 0);
    /* We don't implement fully-associative caches */
    assert(cache->associativity < cache->sets);
    *ebx = (cache->line_size - 1) |
           ((cache->partitions - 1) << 12) |
           ((cache->associativity - 1) << 22);

    assert(cache->sets > 0);
    *ecx = cache->sets - 1;

    *edx = (cache->no_invd_sharing ? CACHE_NO_INVD_SHARING : 0) |
           (cache->inclusive ? CACHE_INCLUSIVE : 0) |
           (cache->complex_indexing ? CACHE_COMPLEX_IDX : 0);
}

/* Encode cache info for CPUID[8000001E] */
static void encode_topo_cpuid8000001e(X86CPU *cpu, X86CPUTopoInfo *topo_info,
                                      uint32_t *eax, uint32_t *ebx,
                                      uint32_t *ecx, uint32_t *edx)
{
    X86CPUTopoIDs topo_ids;

    x86_topo_ids_from_apicid(cpu->apic_id, topo_info, &topo_ids);

    *eax = cpu->apic_id;

    /*
     * CPUID_Fn8000001E_EBX [Core Identifiers] (CoreId)
     * Read-only. Reset: 0000_XXXXh.
     * See Core::X86::Cpuid::ExtApicId.
     * Core::X86::Cpuid::CoreId_lthree[1:0]_core[3:0]_thread[1:0];
     * Bits Description
     * 31:16 Reserved.
     * 15:8 ThreadsPerCore: threads per core. Read-only. Reset: XXh.
     *      The number of threads per core is ThreadsPerCore+1.
     *  7:0 CoreId: core ID. Read-only. Reset: XXh.
     *
     *  NOTE: CoreId is already part of apic_id. Just use it. We can
     *  use all the 8 bits to represent the core_id here.
     */
    *ebx = ((topo_info->threads_per_core - 1) << 8) | (topo_ids.core_id & 0xFF);

    /*
     * CPUID_Fn8000001E_ECX [Node Identifiers] (NodeId)
     * Read-only. Reset: 0000_0XXXh.
     * Core::X86::Cpuid::NodeId_lthree[1:0]_core[3:0]_thread[1:0];
     * Bits Description
     * 31:11 Reserved.
     * 10:8 NodesPerProcessor: Node per processor. Read-only. Reset: XXXb.
     *      ValidValues:
     *      Value   Description
     *      0h      1 node per processor.
     *      7h-1h   Reserved.
     *  7:0 NodeId: Node ID. Read-only. Reset: XXh.
     *
     * NOTE: Hardware reserves 3 bits for number of nodes per processor.
     * But users can create more nodes than the actual hardware can
     * support. To genaralize we can use all the upper 8 bits for nodes.
     * NodeId is combination of node and socket_id which is already decoded
     * in apic_id. Just use it by shifting.
     */
    if (cpu->legacy_multi_node) {
        *ecx = ((topo_info->dies_per_pkg - 1) << 8) |
               ((cpu->apic_id >> apicid_die_offset(topo_info)) & 0xFF);
    } else {
        *ecx = (cpu->apic_id >> apicid_pkg_offset(topo_info)) & 0xFF;
    }

    *edx = 0;
}

/*
 * Definitions of the hardcoded cache entries we expose:
 * These are legacy cache values. If there is a need to change any
 * of these values please use builtin_x86_defs
 */

/* L1 data cache: */
static CPUCacheInfo legacy_l1d_cache = {
    .type = DATA_CACHE,
    .level = 1,
    .size = 32 * KiB,
    .self_init = 1,
    .line_size = 64,
    .associativity = 8,
    .sets = 64,
    .partitions = 1,
    .no_invd_sharing = true,
    .share_level = CPU_TOPO_LEVEL_CORE,
};

/*FIXME: CPUID leaf 0x80000005 is inconsistent with leaves 2 & 4 */
static CPUCacheInfo legacy_l1d_cache_amd = {
    .type = DATA_CACHE,
    .level = 1,
    .size = 64 * KiB,
    .self_init = 1,
    .line_size = 64,
    .associativity = 2,
    .sets = 512,
    .partitions = 1,
    .lines_per_tag = 1,
    .no_invd_sharing = true,
    .share_level = CPU_TOPO_LEVEL_CORE,
};

/* L1 instruction cache: */
static CPUCacheInfo legacy_l1i_cache = {
    .type = INSTRUCTION_CACHE,
    .level = 1,
    .size = 32 * KiB,
    .self_init = 1,
    .line_size = 64,
    .associativity = 8,
    .sets = 64,
    .partitions = 1,
    .no_invd_sharing = true,
    .share_level = CPU_TOPO_LEVEL_CORE,
};

/*FIXME: CPUID leaf 0x80000005 is inconsistent with leaves 2 & 4 */
static CPUCacheInfo legacy_l1i_cache_amd = {
    .type = INSTRUCTION_CACHE,
    .level = 1,
    .size = 64 * KiB,
    .self_init = 1,
    .line_size = 64,
    .associativity = 2,
    .sets = 512,
    .partitions = 1,
    .lines_per_tag = 1,
    .no_invd_sharing = true,
    .share_level = CPU_TOPO_LEVEL_CORE,
};

/* Level 2 unified cache: */
static CPUCacheInfo legacy_l2_cache = {
    .type = UNIFIED_CACHE,
    .level = 2,
    .size = 4 * MiB,
    .self_init = 1,
    .line_size = 64,
    .associativity = 16,
    .sets = 4096,
    .partitions = 1,
    .no_invd_sharing = true,
    .share_level = CPU_TOPO_LEVEL_CORE,
};

/*FIXME: CPUID leaf 2 descriptor is inconsistent with CPUID leaf 4 */
static CPUCacheInfo legacy_l2_cache_cpuid2 = {
    .type = UNIFIED_CACHE,
    .level = 2,
    .size = 2 * MiB,
    .line_size = 64,
    .associativity = 8,
    .share_level = CPU_TOPO_LEVEL_INVALID,
};


/*FIXME: CPUID leaf 0x80000006 is inconsistent with leaves 2 & 4 */
static CPUCacheInfo legacy_l2_cache_amd = {
    .type = UNIFIED_CACHE,
    .level = 2,
    .size = 512 * KiB,
    .line_size = 64,
    .lines_per_tag = 1,
    .associativity = 16,
    .sets = 512,
    .partitions = 1,
    .share_level = CPU_TOPO_LEVEL_CORE,
};

/* Level 3 unified cache: */
static CPUCacheInfo legacy_l3_cache = {
    .type = UNIFIED_CACHE,
    .level = 3,
    .size = 16 * MiB,
    .line_size = 64,
    .associativity = 16,
    .sets = 16384,
    .partitions = 1,
    .lines_per_tag = 1,
    .self_init = true,
    .inclusive = true,
    .complex_indexing = true,
    .share_level = CPU_TOPO_LEVEL_DIE,
};

/* TLB definitions: */

#define L1_DTLB_2M_ASSOC       1
#define L1_DTLB_2M_ENTRIES   255
#define L1_DTLB_4K_ASSOC       1
#define L1_DTLB_4K_ENTRIES   255

#define L1_ITLB_2M_ASSOC       1
#define L1_ITLB_2M_ENTRIES   255
#define L1_ITLB_4K_ASSOC       1
#define L1_ITLB_4K_ENTRIES   255

#define L2_DTLB_2M_ASSOC       0 /* disabled */
#define L2_DTLB_2M_ENTRIES     0 /* disabled */
#define L2_DTLB_4K_ASSOC       4
#define L2_DTLB_4K_ENTRIES   512

#define L2_ITLB_2M_ASSOC       0 /* disabled */
#define L2_ITLB_2M_ENTRIES     0 /* disabled */
#define L2_ITLB_4K_ASSOC       4
#define L2_ITLB_4K_ENTRIES   512

/* CPUID Leaf 0x14 constants: */
#define INTEL_PT_MAX_SUBLEAF     0x1
/*
 * bit[00]: IA32_RTIT_CTL.CR3 filter can be set to 1 and IA32_RTIT_CR3_MATCH
 *          MSR can be accessed;
 * bit[01]: Support Configurable PSB and Cycle-Accurate Mode;
 * bit[02]: Support IP Filtering, TraceStop filtering, and preservation
 *          of Intel PT MSRs across warm reset;
 * bit[03]: Support MTC timing packet and suppression of COFI-based packets;
 */
#define INTEL_PT_MINIMAL_EBX     0xf
/*
 * bit[00]: Tracing can be enabled with IA32_RTIT_CTL.ToPA = 1 and
 *          IA32_RTIT_OUTPUT_BASE and IA32_RTIT_OUTPUT_MASK_PTRS MSRs can be
 *          accessed;
 * bit[01]: ToPA tables can hold any number of output entries, up to the
 *          maximum allowed by the MaskOrTableOffset field of
 *          IA32_RTIT_OUTPUT_MASK_PTRS;
 * bit[02]: Support Single-Range Output scheme;
 */
#define INTEL_PT_MINIMAL_ECX     0x7
/* generated packets which contain IP payloads have LIP values */
#define INTEL_PT_IP_LIP          (1 << 31)
#define INTEL_PT_ADDR_RANGES_NUM 0x2 /* Number of configurable address ranges */
#define INTEL_PT_ADDR_RANGES_NUM_MASK 0x3
#define INTEL_PT_MTC_BITMAP      (0x0249 << 16) /* Support ART(0,3,6,9) */
#define INTEL_PT_CYCLE_BITMAP    0x1fff         /* Support 0,2^(0~11) */
#define INTEL_PT_PSB_BITMAP      (0x003f << 16) /* Support 2K,4K,8K,16K,32K,64K */

/* CPUID Leaf 0x1D constants: */
#define INTEL_AMX_TILE_MAX_SUBLEAF     0x1
#define INTEL_AMX_TOTAL_TILE_BYTES     0x2000
#define INTEL_AMX_BYTES_PER_TILE       0x400
#define INTEL_AMX_BYTES_PER_ROW        0x40
#define INTEL_AMX_TILE_MAX_NAMES       0x8
#define INTEL_AMX_TILE_MAX_ROWS        0x10

/* CPUID Leaf 0x1E constants: */
#define INTEL_AMX_TMUL_MAX_K           0x10
#define INTEL_AMX_TMUL_MAX_N           0x40

void x86_cpu_vendor_words2str(char *dst, uint32_t vendor1,
                              uint32_t vendor2, uint32_t vendor3)
{
    int i;
    for (i = 0; i < 4; i++) {
        dst[i] = vendor1 >> (8 * i);
        dst[i + 4] = vendor2 >> (8 * i);
        dst[i + 8] = vendor3 >> (8 * i);
    }
    dst[CPUID_VENDOR_SZ] = '\0';
}

#define I486_FEATURES (CPUID_FP87 | CPUID_VME | CPUID_PSE)
#define PENTIUM_FEATURES (I486_FEATURES | CPUID_DE | CPUID_TSC | \
          CPUID_MSR | CPUID_MCE | CPUID_CX8 | CPUID_MMX | CPUID_APIC)
#define PENTIUM2_FEATURES (PENTIUM_FEATURES | CPUID_PAE | CPUID_SEP | \
          CPUID_MTRR | CPUID_PGE | CPUID_MCA | CPUID_CMOV | CPUID_PAT | \
          CPUID_PSE36 | CPUID_FXSR)
#define PENTIUM3_FEATURES (PENTIUM2_FEATURES | CPUID_SSE)
#define PPRO_FEATURES (CPUID_FP87 | CPUID_DE | CPUID_PSE | CPUID_TSC | \
          CPUID_MSR | CPUID_MCE | CPUID_CX8 | CPUID_PGE | CPUID_CMOV | \
          CPUID_PAT | CPUID_FXSR | CPUID_MMX | CPUID_SSE | CPUID_SSE2 | \
          CPUID_PAE | CPUID_SEP | CPUID_APIC)

#define TCG_FEATURES (CPUID_FP87 | CPUID_PSE | CPUID_TSC | CPUID_MSR | \
          CPUID_PAE | CPUID_MCE | CPUID_CX8 | CPUID_APIC | CPUID_SEP | \
          CPUID_MTRR | CPUID_PGE | CPUID_MCA | CPUID_CMOV | CPUID_PAT | \
          CPUID_PSE36 | CPUID_CLFLUSH | CPUID_ACPI | CPUID_MMX | \
          CPUID_FXSR | CPUID_SSE | CPUID_SSE2 | CPUID_SS | CPUID_DE)
          /* partly implemented:
          CPUID_MTRR, CPUID_MCA, CPUID_CLFLUSH (needed for Win64) */
          /* missing:
          CPUID_VME, CPUID_DTS, CPUID_SS, CPUID_HT, CPUID_TM, CPUID_PBE */

/*
 * Kernel-only features that can be shown to usermode programs even if
 * they aren't actually supported by TCG, because qemu-user only runs
 * in CPL=3; remove them if they are ever implemented for system emulation.
 */
#if defined CONFIG_USER_ONLY
#define CPUID_EXT_KERNEL_FEATURES \
          (CPUID_EXT_PCID | CPUID_EXT_TSC_DEADLINE_TIMER)
#else
#define CPUID_EXT_KERNEL_FEATURES 0
#endif
#define TCG_EXT_FEATURES (CPUID_EXT_SSE3 | CPUID_EXT_PCLMULQDQ | \
          CPUID_EXT_MONITOR | CPUID_EXT_SSSE3 | CPUID_EXT_CX16 | \
          CPUID_EXT_SSE41 | CPUID_EXT_SSE42 | CPUID_EXT_POPCNT | \
          CPUID_EXT_XSAVE | /* CPUID_EXT_OSXSAVE is dynamic */   \
          CPUID_EXT_MOVBE | CPUID_EXT_AES | CPUID_EXT_HYPERVISOR | \
          CPUID_EXT_RDRAND | CPUID_EXT_AVX | CPUID_EXT_F16C | \
          CPUID_EXT_FMA | CPUID_EXT_X2APIC | CPUID_EXT_KERNEL_FEATURES)
          /* missing:
          CPUID_EXT_DTES64, CPUID_EXT_DSCPL, CPUID_EXT_VMX, CPUID_EXT_SMX,
          CPUID_EXT_EST, CPUID_EXT_TM2, CPUID_EXT_CID,
          CPUID_EXT_XTPR, CPUID_EXT_PDCM, CPUID_EXT_PCID, CPUID_EXT_DCA,
          CPUID_EXT_TSC_DEADLINE_TIMER
          */

#ifdef TARGET_X86_64
#define TCG_EXT2_X86_64_FEATURES CPUID_EXT2_LM
#else
#define TCG_EXT2_X86_64_FEATURES 0
#endif

/*
 * CPUID_*_KERNEL_FEATURES denotes bits and features that are not usable
 * in usermode or by 32-bit programs.  Those are added to supported
 * TCG features unconditionally in user-mode emulation mode.  This may
 * indeed seem strange or incorrect, but it works because code running
 * under usermode emulation cannot access them.
 *
 * Even for long mode, qemu-i386 is not running "a userspace program on a
 * 32-bit CPU"; it's running "a userspace program with a 32-bit code segment"
 * and therefore using the 32-bit ABI; the CPU itself might be 64-bit
 * but again the difference is only visible in kernel mode.
 */
#if defined CONFIG_LINUX_USER
#define CPUID_EXT2_KERNEL_FEATURES (CPUID_EXT2_LM | CPUID_EXT2_FFXSR)
#elif defined CONFIG_USER_ONLY
/* FIXME: Long mode not yet supported for i386 bsd-user */
#define CPUID_EXT2_KERNEL_FEATURES CPUID_EXT2_FFXSR
#else
#define CPUID_EXT2_KERNEL_FEATURES 0
#endif

#define TCG_EXT2_FEATURES ((TCG_FEATURES & CPUID_EXT2_AMD_ALIASES) | \
          CPUID_EXT2_NX | CPUID_EXT2_MMXEXT | CPUID_EXT2_RDTSCP | \
          CPUID_EXT2_3DNOW | CPUID_EXT2_3DNOWEXT | CPUID_EXT2_PDPE1GB | \
          CPUID_EXT2_SYSCALL | TCG_EXT2_X86_64_FEATURES | \
          CPUID_EXT2_KERNEL_FEATURES)

#if defined CONFIG_USER_ONLY
#define CPUID_EXT3_KERNEL_FEATURES CPUID_EXT3_OSVW
#else
#define CPUID_EXT3_KERNEL_FEATURES 0
#endif

#define TCG_EXT3_FEATURES (CPUID_EXT3_LAHF_LM | CPUID_EXT3_SVM | \
          CPUID_EXT3_CR8LEG | CPUID_EXT3_ABM | CPUID_EXT3_SSE4A | \
          CPUID_EXT3_3DNOWPREFETCH | CPUID_EXT3_KERNEL_FEATURES)

#define TCG_EXT4_FEATURES 0

#if defined CONFIG_USER_ONLY
#define CPUID_SVM_KERNEL_FEATURES (CPUID_SVM_NRIPSAVE | CPUID_SVM_VNMI)
#else
#define CPUID_SVM_KERNEL_FEATURES 0
#endif
#define TCG_SVM_FEATURES (CPUID_SVM_NPT | CPUID_SVM_VGIF | \
          CPUID_SVM_SVME_ADDR_CHK | CPUID_SVM_KERNEL_FEATURES)

#define TCG_KVM_FEATURES 0

#if defined CONFIG_USER_ONLY
#define CPUID_7_0_EBX_KERNEL_FEATURES CPUID_7_0_EBX_INVPCID
#else
#define CPUID_7_0_EBX_KERNEL_FEATURES 0
#endif
#define TCG_7_0_EBX_FEATURES (CPUID_7_0_EBX_SMEP | CPUID_7_0_EBX_SMAP | \
          CPUID_7_0_EBX_BMI1 | CPUID_7_0_EBX_BMI2 | CPUID_7_0_EBX_ADX | \
          CPUID_7_0_EBX_CLFLUSHOPT |            \
          CPUID_7_0_EBX_CLWB | CPUID_7_0_EBX_MPX | CPUID_7_0_EBX_FSGSBASE | \
          CPUID_7_0_EBX_ERMS | CPUID_7_0_EBX_AVX2 | CPUID_7_0_EBX_RDSEED | \
          CPUID_7_0_EBX_SHA_NI | CPUID_7_0_EBX_KERNEL_FEATURES)
          /* missing:
          CPUID_7_0_EBX_HLE
          CPUID_7_0_EBX_INVPCID, CPUID_7_0_EBX_RTM */

#if !defined CONFIG_USER_ONLY || defined CONFIG_LINUX
#define TCG_7_0_ECX_RDPID CPUID_7_0_ECX_RDPID
#else
#define TCG_7_0_ECX_RDPID 0
#endif
#define TCG_7_0_ECX_FEATURES (CPUID_7_0_ECX_UMIP | CPUID_7_0_ECX_PKU | \
          /* CPUID_7_0_ECX_OSPKE is dynamic */ \
          CPUID_7_0_ECX_LA57 | CPUID_7_0_ECX_PKS | CPUID_7_0_ECX_VAES | \
          TCG_7_0_ECX_RDPID)

#if defined CONFIG_USER_ONLY
#define CPUID_7_0_EDX_KERNEL_FEATURES (CPUID_7_0_EDX_SPEC_CTRL | \
          CPUID_7_0_EDX_ARCH_CAPABILITIES | CPUID_7_0_EDX_SPEC_CTRL_SSBD)
#else
#define CPUID_7_0_EDX_KERNEL_FEATURES 0
#endif
#define TCG_7_0_EDX_FEATURES (CPUID_7_0_EDX_FSRM | CPUID_7_0_EDX_KERNEL_FEATURES)

#define TCG_7_1_EAX_FEATURES (CPUID_7_1_EAX_FZRM | CPUID_7_1_EAX_FSRS | \
          CPUID_7_1_EAX_FSRC | CPUID_7_1_EAX_CMPCCXADD)
#define TCG_7_1_EDX_FEATURES 0
#define TCG_7_2_EDX_FEATURES 0
#define TCG_APM_FEATURES 0
#define TCG_6_EAX_FEATURES CPUID_6_EAX_ARAT
#define TCG_XSAVE_FEATURES (CPUID_XSAVE_XSAVEOPT | CPUID_XSAVE_XGETBV1)
          /* missing:
          CPUID_XSAVE_XSAVEC, CPUID_XSAVE_XSAVES */
#define TCG_14_0_ECX_FEATURES 0
#define TCG_SGX_12_0_EAX_FEATURES 0
#define TCG_SGX_12_0_EBX_FEATURES 0
#define TCG_SGX_12_1_EAX_FEATURES 0

#if defined CONFIG_USER_ONLY
#define CPUID_8000_0008_EBX_KERNEL_FEATURES (CPUID_8000_0008_EBX_IBPB | \
          CPUID_8000_0008_EBX_IBRS | CPUID_8000_0008_EBX_STIBP | \
          CPUID_8000_0008_EBX_STIBP_ALWAYS_ON | CPUID_8000_0008_EBX_AMD_SSBD | \
          CPUID_8000_0008_EBX_AMD_PSFD)
#else
#define CPUID_8000_0008_EBX_KERNEL_FEATURES 0
#endif

#define TCG_8000_0008_EBX  (CPUID_8000_0008_EBX_XSAVEERPTR | \
          CPUID_8000_0008_EBX_WBNOINVD | CPUID_8000_0008_EBX_KERNEL_FEATURES)

FeatureWordInfo feature_word_info[FEATURE_WORDS] = {
    [FEAT_1_EDX] = {
        .type = CPUID_FEATURE_WORD,
        .feat_names = {
            "fpu", "vme", "de", "pse",
            "tsc", "msr", "pae", "mce",
            "cx8", "apic", NULL, "sep",
            "mtrr", "pge", "mca", "cmov",
            "pat", "pse36", "pn" /* Intel psn */, "clflush" /* Intel clfsh */,
            NULL, "ds" /* Intel dts */, "acpi", "mmx",
            "fxsr", "sse", "sse2", "ss",
            "ht" /* Intel htt */, "tm", "ia64", "pbe",
        },
        .cpuid = {.eax = 1, .reg = R_EDX, },
        .tcg_features = TCG_FEATURES,
        .no_autoenable_flags = CPUID_HT,
    },
    [FEAT_1_ECX] = {
        .type = CPUID_FEATURE_WORD,
        .feat_names = {
            "pni" /* Intel,AMD sse3 */, "pclmulqdq", "dtes64", "monitor",
            "ds-cpl", "vmx", "smx", "est",
            "tm2", "ssse3", "cid", NULL,
            "fma", "cx16", "xtpr", "pdcm",
            NULL, "pcid", "dca", "sse4.1",
            "sse4.2", "x2apic", "movbe", "popcnt",
            "tsc-deadline", "aes", "xsave", NULL /* osxsave */,
            "avx", "f16c", "rdrand", "hypervisor",
        },
        .cpuid = { .eax = 1, .reg = R_ECX, },
        .tcg_features = TCG_EXT_FEATURES,
    },
    /* Feature names that are already defined on feature_name[] but
     * are set on CPUID[8000_0001].EDX on AMD CPUs don't have their
     * names on feat_names below. They are copied automatically
     * to features[FEAT_8000_0001_EDX] if and only if CPU vendor is AMD.
     */
    [FEAT_8000_0001_EDX] = {
        .type = CPUID_FEATURE_WORD,
        .feat_names = {
            NULL /* fpu */, NULL /* vme */, NULL /* de */, NULL /* pse */,
            NULL /* tsc */, NULL /* msr */, NULL /* pae */, NULL /* mce */,
            NULL /* cx8 */, NULL /* apic */, NULL, "syscall",
            NULL /* mtrr */, NULL /* pge */, NULL /* mca */, NULL /* cmov */,
            NULL /* pat */, NULL /* pse36 */, NULL, NULL /* Linux mp */,
            "nx", NULL, "mmxext", NULL /* mmx */,
            NULL /* fxsr */, "fxsr-opt", "pdpe1gb", "rdtscp",
            NULL, "lm", "3dnowext", "3dnow",
        },
        .cpuid = { .eax = 0x80000001, .reg = R_EDX, },
        .tcg_features = TCG_EXT2_FEATURES,
    },
    [FEAT_8000_0001_ECX] = {
        .type = CPUID_FEATURE_WORD,
        .feat_names = {
            "lahf-lm", "cmp-legacy", "svm", "extapic",
            "cr8legacy", "abm", "sse4a", "misalignsse",
            "3dnowprefetch", "osvw", "ibs", "xop",
            "skinit", "wdt", NULL, "lwp",
            "fma4", "tce", NULL, "nodeid-msr",
            NULL, "tbm", "topoext", "perfctr-core",
            "perfctr-nb", NULL, NULL, NULL,
            NULL, NULL, NULL, NULL,
        },
        .cpuid = { .eax = 0x80000001, .reg = R_ECX, },
        .tcg_features = TCG_EXT3_FEATURES,
        /*
         * TOPOEXT is always allowed but can't be enabled blindly by
         * "-cpu host", as it requires consistent cache topology info
         * to be provided so it doesn't confuse guests.
         */
        .no_autoenable_flags = CPUID_EXT3_TOPOEXT,
    },
    [FEAT_C000_0001_EDX] = {
        .type = CPUID_FEATURE_WORD,
        .feat_names = {
            NULL, NULL, "xstore", "xstore-en",
            NULL, NULL, "xcrypt", "xcrypt-en",
            "ace2", "ace2-en", "phe", "phe-en",
            "pmm", "pmm-en", NULL, NULL,
            NULL, NULL, NULL, NULL,
            NULL, NULL, NULL, NULL,
            NULL, NULL, NULL, NULL,
            NULL, NULL, NULL, NULL,
        },
        .cpuid = { .eax = 0xC0000001, .reg = R_EDX, },
        .tcg_features = TCG_EXT4_FEATURES,
    },
    [FEAT_KVM] = {
        .type = CPUID_FEATURE_WORD,
        .feat_names = {
            "kvmclock", "kvm-nopiodelay", "kvm-mmu", "kvmclock",
            "kvm-asyncpf", "kvm-steal-time", "kvm-pv-eoi", "kvm-pv-unhalt",
            NULL, "kvm-pv-tlb-flush", "kvm-asyncpf-vmexit", "kvm-pv-ipi",
            "kvm-poll-control", "kvm-pv-sched-yield", "kvm-asyncpf-int", "kvm-msi-ext-dest-id",
            NULL, NULL, NULL, NULL,
            NULL, NULL, NULL, NULL,
            "kvmclock-stable-bit", NULL, NULL, NULL,
            NULL, NULL, NULL, NULL,
        },
        .cpuid = { .eax = KVM_CPUID_FEATURES, .reg = R_EAX, },
        .tcg_features = TCG_KVM_FEATURES,
    },
    [FEAT_KVM_HINTS] = {
        .type = CPUID_FEATURE_WORD,
        .feat_names = {
            "kvm-hint-dedicated", NULL, NULL, NULL,
            NULL, NULL, NULL, NULL,
            NULL, NULL, NULL, NULL,
            NULL, NULL, NULL, NULL,
            NULL, NULL, NULL, NULL,
            NULL, NULL, NULL, NULL,
            NULL, NULL, NULL, NULL,
            NULL, NULL, NULL, NULL,
        },
        .cpuid = { .eax = KVM_CPUID_FEATURES, .reg = R_EDX, },
        .tcg_features = TCG_KVM_FEATURES,
        /*
         * KVM hints aren't auto-enabled by -cpu host, they need to be
         * explicitly enabled in the command-line.
         */
        .no_autoenable_flags = ~0U,
    },
    [FEAT_SVM] = {
        .type = CPUID_FEATURE_WORD,
        .feat_names = {
            "npt", "lbrv", "svm-lock", "nrip-save",
            "tsc-scale", "vmcb-clean",  "flushbyasid", "decodeassists",
            NULL, NULL, "pause-filter", NULL,
            "pfthreshold", "avic", NULL, "v-vmsave-vmload",
            "vgif", NULL, NULL, NULL,
            NULL, NULL, NULL, NULL,
            NULL, "vnmi", NULL, NULL,
            "svme-addr-chk", NULL, NULL, NULL,
        },
        .cpuid = { .eax = 0x8000000A, .reg = R_EDX, },
        .tcg_features = TCG_SVM_FEATURES,
    },
    [FEAT_7_0_EBX] = {
        .type = CPUID_FEATURE_WORD,
        .feat_names = {
            "fsgsbase", "tsc-adjust", "sgx", "bmi1",
            "hle", "avx2", NULL, "smep",
            "bmi2", "erms", "invpcid", "rtm",
            NULL, NULL, "mpx", NULL,
            "avx512f", "avx512dq", "rdseed", "adx",
            "smap", "avx512ifma", "pcommit", "clflushopt",
            "clwb", "intel-pt", "avx512pf", "avx512er",
            "avx512cd", "sha-ni", "avx512bw", "avx512vl",
        },
        .cpuid = {
            .eax = 7,
            .needs_ecx = true, .ecx = 0,
            .reg = R_EBX,
        },
        .tcg_features = TCG_7_0_EBX_FEATURES,
    },
    [FEAT_7_0_ECX] = {
        .type = CPUID_FEATURE_WORD,
        .feat_names = {
            NULL, "avx512vbmi", "umip", "pku",
            NULL /* ospke */, "waitpkg", "avx512vbmi2", NULL,
            "gfni", "vaes", "vpclmulqdq", "avx512vnni",
            "avx512bitalg", NULL, "avx512-vpopcntdq", NULL,
            "la57", NULL, NULL, NULL,
            NULL, NULL, "rdpid", NULL,
            "bus-lock-detect", "cldemote", NULL, "movdiri",
            "movdir64b", NULL, "sgxlc", "pks",
        },
        .cpuid = {
            .eax = 7,
            .needs_ecx = true, .ecx = 0,
            .reg = R_ECX,
        },
        .tcg_features = TCG_7_0_ECX_FEATURES,
    },
    [FEAT_7_0_EDX] = {
        .type = CPUID_FEATURE_WORD,
        .feat_names = {
            NULL, NULL, "avx512-4vnniw", "avx512-4fmaps",
            "fsrm", NULL, NULL, NULL,
            "avx512-vp2intersect", NULL, "md-clear", NULL,
            NULL, NULL, "serialize", NULL,
            "tsx-ldtrk", NULL, NULL /* pconfig */, "arch-lbr",
            NULL, NULL, "amx-bf16", "avx512-fp16",
            "amx-tile", "amx-int8", "spec-ctrl", "stibp",
            "flush-l1d", "arch-capabilities", "core-capability", "ssbd",
        },
        .cpuid = {
            .eax = 7,
            .needs_ecx = true, .ecx = 0,
            .reg = R_EDX,
        },
        .tcg_features = TCG_7_0_EDX_FEATURES,
    },
    [FEAT_7_1_EAX] = {
        .type = CPUID_FEATURE_WORD,
        .feat_names = {
            NULL, NULL, NULL, NULL,
            "avx-vnni", "avx512-bf16", NULL, "cmpccxadd",
            NULL, NULL, "fzrm", "fsrs",
            "fsrc", NULL, NULL, NULL,
            NULL, "fred", "lkgs", "wrmsrns",
            NULL, "amx-fp16", NULL, "avx-ifma",
            NULL, NULL, "lam", NULL,
            NULL, NULL, NULL, NULL,
        },
        .cpuid = {
            .eax = 7,
            .needs_ecx = true, .ecx = 1,
            .reg = R_EAX,
        },
        .tcg_features = TCG_7_1_EAX_FEATURES,
    },
    [FEAT_7_1_EDX] = {
        .type = CPUID_FEATURE_WORD,
        .feat_names = {
            NULL, NULL, NULL, NULL,
            "avx-vnni-int8", "avx-ne-convert", NULL, NULL,
            "amx-complex", NULL, "avx-vnni-int16", NULL,
            NULL, NULL, "prefetchiti", NULL,
            NULL, NULL, NULL, NULL,
            NULL, NULL, NULL, NULL,
            NULL, NULL, NULL, NULL,
            NULL, NULL, NULL, NULL,
        },
        .cpuid = {
            .eax = 7,
            .needs_ecx = true, .ecx = 1,
            .reg = R_EDX,
        },
        .tcg_features = TCG_7_1_EDX_FEATURES,
    },
    [FEAT_7_2_EDX] = {
        .type = CPUID_FEATURE_WORD,
        .feat_names = {
            NULL, NULL, NULL, NULL,
            NULL, "mcdt-no", NULL, NULL,
            NULL, NULL, NULL, NULL,
            NULL, NULL, NULL, NULL,
            NULL, NULL, NULL, NULL,
            NULL, NULL, NULL, NULL,
            NULL, NULL, NULL, NULL,
            NULL, NULL, NULL, NULL,
        },
        .cpuid = {
            .eax = 7,
            .needs_ecx = true, .ecx = 2,
            .reg = R_EDX,
        },
        .tcg_features = TCG_7_2_EDX_FEATURES,
    },
    [FEAT_8000_0007_EDX] = {
        .type = CPUID_FEATURE_WORD,
        .feat_names = {
            NULL, NULL, NULL, NULL,
            NULL, NULL, NULL, NULL,
            "invtsc", NULL, NULL, NULL,
            NULL, NULL, NULL, NULL,
            NULL, NULL, NULL, NULL,
            NULL, NULL, NULL, NULL,
            NULL, NULL, NULL, NULL,
            NULL, NULL, NULL, NULL,
        },
        .cpuid = { .eax = 0x80000007, .reg = R_EDX, },
        .tcg_features = TCG_APM_FEATURES,
        .unmigratable_flags = CPUID_APM_INVTSC,
    },
    [FEAT_8000_0007_EBX] = {
        .type = CPUID_FEATURE_WORD,
        .feat_names = {
            "overflow-recov", "succor", NULL, NULL,
            NULL, NULL, NULL, NULL,
            NULL, NULL, NULL, NULL,
            NULL, NULL, NULL, NULL,
            NULL, NULL, NULL, NULL,
            NULL, NULL, NULL, NULL,
            NULL, NULL, NULL, NULL,
            NULL, NULL, NULL, NULL,
        },
        .cpuid = { .eax = 0x80000007, .reg = R_EBX, },
        .tcg_features = 0,
        .unmigratable_flags = 0,
    },
    [FEAT_8000_0008_EBX] = {
        .type = CPUID_FEATURE_WORD,
        .feat_names = {
            "clzero", NULL, "xsaveerptr", NULL,
            NULL, NULL, NULL, NULL,
            NULL, "wbnoinvd", NULL, NULL,
            "ibpb", NULL, "ibrs", "amd-stibp",
            NULL, "stibp-always-on", NULL, NULL,
            NULL, NULL, NULL, NULL,
            "amd-ssbd", "virt-ssbd", "amd-no-ssb", NULL,
            "amd-psfd", NULL, NULL, NULL,
        },
        .cpuid = { .eax = 0x80000008, .reg = R_EBX, },
        .tcg_features = TCG_8000_0008_EBX,
        .unmigratable_flags = 0,
    },
    [FEAT_8000_0021_EAX] = {
        .type = CPUID_FEATURE_WORD,
        .feat_names = {
            "no-nested-data-bp", NULL, "lfence-always-serializing", NULL,
            NULL, NULL, "null-sel-clr-base", NULL,
            "auto-ibrs", NULL, NULL, NULL,
            NULL, NULL, NULL, NULL,
            NULL, NULL, NULL, NULL,
            NULL, NULL, NULL, NULL,
            NULL, NULL, NULL, NULL,
            NULL, NULL, NULL, NULL,
        },
        .cpuid = { .eax = 0x80000021, .reg = R_EAX, },
        .tcg_features = 0,
        .unmigratable_flags = 0,
    },
    [FEAT_XSAVE] = {
        .type = CPUID_FEATURE_WORD,
        .feat_names = {
            "xsaveopt", "xsavec", "xgetbv1", "xsaves",
            "xfd", NULL, NULL, NULL,
            NULL, NULL, NULL, NULL,
            NULL, NULL, NULL, NULL,
            NULL, NULL, NULL, NULL,
            NULL, NULL, NULL, NULL,
            NULL, NULL, NULL, NULL,
            NULL, NULL, NULL, NULL,
        },
        .cpuid = {
            .eax = 0xd,
            .needs_ecx = true, .ecx = 1,
            .reg = R_EAX,
        },
        .tcg_features = TCG_XSAVE_FEATURES,
    },
    [FEAT_XSAVE_XSS_LO] = {
        .type = CPUID_FEATURE_WORD,
        .feat_names = {
            NULL, NULL, NULL, NULL,
            NULL, NULL, NULL, NULL,
            NULL, NULL, NULL, NULL,
            NULL, NULL, NULL, NULL,
            NULL, NULL, NULL, NULL,
            NULL, NULL, NULL, NULL,
            NULL, NULL, NULL, NULL,
            NULL, NULL, NULL, NULL,
        },
        .cpuid = {
            .eax = 0xD,
            .needs_ecx = true,
            .ecx = 1,
            .reg = R_ECX,
        },
    },
    [FEAT_XSAVE_XSS_HI] = {
        .type = CPUID_FEATURE_WORD,
        .cpuid = {
            .eax = 0xD,
            .needs_ecx = true,
            .ecx = 1,
            .reg = R_EDX
        },
    },
    [FEAT_6_EAX] = {
        .type = CPUID_FEATURE_WORD,
        .feat_names = {
            NULL, NULL, "arat", NULL,
            NULL, NULL, NULL, NULL,
            NULL, NULL, NULL, NULL,
            NULL, NULL, NULL, NULL,
            NULL, NULL, NULL, NULL,
            NULL, NULL, NULL, NULL,
            NULL, NULL, NULL, NULL,
            NULL, NULL, NULL, NULL,
        },
        .cpuid = { .eax = 6, .reg = R_EAX, },
        .tcg_features = TCG_6_EAX_FEATURES,
    },
    [FEAT_XSAVE_XCR0_LO] = {
        .type = CPUID_FEATURE_WORD,
        .cpuid = {
            .eax = 0xD,
            .needs_ecx = true, .ecx = 0,
            .reg = R_EAX,
        },
        .tcg_features = ~0U,
        .migratable_flags = XSTATE_FP_MASK | XSTATE_SSE_MASK |
            XSTATE_YMM_MASK | XSTATE_BNDREGS_MASK | XSTATE_BNDCSR_MASK |
            XSTATE_OPMASK_MASK | XSTATE_ZMM_Hi256_MASK | XSTATE_Hi16_ZMM_MASK |
            XSTATE_PKRU_MASK,
    },
    [FEAT_XSAVE_XCR0_HI] = {
        .type = CPUID_FEATURE_WORD,
        .cpuid = {
            .eax = 0xD,
            .needs_ecx = true, .ecx = 0,
            .reg = R_EDX,
        },
        .tcg_features = ~0U,
    },
    /*Below are MSR exposed features*/
    [FEAT_ARCH_CAPABILITIES] = {
        .type = MSR_FEATURE_WORD,
        .feat_names = {
            "rdctl-no", "ibrs-all", "rsba", "skip-l1dfl-vmentry",
            "ssb-no", "mds-no", "pschange-mc-no", "tsx-ctrl",
            "taa-no", NULL, NULL, NULL,
            NULL, "sbdr-ssdp-no", "fbsdp-no", "psdp-no",
            NULL, "fb-clear", NULL, NULL,
            NULL, NULL, NULL, NULL,
            "pbrsb-no", NULL, "gds-no", "rfds-no",
            "rfds-clear", NULL, NULL, NULL,
        },
        .msr = {
            .index = MSR_IA32_ARCH_CAPABILITIES,
        },
        /*
         * FEAT_ARCH_CAPABILITIES only affects a read-only MSR, which
         * cannot be read from user mode.  Therefore, it has no impact
         > on any user-mode operation, and warnings about unsupported
         * features do not matter.
         */
        .tcg_features = ~0U,
    },
    [FEAT_CORE_CAPABILITY] = {
        .type = MSR_FEATURE_WORD,
        .feat_names = {
            NULL, NULL, NULL, NULL,
            NULL, "split-lock-detect", NULL, NULL,
            NULL, NULL, NULL, NULL,
            NULL, NULL, NULL, NULL,
            NULL, NULL, NULL, NULL,
            NULL, NULL, NULL, NULL,
            NULL, NULL, NULL, NULL,
            NULL, NULL, NULL, NULL,
        },
        .msr = {
            .index = MSR_IA32_CORE_CAPABILITY,
        },
    },
    [FEAT_PERF_CAPABILITIES] = {
        .type = MSR_FEATURE_WORD,
        .feat_names = {
            NULL, NULL, NULL, NULL,
            NULL, NULL, NULL, NULL,
            NULL, NULL, NULL, NULL,
            NULL, "full-width-write", NULL, NULL,
            NULL, NULL, NULL, NULL,
            NULL, NULL, NULL, NULL,
            NULL, NULL, NULL, NULL,
            NULL, NULL, NULL, NULL,
        },
        .msr = {
            .index = MSR_IA32_PERF_CAPABILITIES,
        },
    },

    [FEAT_VMX_PROCBASED_CTLS] = {
        .type = MSR_FEATURE_WORD,
        .feat_names = {
            NULL, NULL, "vmx-vintr-pending", "vmx-tsc-offset",
            NULL, NULL, NULL, "vmx-hlt-exit",
            NULL, "vmx-invlpg-exit", "vmx-mwait-exit", "vmx-rdpmc-exit",
            "vmx-rdtsc-exit", NULL, NULL, "vmx-cr3-load-noexit",
            "vmx-cr3-store-noexit", NULL, NULL, "vmx-cr8-load-exit",
            "vmx-cr8-store-exit", "vmx-flexpriority", "vmx-vnmi-pending", "vmx-movdr-exit",
            "vmx-io-exit", "vmx-io-bitmap", NULL, "vmx-mtf",
            "vmx-msr-bitmap", "vmx-monitor-exit", "vmx-pause-exit", "vmx-secondary-ctls",
        },
        .msr = {
            .index = MSR_IA32_VMX_TRUE_PROCBASED_CTLS,
        }
    },

    [FEAT_VMX_SECONDARY_CTLS] = {
        .type = MSR_FEATURE_WORD,
        .feat_names = {
            "vmx-apicv-xapic", "vmx-ept", "vmx-desc-exit", "vmx-rdtscp-exit",
            "vmx-apicv-x2apic", "vmx-vpid", "vmx-wbinvd-exit", "vmx-unrestricted-guest",
            "vmx-apicv-register", "vmx-apicv-vid", "vmx-ple", "vmx-rdrand-exit",
            "vmx-invpcid-exit", "vmx-vmfunc", "vmx-shadow-vmcs", "vmx-encls-exit",
            "vmx-rdseed-exit", "vmx-pml", NULL, NULL,
            "vmx-xsaves", NULL, NULL, NULL,
            NULL, "vmx-tsc-scaling", "vmx-enable-user-wait-pause", NULL,
            NULL, NULL, NULL, NULL,
        },
        .msr = {
            .index = MSR_IA32_VMX_PROCBASED_CTLS2,
        }
    },

    [FEAT_VMX_PINBASED_CTLS] = {
        .type = MSR_FEATURE_WORD,
        .feat_names = {
            "vmx-intr-exit", NULL, NULL, "vmx-nmi-exit",
            NULL, "vmx-vnmi", "vmx-preemption-timer", "vmx-posted-intr",
            NULL, NULL, NULL, NULL,
            NULL, NULL, NULL, NULL,
            NULL, NULL, NULL, NULL,
            NULL, NULL, NULL, NULL,
            NULL, NULL, NULL, NULL,
            NULL, NULL, NULL, NULL,
        },
        .msr = {
            .index = MSR_IA32_VMX_TRUE_PINBASED_CTLS,
        }
    },

    [FEAT_VMX_EXIT_CTLS] = {
        .type = MSR_FEATURE_WORD,
        /*
         * VMX_VM_EXIT_HOST_ADDR_SPACE_SIZE is copied from
         * the LM CPUID bit.
         */
        .feat_names = {
            NULL, NULL, "vmx-exit-nosave-debugctl", NULL,
            NULL, NULL, NULL, NULL,
            NULL, NULL /* vmx-exit-host-addr-space-size */, NULL, NULL,
            "vmx-exit-load-perf-global-ctrl", NULL, NULL, "vmx-exit-ack-intr",
            NULL, NULL, "vmx-exit-save-pat", "vmx-exit-load-pat",
            "vmx-exit-save-efer", "vmx-exit-load-efer",
                "vmx-exit-save-preemption-timer", "vmx-exit-clear-bndcfgs",
            NULL, "vmx-exit-clear-rtit-ctl", NULL, NULL,
            NULL, "vmx-exit-load-pkrs", NULL, NULL,
        },
        .msr = {
            .index = MSR_IA32_VMX_TRUE_EXIT_CTLS,
        }
    },

    [FEAT_VMX_ENTRY_CTLS] = {
        .type = MSR_FEATURE_WORD,
        .feat_names = {
            NULL, NULL, "vmx-entry-noload-debugctl", NULL,
            NULL, NULL, NULL, NULL,
            NULL, "vmx-entry-ia32e-mode", NULL, NULL,
            NULL, "vmx-entry-load-perf-global-ctrl", "vmx-entry-load-pat", "vmx-entry-load-efer",
            "vmx-entry-load-bndcfgs", NULL, "vmx-entry-load-rtit-ctl", NULL,
            NULL, NULL, "vmx-entry-load-pkrs", NULL,
            NULL, NULL, NULL, NULL,
            NULL, NULL, NULL, NULL,
        },
        .msr = {
            .index = MSR_IA32_VMX_TRUE_ENTRY_CTLS,
        }
    },

    [FEAT_VMX_MISC] = {
        .type = MSR_FEATURE_WORD,
        .feat_names = {
            NULL, NULL, NULL, NULL,
            NULL, "vmx-store-lma", "vmx-activity-hlt", "vmx-activity-shutdown",
            "vmx-activity-wait-sipi", NULL, NULL, NULL,
            NULL, NULL, NULL, NULL,
            NULL, NULL, NULL, NULL,
            NULL, NULL, NULL, NULL,
            NULL, NULL, NULL, NULL,
            NULL, "vmx-vmwrite-vmexit-fields", "vmx-zero-len-inject", NULL,
        },
        .msr = {
            .index = MSR_IA32_VMX_MISC,
        }
    },

    [FEAT_VMX_EPT_VPID_CAPS] = {
        .type = MSR_FEATURE_WORD,
        .feat_names = {
            "vmx-ept-execonly", NULL, NULL, NULL,
            NULL, NULL, "vmx-page-walk-4", "vmx-page-walk-5",
            NULL, NULL, NULL, NULL,
            NULL, NULL, NULL, NULL,
            "vmx-ept-2mb", "vmx-ept-1gb", NULL, NULL,
            "vmx-invept", "vmx-eptad", "vmx-ept-advanced-exitinfo", NULL,
            NULL, "vmx-invept-single-context", "vmx-invept-all-context", NULL,
            NULL, NULL, NULL, NULL,
            "vmx-invvpid", NULL, NULL, NULL,
            NULL, NULL, NULL, NULL,
            "vmx-invvpid-single-addr", "vmx-invept-single-context",
                "vmx-invvpid-all-context", "vmx-invept-single-context-noglobals",
            NULL, NULL, NULL, NULL,
            NULL, NULL, NULL, NULL,
            NULL, NULL, NULL, NULL,
            NULL, NULL, NULL, NULL,
            NULL, NULL, NULL, NULL,
        },
        .msr = {
            .index = MSR_IA32_VMX_EPT_VPID_CAP,
        }
    },

    [FEAT_VMX_BASIC] = {
        .type = MSR_FEATURE_WORD,
        .feat_names = {
            [54] = "vmx-ins-outs",
            [55] = "vmx-true-ctls",
            [56] = "vmx-any-errcode",
            [58] = "vmx-nested-exception",
        },
        .msr = {
            .index = MSR_IA32_VMX_BASIC,
        },
        /* Just to be safe - we don't support setting the MSEG version field.  */
        .no_autoenable_flags = MSR_VMX_BASIC_DUAL_MONITOR,
    },

    [FEAT_VMX_VMFUNC] = {
        .type = MSR_FEATURE_WORD,
        .feat_names = {
            [0] = "vmx-eptp-switching",
        },
        .msr = {
            .index = MSR_IA32_VMX_VMFUNC,
        }
    },

    [FEAT_14_0_ECX] = {
        .type = CPUID_FEATURE_WORD,
        .feat_names = {
            NULL, NULL, NULL, NULL,
            NULL, NULL, NULL, NULL,
            NULL, NULL, NULL, NULL,
            NULL, NULL, NULL, NULL,
            NULL, NULL, NULL, NULL,
            NULL, NULL, NULL, NULL,
            NULL, NULL, NULL, NULL,
            NULL, NULL, NULL, "intel-pt-lip",
        },
        .cpuid = {
            .eax = 0x14,
            .needs_ecx = true, .ecx = 0,
            .reg = R_ECX,
        },
        .tcg_features = TCG_14_0_ECX_FEATURES,
     },

    [FEAT_SGX_12_0_EAX] = {
        .type = CPUID_FEATURE_WORD,
        .feat_names = {
            "sgx1", "sgx2", NULL, NULL,
            NULL, NULL, NULL, NULL,
            NULL, NULL, NULL, "sgx-edeccssa",
            NULL, NULL, NULL, NULL,
            NULL, NULL, NULL, NULL,
            NULL, NULL, NULL, NULL,
            NULL, NULL, NULL, NULL,
            NULL, NULL, NULL, NULL,
        },
        .cpuid = {
            .eax = 0x12,
            .needs_ecx = true, .ecx = 0,
            .reg = R_EAX,
        },
        .tcg_features = TCG_SGX_12_0_EAX_FEATURES,
    },

    [FEAT_SGX_12_0_EBX] = {
        .type = CPUID_FEATURE_WORD,
        .feat_names = {
            "sgx-exinfo" , NULL, NULL, NULL,
            NULL, NULL, NULL, NULL,
            NULL, NULL, NULL, NULL,
            NULL, NULL, NULL, NULL,
            NULL, NULL, NULL, NULL,
            NULL, NULL, NULL, NULL,
            NULL, NULL, NULL, NULL,
            NULL, NULL, NULL, NULL,
        },
        .cpuid = {
            .eax = 0x12,
            .needs_ecx = true, .ecx = 0,
            .reg = R_EBX,
        },
        .tcg_features = TCG_SGX_12_0_EBX_FEATURES,
    },

    [FEAT_SGX_12_1_EAX] = {
        .type = CPUID_FEATURE_WORD,
        .feat_names = {
            NULL, "sgx-debug", "sgx-mode64", NULL,
            "sgx-provisionkey", "sgx-tokenkey", NULL, "sgx-kss",
            NULL, NULL, "sgx-aex-notify", NULL,
            NULL, NULL, NULL, NULL,
            NULL, NULL, NULL, NULL,
            NULL, NULL, NULL, NULL,
            NULL, NULL, NULL, NULL,
            NULL, NULL, NULL, NULL,
        },
        .cpuid = {
            .eax = 0x12,
            .needs_ecx = true, .ecx = 1,
            .reg = R_EAX,
        },
        .tcg_features = TCG_SGX_12_1_EAX_FEATURES,
    },
};

typedef struct FeatureMask {
    FeatureWord index;
    uint64_t mask;
} FeatureMask;

typedef struct FeatureDep {
    FeatureMask from, to;
} FeatureDep;

static FeatureDep feature_dependencies[] = {
    {
        .from = { FEAT_7_0_EDX,             CPUID_7_0_EDX_ARCH_CAPABILITIES },
        .to = { FEAT_ARCH_CAPABILITIES,     ~0ull },
    },
    {
        .from = { FEAT_7_0_EDX,             CPUID_7_0_EDX_CORE_CAPABILITY },
        .to = { FEAT_CORE_CAPABILITY,       ~0ull },
    },
    {
        .from = { FEAT_1_ECX,             CPUID_EXT_PDCM },
        .to = { FEAT_PERF_CAPABILITIES,       ~0ull },
    },
    {
        .from = { FEAT_1_ECX,               CPUID_EXT_VMX },
        .to = { FEAT_VMX_PROCBASED_CTLS,    ~0ull },
    },
    {
        .from = { FEAT_1_ECX,               CPUID_EXT_VMX },
        .to = { FEAT_VMX_PINBASED_CTLS,     ~0ull },
    },
    {
        .from = { FEAT_1_ECX,               CPUID_EXT_VMX },
        .to = { FEAT_VMX_EXIT_CTLS,         ~0ull },
    },
    {
        .from = { FEAT_1_ECX,               CPUID_EXT_VMX },
        .to = { FEAT_VMX_ENTRY_CTLS,        ~0ull },
    },
    {
        .from = { FEAT_1_ECX,               CPUID_EXT_VMX },
        .to = { FEAT_VMX_MISC,              ~0ull },
    },
    {
        .from = { FEAT_1_ECX,               CPUID_EXT_VMX },
        .to = { FEAT_VMX_BASIC,             ~0ull },
    },
    {
        .from = { FEAT_8000_0001_EDX,       CPUID_EXT2_LM },
        .to = { FEAT_VMX_ENTRY_CTLS,        VMX_VM_ENTRY_IA32E_MODE },
    },
    {
        .from = { FEAT_VMX_PROCBASED_CTLS,  VMX_CPU_BASED_ACTIVATE_SECONDARY_CONTROLS },
        .to = { FEAT_VMX_SECONDARY_CTLS,    ~0ull },
    },
    {
        .from = { FEAT_XSAVE,               CPUID_XSAVE_XSAVES },
        .to = { FEAT_VMX_SECONDARY_CTLS,    VMX_SECONDARY_EXEC_XSAVES },
    },
    {
        .from = { FEAT_1_ECX,               CPUID_EXT_RDRAND },
        .to = { FEAT_VMX_SECONDARY_CTLS,    VMX_SECONDARY_EXEC_RDRAND_EXITING },
    },
    {
        .from = { FEAT_7_0_EBX,             CPUID_7_0_EBX_INVPCID },
        .to = { FEAT_VMX_SECONDARY_CTLS,    VMX_SECONDARY_EXEC_ENABLE_INVPCID },
    },
    {
        .from = { FEAT_7_0_EBX,             CPUID_7_0_EBX_MPX },
        .to = { FEAT_VMX_EXIT_CTLS,         VMX_VM_EXIT_CLEAR_BNDCFGS },
    },
    {
        .from = { FEAT_7_0_EBX,             CPUID_7_0_EBX_MPX },
        .to = { FEAT_VMX_ENTRY_CTLS,        VMX_VM_ENTRY_LOAD_BNDCFGS },
    },
    {
        .from = { FEAT_7_0_EBX,             CPUID_7_0_EBX_RDSEED },
        .to = { FEAT_VMX_SECONDARY_CTLS,    VMX_SECONDARY_EXEC_RDSEED_EXITING },
    },
    {
        .from = { FEAT_7_0_EBX,             CPUID_7_0_EBX_INTEL_PT },
        .to = { FEAT_14_0_ECX,              ~0ull },
    },
    {
        .from = { FEAT_8000_0001_EDX,       CPUID_EXT2_RDTSCP },
        .to = { FEAT_VMX_SECONDARY_CTLS,    VMX_SECONDARY_EXEC_RDTSCP },
    },
    {
        .from = { FEAT_VMX_SECONDARY_CTLS,  VMX_SECONDARY_EXEC_ENABLE_EPT },
        .to = { FEAT_VMX_EPT_VPID_CAPS,     0xffffffffull },
    },
    {
        .from = { FEAT_VMX_SECONDARY_CTLS,  VMX_SECONDARY_EXEC_ENABLE_EPT },
        .to = { FEAT_VMX_SECONDARY_CTLS,    VMX_SECONDARY_EXEC_UNRESTRICTED_GUEST },
    },
    {
        .from = { FEAT_VMX_SECONDARY_CTLS,  VMX_SECONDARY_EXEC_ENABLE_VPID },
        .to = { FEAT_VMX_EPT_VPID_CAPS,     0xffffffffull << 32 },
    },
    {
        .from = { FEAT_VMX_SECONDARY_CTLS,  VMX_SECONDARY_EXEC_ENABLE_VMFUNC },
        .to = { FEAT_VMX_VMFUNC,            ~0ull },
    },
    {
        .from = { FEAT_8000_0001_ECX,       CPUID_EXT3_SVM },
        .to = { FEAT_SVM,                   ~0ull },
    },
    {
        .from = { FEAT_7_0_ECX,             CPUID_7_0_ECX_WAITPKG },
        .to = { FEAT_VMX_SECONDARY_CTLS,    VMX_SECONDARY_EXEC_ENABLE_USER_WAIT_PAUSE },
<<<<<<< HEAD
=======
    },
    {
        .from = { FEAT_8000_0001_EDX,       CPUID_EXT2_LM },
        .to = { FEAT_7_1_EAX,               CPUID_7_1_EAX_FRED },
    },
    {
        .from = { FEAT_7_1_EAX,             CPUID_7_1_EAX_LKGS },
        .to = { FEAT_7_1_EAX,               CPUID_7_1_EAX_FRED },
    },
    {
        .from = { FEAT_7_1_EAX,             CPUID_7_1_EAX_WRMSRNS },
        .to = { FEAT_7_1_EAX,               CPUID_7_1_EAX_FRED },
    },
    {
        .from = { FEAT_7_0_EBX,             CPUID_7_0_EBX_SGX },
        .to = { FEAT_7_0_ECX,               CPUID_7_0_ECX_SGX_LC },
    },
    {
        .from = { FEAT_7_0_EBX,             CPUID_7_0_EBX_SGX },
        .to = { FEAT_SGX_12_0_EAX,          ~0ull },
    },
    {
        .from = { FEAT_7_0_EBX,             CPUID_7_0_EBX_SGX },
        .to = { FEAT_SGX_12_0_EBX,          ~0ull },
    },
    {
        .from = { FEAT_7_0_EBX,             CPUID_7_0_EBX_SGX },
        .to = { FEAT_SGX_12_1_EAX,          ~0ull },
>>>>>>> 0ff5ab6f
    },
};

typedef struct X86RegisterInfo32 {
    /* Name of register */
    const char *name;
    /* QAPI enum value register */
    X86CPURegister32 qapi_enum;
} X86RegisterInfo32;

#define REGISTER(reg) \
    [R_##reg] = { .name = #reg, .qapi_enum = X86_CPU_REGISTER32_##reg }
static const X86RegisterInfo32 x86_reg_info_32[CPU_NB_REGS32] = {
    REGISTER(EAX),
    REGISTER(ECX),
    REGISTER(EDX),
    REGISTER(EBX),
    REGISTER(ESP),
    REGISTER(EBP),
    REGISTER(ESI),
    REGISTER(EDI),
};
#undef REGISTER

/* CPUID feature bits available in XSS */
#define CPUID_XSTATE_XSS_MASK    (XSTATE_ARCH_LBR_MASK)

ExtSaveArea x86_ext_save_areas[XSAVE_STATE_AREA_COUNT] = {
    [XSTATE_FP_BIT] = {
        /* x87 FP state component is always enabled if XSAVE is supported */
        .feature = FEAT_1_ECX, .bits = CPUID_EXT_XSAVE,
        .size = sizeof(X86LegacyXSaveArea) + sizeof(X86XSaveHeader),
    },
    [XSTATE_SSE_BIT] = {
        /* SSE state component is always enabled if XSAVE is supported */
        .feature = FEAT_1_ECX, .bits = CPUID_EXT_XSAVE,
        .size = sizeof(X86LegacyXSaveArea) + sizeof(X86XSaveHeader),
    },
    [XSTATE_YMM_BIT] =
          { .feature = FEAT_1_ECX, .bits = CPUID_EXT_AVX,
            .size = sizeof(XSaveAVX) },
    [XSTATE_BNDREGS_BIT] =
          { .feature = FEAT_7_0_EBX, .bits = CPUID_7_0_EBX_MPX,
            .size = sizeof(XSaveBNDREG)  },
    [XSTATE_BNDCSR_BIT] =
          { .feature = FEAT_7_0_EBX, .bits = CPUID_7_0_EBX_MPX,
            .size = sizeof(XSaveBNDCSR)  },
    [XSTATE_OPMASK_BIT] =
          { .feature = FEAT_7_0_EBX, .bits = CPUID_7_0_EBX_AVX512F,
            .size = sizeof(XSaveOpmask) },
    [XSTATE_ZMM_Hi256_BIT] =
          { .feature = FEAT_7_0_EBX, .bits = CPUID_7_0_EBX_AVX512F,
            .size = sizeof(XSaveZMM_Hi256) },
    [XSTATE_Hi16_ZMM_BIT] =
          { .feature = FEAT_7_0_EBX, .bits = CPUID_7_0_EBX_AVX512F,
            .size = sizeof(XSaveHi16_ZMM) },
    [XSTATE_PKRU_BIT] =
          { .feature = FEAT_7_0_ECX, .bits = CPUID_7_0_ECX_PKU,
            .size = sizeof(XSavePKRU) },
    [XSTATE_ARCH_LBR_BIT] = {
            .feature = FEAT_7_0_EDX, .bits = CPUID_7_0_EDX_ARCH_LBR,
            .offset = 0 /*supervisor mode component, offset = 0 */,
            .size = sizeof(XSavesArchLBR) },
    [XSTATE_XTILE_CFG_BIT] = {
        .feature = FEAT_7_0_EDX, .bits = CPUID_7_0_EDX_AMX_TILE,
        .size = sizeof(XSaveXTILECFG),
    },
    [XSTATE_XTILE_DATA_BIT] = {
        .feature = FEAT_7_0_EDX, .bits = CPUID_7_0_EDX_AMX_TILE,
        .size = sizeof(XSaveXTILEDATA)
    },
};

uint32_t xsave_area_size(uint64_t mask, bool compacted)
{
    uint64_t ret = x86_ext_save_areas[0].size;
    const ExtSaveArea *esa;
    uint32_t offset = 0;
    int i;

    for (i = 2; i < ARRAY_SIZE(x86_ext_save_areas); i++) {
        esa = &x86_ext_save_areas[i];
        if ((mask >> i) & 1) {
            offset = compacted ? ret : esa->offset;
            ret = MAX(ret, offset + esa->size);
        }
    }
    return ret;
}

static inline bool accel_uses_host_cpuid(void)
{
    return kvm_enabled() || hvf_enabled();
}

static inline uint64_t x86_cpu_xsave_xcr0_components(X86CPU *cpu)
{
    return ((uint64_t)cpu->env.features[FEAT_XSAVE_XCR0_HI]) << 32 |
           cpu->env.features[FEAT_XSAVE_XCR0_LO];
}

/* Return name of 32-bit register, from a R_* constant */
static const char *get_register_name_32(unsigned int reg)
{
    if (reg >= CPU_NB_REGS32) {
        return NULL;
    }
    return x86_reg_info_32[reg].name;
}

static inline uint64_t x86_cpu_xsave_xss_components(X86CPU *cpu)
{
    return ((uint64_t)cpu->env.features[FEAT_XSAVE_XSS_HI]) << 32 |
           cpu->env.features[FEAT_XSAVE_XSS_LO];
}

/*
 * Returns the set of feature flags that are supported and migratable by
 * QEMU, for a given FeatureWord.
 */
static uint64_t x86_cpu_get_migratable_flags(FeatureWord w)
{
    FeatureWordInfo *wi = &feature_word_info[w];
    uint64_t r = 0;
    int i;

    for (i = 0; i < 64; i++) {
        uint64_t f = 1ULL << i;

        /* If the feature name is known, it is implicitly considered migratable,
         * unless it is explicitly set in unmigratable_flags */
        if ((wi->migratable_flags & f) ||
            (wi->feat_names[i] && !(wi->unmigratable_flags & f))) {
            r |= f;
        }
    }
    return r;
}

void host_cpuid(uint32_t function, uint32_t count,
                uint32_t *eax, uint32_t *ebx, uint32_t *ecx, uint32_t *edx)
{
    uint32_t vec[4];

#ifdef __x86_64__
    asm volatile("cpuid"
                 : "=a"(vec[0]), "=b"(vec[1]),
                   "=c"(vec[2]), "=d"(vec[3])
                 : "0"(function), "c"(count) : "cc");
#elif defined(__i386__)
    asm volatile("pusha \n\t"
                 "cpuid \n\t"
                 "mov %%eax, 0(%2) \n\t"
                 "mov %%ebx, 4(%2) \n\t"
                 "mov %%ecx, 8(%2) \n\t"
                 "mov %%edx, 12(%2) \n\t"
                 "popa"
                 : : "a"(function), "c"(count), "S"(vec)
                 : "memory", "cc");
#else
    abort();
#endif

    if (eax)
        *eax = vec[0];
    if (ebx)
        *ebx = vec[1];
    if (ecx)
        *ecx = vec[2];
    if (edx)
        *edx = vec[3];
}

/* CPU class name definitions: */

/* Return type name for a given CPU model name
 * Caller is responsible for freeing the returned string.
 */
static char *x86_cpu_type_name(const char *model_name)
{
    return g_strdup_printf(X86_CPU_TYPE_NAME("%s"), model_name);
}

static ObjectClass *x86_cpu_class_by_name(const char *cpu_model)
{
    g_autofree char *typename = x86_cpu_type_name(cpu_model);
    return object_class_by_name(typename);
}

static char *x86_cpu_class_get_model_name(X86CPUClass *cc)
{
    const char *class_name = object_class_get_name(OBJECT_CLASS(cc));
    assert(g_str_has_suffix(class_name, X86_CPU_TYPE_SUFFIX));
    return cpu_model_from_type(class_name);
}

typedef struct X86CPUVersionDefinition {
    X86CPUVersion version;
    const char *alias;
    const char *note;
    PropValue *props;
    const CPUCaches *const cache_info;
} X86CPUVersionDefinition;

/* Base definition for a CPU model */
typedef struct X86CPUDefinition {
    const char *name;
    uint32_t level;
    uint32_t xlevel;
    /* vendor is zero-terminated, 12 character ASCII string */
    char vendor[CPUID_VENDOR_SZ + 1];
    int family;
    int model;
    int stepping;
    FeatureWordArray features;
    const char *model_id;
    const CPUCaches *const cache_info;
    /*
     * Definitions for alternative versions of CPU model.
     * List is terminated by item with version == 0.
     * If NULL, version 1 will be registered automatically.
     */
    const X86CPUVersionDefinition *versions;
    const char *deprecation_note;
} X86CPUDefinition;

/* Reference to a specific CPU model version */
struct X86CPUModel {
    /* Base CPU definition */
    const X86CPUDefinition *cpudef;
    /* CPU model version */
    X86CPUVersion version;
    const char *note;
    /*
     * If true, this is an alias CPU model.
     * This matters only for "-cpu help" and query-cpu-definitions
     */
    bool is_alias;
};

/* Get full model name for CPU version */
static char *x86_cpu_versioned_model_name(const X86CPUDefinition *cpudef,
                                          X86CPUVersion version)
{
    assert(version > 0);
    return g_strdup_printf("%s-v%d", cpudef->name, (int)version);
}

static const X86CPUVersionDefinition *
x86_cpu_def_get_versions(const X86CPUDefinition *def)
{
    /* When X86CPUDefinition::versions is NULL, we register only v1 */
    static const X86CPUVersionDefinition default_version_list[] = {
        { 1 },
        { /* end of list */ }
    };

    return def->versions ?: default_version_list;
}

static const CPUCaches epyc_cache_info = {
    .l1d_cache = &(CPUCacheInfo) {
        .type = DATA_CACHE,
        .level = 1,
        .size = 32 * KiB,
        .line_size = 64,
        .associativity = 8,
        .partitions = 1,
        .sets = 64,
        .lines_per_tag = 1,
        .self_init = 1,
        .no_invd_sharing = true,
        .share_level = CPU_TOPO_LEVEL_CORE,
    },
    .l1i_cache = &(CPUCacheInfo) {
        .type = INSTRUCTION_CACHE,
        .level = 1,
        .size = 64 * KiB,
        .line_size = 64,
        .associativity = 4,
        .partitions = 1,
        .sets = 256,
        .lines_per_tag = 1,
        .self_init = 1,
        .no_invd_sharing = true,
        .share_level = CPU_TOPO_LEVEL_CORE,
    },
    .l2_cache = &(CPUCacheInfo) {
        .type = UNIFIED_CACHE,
        .level = 2,
        .size = 512 * KiB,
        .line_size = 64,
        .associativity = 8,
        .partitions = 1,
        .sets = 1024,
        .lines_per_tag = 1,
        .share_level = CPU_TOPO_LEVEL_CORE,
    },
    .l3_cache = &(CPUCacheInfo) {
        .type = UNIFIED_CACHE,
        .level = 3,
        .size = 8 * MiB,
        .line_size = 64,
        .associativity = 16,
        .partitions = 1,
        .sets = 8192,
        .lines_per_tag = 1,
        .self_init = true,
        .inclusive = true,
        .complex_indexing = true,
        .share_level = CPU_TOPO_LEVEL_DIE,
    },
};

static CPUCaches epyc_v4_cache_info = {
    .l1d_cache = &(CPUCacheInfo) {
        .type = DATA_CACHE,
        .level = 1,
        .size = 32 * KiB,
        .line_size = 64,
        .associativity = 8,
        .partitions = 1,
        .sets = 64,
        .lines_per_tag = 1,
        .self_init = 1,
        .no_invd_sharing = true,
        .share_level = CPU_TOPO_LEVEL_CORE,
    },
    .l1i_cache = &(CPUCacheInfo) {
        .type = INSTRUCTION_CACHE,
        .level = 1,
        .size = 64 * KiB,
        .line_size = 64,
        .associativity = 4,
        .partitions = 1,
        .sets = 256,
        .lines_per_tag = 1,
        .self_init = 1,
        .no_invd_sharing = true,
        .share_level = CPU_TOPO_LEVEL_CORE,
    },
    .l2_cache = &(CPUCacheInfo) {
        .type = UNIFIED_CACHE,
        .level = 2,
        .size = 512 * KiB,
        .line_size = 64,
        .associativity = 8,
        .partitions = 1,
        .sets = 1024,
        .lines_per_tag = 1,
        .share_level = CPU_TOPO_LEVEL_CORE,
    },
    .l3_cache = &(CPUCacheInfo) {
        .type = UNIFIED_CACHE,
        .level = 3,
        .size = 8 * MiB,
        .line_size = 64,
        .associativity = 16,
        .partitions = 1,
        .sets = 8192,
        .lines_per_tag = 1,
        .self_init = true,
        .inclusive = true,
        .complex_indexing = false,
        .share_level = CPU_TOPO_LEVEL_DIE,
    },
};

static const CPUCaches epyc_rome_cache_info = {
    .l1d_cache = &(CPUCacheInfo) {
        .type = DATA_CACHE,
        .level = 1,
        .size = 32 * KiB,
        .line_size = 64,
        .associativity = 8,
        .partitions = 1,
        .sets = 64,
        .lines_per_tag = 1,
        .self_init = 1,
        .no_invd_sharing = true,
        .share_level = CPU_TOPO_LEVEL_CORE,
    },
    .l1i_cache = &(CPUCacheInfo) {
        .type = INSTRUCTION_CACHE,
        .level = 1,
        .size = 32 * KiB,
        .line_size = 64,
        .associativity = 8,
        .partitions = 1,
        .sets = 64,
        .lines_per_tag = 1,
        .self_init = 1,
        .no_invd_sharing = true,
        .share_level = CPU_TOPO_LEVEL_CORE,
    },
    .l2_cache = &(CPUCacheInfo) {
        .type = UNIFIED_CACHE,
        .level = 2,
        .size = 512 * KiB,
        .line_size = 64,
        .associativity = 8,
        .partitions = 1,
        .sets = 1024,
        .lines_per_tag = 1,
        .share_level = CPU_TOPO_LEVEL_CORE,
    },
    .l3_cache = &(CPUCacheInfo) {
        .type = UNIFIED_CACHE,
        .level = 3,
        .size = 16 * MiB,
        .line_size = 64,
        .associativity = 16,
        .partitions = 1,
        .sets = 16384,
        .lines_per_tag = 1,
        .self_init = true,
        .inclusive = true,
        .complex_indexing = true,
        .share_level = CPU_TOPO_LEVEL_DIE,
    },
};

static const CPUCaches epyc_rome_v3_cache_info = {
    .l1d_cache = &(CPUCacheInfo) {
        .type = DATA_CACHE,
        .level = 1,
        .size = 32 * KiB,
        .line_size = 64,
        .associativity = 8,
        .partitions = 1,
        .sets = 64,
        .lines_per_tag = 1,
        .self_init = 1,
        .no_invd_sharing = true,
        .share_level = CPU_TOPO_LEVEL_CORE,
    },
    .l1i_cache = &(CPUCacheInfo) {
        .type = INSTRUCTION_CACHE,
        .level = 1,
        .size = 32 * KiB,
        .line_size = 64,
        .associativity = 8,
        .partitions = 1,
        .sets = 64,
        .lines_per_tag = 1,
        .self_init = 1,
        .no_invd_sharing = true,
        .share_level = CPU_TOPO_LEVEL_CORE,
    },
    .l2_cache = &(CPUCacheInfo) {
        .type = UNIFIED_CACHE,
        .level = 2,
        .size = 512 * KiB,
        .line_size = 64,
        .associativity = 8,
        .partitions = 1,
        .sets = 1024,
        .lines_per_tag = 1,
        .share_level = CPU_TOPO_LEVEL_CORE,
    },
    .l3_cache = &(CPUCacheInfo) {
        .type = UNIFIED_CACHE,
        .level = 3,
        .size = 16 * MiB,
        .line_size = 64,
        .associativity = 16,
        .partitions = 1,
        .sets = 16384,
        .lines_per_tag = 1,
        .self_init = true,
        .inclusive = true,
        .complex_indexing = false,
        .share_level = CPU_TOPO_LEVEL_DIE,
    },
};

static const CPUCaches epyc_milan_cache_info = {
    .l1d_cache = &(CPUCacheInfo) {
        .type = DATA_CACHE,
        .level = 1,
        .size = 32 * KiB,
        .line_size = 64,
        .associativity = 8,
        .partitions = 1,
        .sets = 64,
        .lines_per_tag = 1,
        .self_init = 1,
        .no_invd_sharing = true,
        .share_level = CPU_TOPO_LEVEL_CORE,
    },
    .l1i_cache = &(CPUCacheInfo) {
        .type = INSTRUCTION_CACHE,
        .level = 1,
        .size = 32 * KiB,
        .line_size = 64,
        .associativity = 8,
        .partitions = 1,
        .sets = 64,
        .lines_per_tag = 1,
        .self_init = 1,
        .no_invd_sharing = true,
        .share_level = CPU_TOPO_LEVEL_CORE,
    },
    .l2_cache = &(CPUCacheInfo) {
        .type = UNIFIED_CACHE,
        .level = 2,
        .size = 512 * KiB,
        .line_size = 64,
        .associativity = 8,
        .partitions = 1,
        .sets = 1024,
        .lines_per_tag = 1,
        .share_level = CPU_TOPO_LEVEL_CORE,
    },
    .l3_cache = &(CPUCacheInfo) {
        .type = UNIFIED_CACHE,
        .level = 3,
        .size = 32 * MiB,
        .line_size = 64,
        .associativity = 16,
        .partitions = 1,
        .sets = 32768,
        .lines_per_tag = 1,
        .self_init = true,
        .inclusive = true,
        .complex_indexing = true,
        .share_level = CPU_TOPO_LEVEL_DIE,
    },
};

static const CPUCaches epyc_milan_v2_cache_info = {
    .l1d_cache = &(CPUCacheInfo) {
        .type = DATA_CACHE,
        .level = 1,
        .size = 32 * KiB,
        .line_size = 64,
        .associativity = 8,
        .partitions = 1,
        .sets = 64,
        .lines_per_tag = 1,
        .self_init = 1,
        .no_invd_sharing = true,
        .share_level = CPU_TOPO_LEVEL_CORE,
    },
    .l1i_cache = &(CPUCacheInfo) {
        .type = INSTRUCTION_CACHE,
        .level = 1,
        .size = 32 * KiB,
        .line_size = 64,
        .associativity = 8,
        .partitions = 1,
        .sets = 64,
        .lines_per_tag = 1,
        .self_init = 1,
        .no_invd_sharing = true,
        .share_level = CPU_TOPO_LEVEL_CORE,
    },
    .l2_cache = &(CPUCacheInfo) {
        .type = UNIFIED_CACHE,
        .level = 2,
        .size = 512 * KiB,
        .line_size = 64,
        .associativity = 8,
        .partitions = 1,
        .sets = 1024,
        .lines_per_tag = 1,
        .share_level = CPU_TOPO_LEVEL_CORE,
    },
    .l3_cache = &(CPUCacheInfo) {
        .type = UNIFIED_CACHE,
        .level = 3,
        .size = 32 * MiB,
        .line_size = 64,
        .associativity = 16,
        .partitions = 1,
        .sets = 32768,
        .lines_per_tag = 1,
        .self_init = true,
        .inclusive = true,
        .complex_indexing = false,
        .share_level = CPU_TOPO_LEVEL_DIE,
    },
};

static const CPUCaches epyc_genoa_cache_info = {
    .l1d_cache = &(CPUCacheInfo) {
        .type = DATA_CACHE,
        .level = 1,
        .size = 32 * KiB,
        .line_size = 64,
        .associativity = 8,
        .partitions = 1,
        .sets = 64,
        .lines_per_tag = 1,
        .self_init = 1,
        .no_invd_sharing = true,
        .share_level = CPU_TOPO_LEVEL_CORE,
    },
    .l1i_cache = &(CPUCacheInfo) {
        .type = INSTRUCTION_CACHE,
        .level = 1,
        .size = 32 * KiB,
        .line_size = 64,
        .associativity = 8,
        .partitions = 1,
        .sets = 64,
        .lines_per_tag = 1,
        .self_init = 1,
        .no_invd_sharing = true,
        .share_level = CPU_TOPO_LEVEL_CORE,
    },
    .l2_cache = &(CPUCacheInfo) {
        .type = UNIFIED_CACHE,
        .level = 2,
        .size = 1 * MiB,
        .line_size = 64,
        .associativity = 8,
        .partitions = 1,
        .sets = 2048,
        .lines_per_tag = 1,
        .share_level = CPU_TOPO_LEVEL_CORE,
    },
    .l3_cache = &(CPUCacheInfo) {
        .type = UNIFIED_CACHE,
        .level = 3,
        .size = 32 * MiB,
        .line_size = 64,
        .associativity = 16,
        .partitions = 1,
        .sets = 32768,
        .lines_per_tag = 1,
        .self_init = true,
        .inclusive = true,
        .complex_indexing = false,
        .share_level = CPU_TOPO_LEVEL_DIE,
    },
};

/* The following VMX features are not supported by KVM and are left out in the
 * CPU definitions:
 *
 *  Dual-monitor support (all processors)
 *  Entry to SMM
 *  Deactivate dual-monitor treatment
 *  Number of CR3-target values
 *  Shutdown activity state
 *  Wait-for-SIPI activity state
 *  PAUSE-loop exiting (Westmere and newer)
 *  EPT-violation #VE (Broadwell and newer)
 *  Inject event with insn length=0 (Skylake and newer)
 *  Conceal non-root operation from PT
 *  Conceal VM exits from PT
 *  Conceal VM entries from PT
 *  Enable ENCLS exiting
 *  Mode-based execute control (XS/XU)
 *  TSC scaling (Skylake Server and newer)
 *  GPA translation for PT (IceLake and newer)
 *  User wait and pause
 *  ENCLV exiting
 *  Load IA32_RTIT_CTL
 *  Clear IA32_RTIT_CTL
 *  Advanced VM-exit information for EPT violations
 *  Sub-page write permissions
 *  PT in VMX operation
 */

static const X86CPUDefinition builtin_x86_defs[] = {
    {
        .name = "qemu64",
        .level = 0xd,
        .vendor = CPUID_VENDOR_AMD,
        .family = 15,
        .model = 107,
        .stepping = 1,
        .features[FEAT_1_EDX] =
            PPRO_FEATURES |
            CPUID_MTRR | CPUID_CLFLUSH | CPUID_MCA |
            CPUID_PSE36,
        .features[FEAT_1_ECX] =
            CPUID_EXT_SSE3 | CPUID_EXT_CX16,
        .features[FEAT_8000_0001_EDX] =
            CPUID_EXT2_LM | CPUID_EXT2_SYSCALL | CPUID_EXT2_NX,
        .features[FEAT_8000_0001_ECX] =
            CPUID_EXT3_LAHF_LM | CPUID_EXT3_SVM,
        .xlevel = 0x8000000A,
        .model_id = "QEMU Virtual CPU version " QEMU_HW_VERSION,
    },
    {
        .name = "phenom",
        .level = 5,
        .vendor = CPUID_VENDOR_AMD,
        .family = 16,
        .model = 2,
        .stepping = 3,
        /* Missing: CPUID_HT */
        .features[FEAT_1_EDX] =
            PPRO_FEATURES |
            CPUID_MTRR | CPUID_CLFLUSH | CPUID_MCA |
            CPUID_PSE36 | CPUID_VME,
        .features[FEAT_1_ECX] =
            CPUID_EXT_SSE3 | CPUID_EXT_MONITOR | CPUID_EXT_CX16 |
            CPUID_EXT_POPCNT,
        .features[FEAT_8000_0001_EDX] =
            CPUID_EXT2_LM | CPUID_EXT2_SYSCALL | CPUID_EXT2_NX |
            CPUID_EXT2_3DNOW | CPUID_EXT2_3DNOWEXT | CPUID_EXT2_MMXEXT |
            CPUID_EXT2_FFXSR | CPUID_EXT2_PDPE1GB | CPUID_EXT2_RDTSCP,
        /* Missing: CPUID_EXT3_CMP_LEG, CPUID_EXT3_EXTAPIC,
                    CPUID_EXT3_CR8LEG,
                    CPUID_EXT3_MISALIGNSSE, CPUID_EXT3_3DNOWPREFETCH,
                    CPUID_EXT3_OSVW, CPUID_EXT3_IBS */
        .features[FEAT_8000_0001_ECX] =
            CPUID_EXT3_LAHF_LM | CPUID_EXT3_SVM |
            CPUID_EXT3_ABM | CPUID_EXT3_SSE4A,
        /* Missing: CPUID_SVM_LBRV */
        .features[FEAT_SVM] =
            CPUID_SVM_NPT,
        .xlevel = 0x8000001A,
        .model_id = "AMD Phenom(tm) 9550 Quad-Core Processor"
    },
    {
        .name = "core2duo",
        .level = 10,
        .vendor = CPUID_VENDOR_INTEL,
        .family = 6,
        .model = 15,
        .stepping = 11,
        /* Missing: CPUID_DTS, CPUID_HT, CPUID_TM, CPUID_PBE */
        .features[FEAT_1_EDX] =
            PPRO_FEATURES |
            CPUID_MTRR | CPUID_CLFLUSH | CPUID_MCA |
            CPUID_PSE36 | CPUID_VME | CPUID_ACPI | CPUID_SS,
        /* Missing: CPUID_EXT_DTES64, CPUID_EXT_DSCPL, CPUID_EXT_EST,
         * CPUID_EXT_TM2, CPUID_EXT_XTPR, CPUID_EXT_PDCM, CPUID_EXT_VMX */
        .features[FEAT_1_ECX] =
            CPUID_EXT_SSE3 | CPUID_EXT_MONITOR | CPUID_EXT_SSSE3 |
            CPUID_EXT_CX16,
        .features[FEAT_8000_0001_EDX] =
            CPUID_EXT2_LM | CPUID_EXT2_SYSCALL | CPUID_EXT2_NX,
        .features[FEAT_8000_0001_ECX] =
            CPUID_EXT3_LAHF_LM,
        .features[FEAT_VMX_BASIC] = MSR_VMX_BASIC_INS_OUTS,
        .features[FEAT_VMX_ENTRY_CTLS] = VMX_VM_ENTRY_IA32E_MODE,
        .features[FEAT_VMX_EXIT_CTLS] = VMX_VM_EXIT_ACK_INTR_ON_EXIT,
        .features[FEAT_VMX_MISC] = MSR_VMX_MISC_ACTIVITY_HLT,
        .features[FEAT_VMX_PINBASED_CTLS] = VMX_PIN_BASED_EXT_INTR_MASK |
             VMX_PIN_BASED_NMI_EXITING | VMX_PIN_BASED_VIRTUAL_NMIS,
        .features[FEAT_VMX_PROCBASED_CTLS] = VMX_CPU_BASED_VIRTUAL_INTR_PENDING |
             VMX_CPU_BASED_USE_TSC_OFFSETING | VMX_CPU_BASED_HLT_EXITING |
             VMX_CPU_BASED_INVLPG_EXITING | VMX_CPU_BASED_MWAIT_EXITING |
             VMX_CPU_BASED_RDPMC_EXITING | VMX_CPU_BASED_RDTSC_EXITING |
             VMX_CPU_BASED_CR8_LOAD_EXITING | VMX_CPU_BASED_CR8_STORE_EXITING |
             VMX_CPU_BASED_TPR_SHADOW | VMX_CPU_BASED_MOV_DR_EXITING |
             VMX_CPU_BASED_UNCOND_IO_EXITING | VMX_CPU_BASED_USE_IO_BITMAPS |
             VMX_CPU_BASED_MONITOR_EXITING | VMX_CPU_BASED_PAUSE_EXITING |
             VMX_CPU_BASED_VIRTUAL_NMI_PENDING | VMX_CPU_BASED_USE_MSR_BITMAPS |
             VMX_CPU_BASED_ACTIVATE_SECONDARY_CONTROLS,
        .features[FEAT_VMX_SECONDARY_CTLS] =
             VMX_SECONDARY_EXEC_VIRTUALIZE_APIC_ACCESSES,
        .xlevel = 0x80000008,
        .model_id = "Intel(R) Core(TM)2 Duo CPU     T7700  @ 2.40GHz",
    },
    {
        .name = "kvm64",
        .level = 0xd,
        .vendor = CPUID_VENDOR_INTEL,
        .family = 15,
        .model = 6,
        .stepping = 1,
        /* Missing: CPUID_HT */
        .features[FEAT_1_EDX] =
            PPRO_FEATURES | CPUID_VME |
            CPUID_MTRR | CPUID_CLFLUSH | CPUID_MCA |
            CPUID_PSE36,
        /* Missing: CPUID_EXT_POPCNT, CPUID_EXT_MONITOR */
        .features[FEAT_1_ECX] =
            CPUID_EXT_SSE3 | CPUID_EXT_CX16,
        /* Missing: CPUID_EXT2_PDPE1GB, CPUID_EXT2_RDTSCP */
        .features[FEAT_8000_0001_EDX] =
            CPUID_EXT2_LM | CPUID_EXT2_SYSCALL | CPUID_EXT2_NX,
        /* Missing: CPUID_EXT3_LAHF_LM, CPUID_EXT3_CMP_LEG, CPUID_EXT3_EXTAPIC,
                    CPUID_EXT3_CR8LEG, CPUID_EXT3_ABM, CPUID_EXT3_SSE4A,
                    CPUID_EXT3_MISALIGNSSE, CPUID_EXT3_3DNOWPREFETCH,
                    CPUID_EXT3_OSVW, CPUID_EXT3_IBS, CPUID_EXT3_SVM */
        .features[FEAT_8000_0001_ECX] =
            0,
        /* VMX features from Cedar Mill/Prescott */
        .features[FEAT_VMX_ENTRY_CTLS] = VMX_VM_ENTRY_IA32E_MODE,
        .features[FEAT_VMX_EXIT_CTLS] = VMX_VM_EXIT_ACK_INTR_ON_EXIT,
        .features[FEAT_VMX_MISC] = MSR_VMX_MISC_ACTIVITY_HLT,
        .features[FEAT_VMX_PINBASED_CTLS] = VMX_PIN_BASED_EXT_INTR_MASK |
             VMX_PIN_BASED_NMI_EXITING,
        .features[FEAT_VMX_PROCBASED_CTLS] = VMX_CPU_BASED_VIRTUAL_INTR_PENDING |
             VMX_CPU_BASED_USE_TSC_OFFSETING | VMX_CPU_BASED_HLT_EXITING |
             VMX_CPU_BASED_INVLPG_EXITING | VMX_CPU_BASED_MWAIT_EXITING |
             VMX_CPU_BASED_RDPMC_EXITING | VMX_CPU_BASED_RDTSC_EXITING |
             VMX_CPU_BASED_CR8_LOAD_EXITING | VMX_CPU_BASED_CR8_STORE_EXITING |
             VMX_CPU_BASED_TPR_SHADOW | VMX_CPU_BASED_MOV_DR_EXITING |
             VMX_CPU_BASED_UNCOND_IO_EXITING | VMX_CPU_BASED_USE_IO_BITMAPS |
             VMX_CPU_BASED_MONITOR_EXITING | VMX_CPU_BASED_PAUSE_EXITING,
        .xlevel = 0x80000008,
        .model_id = "Common KVM processor"
    },
    {
        .name = "qemu32",
        .level = 4,
        .vendor = CPUID_VENDOR_INTEL,
        .family = 6,
        .model = 6,
        .stepping = 3,
        .features[FEAT_1_EDX] =
            PPRO_FEATURES,
        .features[FEAT_1_ECX] =
            CPUID_EXT_SSE3,
        .xlevel = 0x80000004,
        .model_id = "QEMU Virtual CPU version " QEMU_HW_VERSION,
    },
    {
        .name = "kvm32",
        .level = 5,
        .vendor = CPUID_VENDOR_INTEL,
        .family = 15,
        .model = 6,
        .stepping = 1,
        .features[FEAT_1_EDX] =
            PPRO_FEATURES | CPUID_VME |
            CPUID_MTRR | CPUID_CLFLUSH | CPUID_MCA | CPUID_PSE36,
        .features[FEAT_1_ECX] =
            CPUID_EXT_SSE3,
        .features[FEAT_8000_0001_ECX] =
            0,
        /* VMX features from Yonah */
        .features[FEAT_VMX_ENTRY_CTLS] = VMX_VM_ENTRY_IA32E_MODE,
        .features[FEAT_VMX_EXIT_CTLS] = VMX_VM_EXIT_ACK_INTR_ON_EXIT,
        .features[FEAT_VMX_MISC] = MSR_VMX_MISC_ACTIVITY_HLT,
        .features[FEAT_VMX_PINBASED_CTLS] = VMX_PIN_BASED_EXT_INTR_MASK |
             VMX_PIN_BASED_NMI_EXITING,
        .features[FEAT_VMX_PROCBASED_CTLS] = VMX_CPU_BASED_VIRTUAL_INTR_PENDING |
             VMX_CPU_BASED_USE_TSC_OFFSETING | VMX_CPU_BASED_HLT_EXITING |
             VMX_CPU_BASED_INVLPG_EXITING | VMX_CPU_BASED_MWAIT_EXITING |
             VMX_CPU_BASED_RDPMC_EXITING | VMX_CPU_BASED_RDTSC_EXITING |
             VMX_CPU_BASED_MOV_DR_EXITING | VMX_CPU_BASED_UNCOND_IO_EXITING |
             VMX_CPU_BASED_USE_IO_BITMAPS | VMX_CPU_BASED_MONITOR_EXITING |
             VMX_CPU_BASED_PAUSE_EXITING | VMX_CPU_BASED_USE_MSR_BITMAPS,
        .xlevel = 0x80000008,
        .model_id = "Common 32-bit KVM processor"
    },
    {
        .name = "coreduo",
        .level = 10,
        .vendor = CPUID_VENDOR_INTEL,
        .family = 6,
        .model = 14,
        .stepping = 8,
        /* Missing: CPUID_DTS, CPUID_HT, CPUID_TM, CPUID_PBE */
        .features[FEAT_1_EDX] =
            PPRO_FEATURES | CPUID_VME |
            CPUID_MTRR | CPUID_CLFLUSH | CPUID_MCA | CPUID_ACPI |
            CPUID_SS,
        /* Missing: CPUID_EXT_EST, CPUID_EXT_TM2 , CPUID_EXT_XTPR,
         * CPUID_EXT_PDCM, CPUID_EXT_VMX */
        .features[FEAT_1_ECX] =
            CPUID_EXT_SSE3 | CPUID_EXT_MONITOR,
        .features[FEAT_8000_0001_EDX] =
            CPUID_EXT2_NX,
        .features[FEAT_VMX_ENTRY_CTLS] = VMX_VM_ENTRY_IA32E_MODE,
        .features[FEAT_VMX_EXIT_CTLS] = VMX_VM_EXIT_ACK_INTR_ON_EXIT,
        .features[FEAT_VMX_MISC] = MSR_VMX_MISC_ACTIVITY_HLT,
        .features[FEAT_VMX_PINBASED_CTLS] = VMX_PIN_BASED_EXT_INTR_MASK |
             VMX_PIN_BASED_NMI_EXITING,
        .features[FEAT_VMX_PROCBASED_CTLS] = VMX_CPU_BASED_VIRTUAL_INTR_PENDING |
             VMX_CPU_BASED_USE_TSC_OFFSETING | VMX_CPU_BASED_HLT_EXITING |
             VMX_CPU_BASED_INVLPG_EXITING | VMX_CPU_BASED_MWAIT_EXITING |
             VMX_CPU_BASED_RDPMC_EXITING | VMX_CPU_BASED_RDTSC_EXITING |
             VMX_CPU_BASED_MOV_DR_EXITING | VMX_CPU_BASED_UNCOND_IO_EXITING |
             VMX_CPU_BASED_USE_IO_BITMAPS | VMX_CPU_BASED_MONITOR_EXITING |
             VMX_CPU_BASED_PAUSE_EXITING | VMX_CPU_BASED_USE_MSR_BITMAPS,
        .xlevel = 0x80000008,
        .model_id = "Genuine Intel(R) CPU           T2600  @ 2.16GHz",
    },
    {
        .name = "486",
        .level = 1,
        .vendor = CPUID_VENDOR_INTEL,
        .family = 4,
        .model = 8,
        .stepping = 0,
        .features[FEAT_1_EDX] =
            I486_FEATURES,
        .xlevel = 0,
        .model_id = "",
    },
    {
        .name = "pentium",
        .level = 1,
        .vendor = CPUID_VENDOR_INTEL,
        .family = 5,
        .model = 4,
        .stepping = 3,
        .features[FEAT_1_EDX] =
            PENTIUM_FEATURES,
        .xlevel = 0,
        .model_id = "",
    },
    {
        .name = "pentium2",
        .level = 2,
        .vendor = CPUID_VENDOR_INTEL,
        .family = 6,
        .model = 5,
        .stepping = 2,
        .features[FEAT_1_EDX] =
            PENTIUM2_FEATURES,
        .xlevel = 0,
        .model_id = "",
    },
    {
        .name = "pentium3",
        .level = 3,
        .vendor = CPUID_VENDOR_INTEL,
        .family = 6,
        .model = 7,
        .stepping = 3,
        .features[FEAT_1_EDX] =
            PENTIUM3_FEATURES,
        .xlevel = 0,
        .model_id = "",
    },
    {
        .name = "athlon",
        .level = 2,
        .vendor = CPUID_VENDOR_AMD,
        .family = 6,
        .model = 2,
        .stepping = 3,
        .features[FEAT_1_EDX] =
            PPRO_FEATURES | CPUID_PSE36 | CPUID_VME | CPUID_MTRR |
            CPUID_MCA,
        .features[FEAT_8000_0001_EDX] =
            CPUID_EXT2_MMXEXT | CPUID_EXT2_3DNOW | CPUID_EXT2_3DNOWEXT,
        .xlevel = 0x80000008,
        .model_id = "QEMU Virtual CPU version " QEMU_HW_VERSION,
    },
    {
        .name = "n270",
        .level = 10,
        .vendor = CPUID_VENDOR_INTEL,
        .family = 6,
        .model = 28,
        .stepping = 2,
        /* Missing: CPUID_DTS, CPUID_HT, CPUID_TM, CPUID_PBE */
        .features[FEAT_1_EDX] =
            PPRO_FEATURES |
            CPUID_MTRR | CPUID_CLFLUSH | CPUID_MCA | CPUID_VME |
            CPUID_ACPI | CPUID_SS,
            /* Some CPUs got no CPUID_SEP */
        /* Missing: CPUID_EXT_DSCPL, CPUID_EXT_EST, CPUID_EXT_TM2,
         * CPUID_EXT_XTPR */
        .features[FEAT_1_ECX] =
            CPUID_EXT_SSE3 | CPUID_EXT_MONITOR | CPUID_EXT_SSSE3 |
            CPUID_EXT_MOVBE,
        .features[FEAT_8000_0001_EDX] =
            CPUID_EXT2_NX,
        .features[FEAT_8000_0001_ECX] =
            CPUID_EXT3_LAHF_LM,
        .xlevel = 0x80000008,
        .model_id = "Intel(R) Atom(TM) CPU N270   @ 1.60GHz",
    },
    {
        .name = "Conroe",
        .level = 10,
        .vendor = CPUID_VENDOR_INTEL,
        .family = 6,
        .model = 15,
        .stepping = 3,
        .features[FEAT_1_EDX] =
            CPUID_VME | CPUID_SSE2 | CPUID_SSE | CPUID_FXSR | CPUID_MMX |
            CPUID_CLFLUSH | CPUID_PSE36 | CPUID_PAT | CPUID_CMOV | CPUID_MCA |
            CPUID_PGE | CPUID_MTRR | CPUID_SEP | CPUID_APIC | CPUID_CX8 |
            CPUID_MCE | CPUID_PAE | CPUID_MSR | CPUID_TSC | CPUID_PSE |
            CPUID_DE | CPUID_FP87,
        .features[FEAT_1_ECX] =
            CPUID_EXT_SSSE3 | CPUID_EXT_SSE3,
        .features[FEAT_8000_0001_EDX] =
            CPUID_EXT2_LM | CPUID_EXT2_NX | CPUID_EXT2_SYSCALL,
        .features[FEAT_8000_0001_ECX] =
            CPUID_EXT3_LAHF_LM,
        .features[FEAT_VMX_BASIC] = MSR_VMX_BASIC_INS_OUTS,
        .features[FEAT_VMX_ENTRY_CTLS] = VMX_VM_ENTRY_IA32E_MODE,
        .features[FEAT_VMX_EXIT_CTLS] = VMX_VM_EXIT_ACK_INTR_ON_EXIT,
        .features[FEAT_VMX_MISC] = MSR_VMX_MISC_ACTIVITY_HLT,
        .features[FEAT_VMX_PINBASED_CTLS] = VMX_PIN_BASED_EXT_INTR_MASK |
             VMX_PIN_BASED_NMI_EXITING | VMX_PIN_BASED_VIRTUAL_NMIS,
        .features[FEAT_VMX_PROCBASED_CTLS] = VMX_CPU_BASED_VIRTUAL_INTR_PENDING |
             VMX_CPU_BASED_USE_TSC_OFFSETING | VMX_CPU_BASED_HLT_EXITING |
             VMX_CPU_BASED_INVLPG_EXITING | VMX_CPU_BASED_MWAIT_EXITING |
             VMX_CPU_BASED_RDPMC_EXITING | VMX_CPU_BASED_RDTSC_EXITING |
             VMX_CPU_BASED_CR8_LOAD_EXITING | VMX_CPU_BASED_CR8_STORE_EXITING |
             VMX_CPU_BASED_TPR_SHADOW | VMX_CPU_BASED_MOV_DR_EXITING |
             VMX_CPU_BASED_UNCOND_IO_EXITING | VMX_CPU_BASED_USE_IO_BITMAPS |
             VMX_CPU_BASED_MONITOR_EXITING | VMX_CPU_BASED_PAUSE_EXITING |
             VMX_CPU_BASED_VIRTUAL_NMI_PENDING | VMX_CPU_BASED_USE_MSR_BITMAPS |
             VMX_CPU_BASED_ACTIVATE_SECONDARY_CONTROLS,
        .features[FEAT_VMX_SECONDARY_CTLS] =
             VMX_SECONDARY_EXEC_VIRTUALIZE_APIC_ACCESSES,
        .xlevel = 0x80000008,
        .model_id = "Intel Celeron_4x0 (Conroe/Merom Class Core 2)",
    },
    {
        .name = "Penryn",
        .level = 10,
        .vendor = CPUID_VENDOR_INTEL,
        .family = 6,
        .model = 23,
        .stepping = 3,
        .features[FEAT_1_EDX] =
            CPUID_VME | CPUID_SSE2 | CPUID_SSE | CPUID_FXSR | CPUID_MMX |
            CPUID_CLFLUSH | CPUID_PSE36 | CPUID_PAT | CPUID_CMOV | CPUID_MCA |
            CPUID_PGE | CPUID_MTRR | CPUID_SEP | CPUID_APIC | CPUID_CX8 |
            CPUID_MCE | CPUID_PAE | CPUID_MSR | CPUID_TSC | CPUID_PSE |
            CPUID_DE | CPUID_FP87,
        .features[FEAT_1_ECX] =
            CPUID_EXT_SSE41 | CPUID_EXT_CX16 | CPUID_EXT_SSSE3 |
            CPUID_EXT_SSE3,
        .features[FEAT_8000_0001_EDX] =
            CPUID_EXT2_LM | CPUID_EXT2_NX | CPUID_EXT2_SYSCALL,
        .features[FEAT_8000_0001_ECX] =
            CPUID_EXT3_LAHF_LM,
        .features[FEAT_VMX_BASIC] = MSR_VMX_BASIC_INS_OUTS,
        .features[FEAT_VMX_ENTRY_CTLS] = VMX_VM_ENTRY_IA32E_MODE |
             VMX_VM_ENTRY_LOAD_IA32_PERF_GLOBAL_CTRL,
        .features[FEAT_VMX_EXIT_CTLS] = VMX_VM_EXIT_ACK_INTR_ON_EXIT |
             VMX_VM_EXIT_LOAD_IA32_PERF_GLOBAL_CTRL,
        .features[FEAT_VMX_MISC] = MSR_VMX_MISC_ACTIVITY_HLT,
        .features[FEAT_VMX_PINBASED_CTLS] = VMX_PIN_BASED_EXT_INTR_MASK |
             VMX_PIN_BASED_NMI_EXITING | VMX_PIN_BASED_VIRTUAL_NMIS,
        .features[FEAT_VMX_PROCBASED_CTLS] = VMX_CPU_BASED_VIRTUAL_INTR_PENDING |
             VMX_CPU_BASED_USE_TSC_OFFSETING | VMX_CPU_BASED_HLT_EXITING |
             VMX_CPU_BASED_INVLPG_EXITING | VMX_CPU_BASED_MWAIT_EXITING |
             VMX_CPU_BASED_RDPMC_EXITING | VMX_CPU_BASED_RDTSC_EXITING |
             VMX_CPU_BASED_CR8_LOAD_EXITING | VMX_CPU_BASED_CR8_STORE_EXITING |
             VMX_CPU_BASED_TPR_SHADOW | VMX_CPU_BASED_MOV_DR_EXITING |
             VMX_CPU_BASED_UNCOND_IO_EXITING | VMX_CPU_BASED_USE_IO_BITMAPS |
             VMX_CPU_BASED_MONITOR_EXITING | VMX_CPU_BASED_PAUSE_EXITING |
             VMX_CPU_BASED_VIRTUAL_NMI_PENDING | VMX_CPU_BASED_USE_MSR_BITMAPS |
             VMX_CPU_BASED_ACTIVATE_SECONDARY_CONTROLS,
        .features[FEAT_VMX_SECONDARY_CTLS] =
             VMX_SECONDARY_EXEC_VIRTUALIZE_APIC_ACCESSES |
             VMX_SECONDARY_EXEC_WBINVD_EXITING,
        .xlevel = 0x80000008,
        .model_id = "Intel Core 2 Duo P9xxx (Penryn Class Core 2)",
    },
    {
        .name = "Nehalem",
        .level = 11,
        .vendor = CPUID_VENDOR_INTEL,
        .family = 6,
        .model = 26,
        .stepping = 3,
        .features[FEAT_1_EDX] =
            CPUID_VME | CPUID_SSE2 | CPUID_SSE | CPUID_FXSR | CPUID_MMX |
            CPUID_CLFLUSH | CPUID_PSE36 | CPUID_PAT | CPUID_CMOV | CPUID_MCA |
            CPUID_PGE | CPUID_MTRR | CPUID_SEP | CPUID_APIC | CPUID_CX8 |
            CPUID_MCE | CPUID_PAE | CPUID_MSR | CPUID_TSC | CPUID_PSE |
            CPUID_DE | CPUID_FP87,
        .features[FEAT_1_ECX] =
            CPUID_EXT_POPCNT | CPUID_EXT_SSE42 | CPUID_EXT_SSE41 |
            CPUID_EXT_CX16 | CPUID_EXT_SSSE3 | CPUID_EXT_SSE3,
        .features[FEAT_8000_0001_EDX] =
            CPUID_EXT2_LM | CPUID_EXT2_SYSCALL | CPUID_EXT2_NX,
        .features[FEAT_8000_0001_ECX] =
            CPUID_EXT3_LAHF_LM,
        .features[FEAT_VMX_BASIC] = MSR_VMX_BASIC_INS_OUTS |
             MSR_VMX_BASIC_TRUE_CTLS,
        .features[FEAT_VMX_ENTRY_CTLS] = VMX_VM_ENTRY_IA32E_MODE |
             VMX_VM_ENTRY_LOAD_IA32_PERF_GLOBAL_CTRL | VMX_VM_ENTRY_LOAD_IA32_PAT |
             VMX_VM_ENTRY_LOAD_DEBUG_CONTROLS | VMX_VM_ENTRY_LOAD_IA32_EFER,
        .features[FEAT_VMX_EPT_VPID_CAPS] = MSR_VMX_EPT_EXECONLY |
             MSR_VMX_EPT_PAGE_WALK_LENGTH_4 | MSR_VMX_EPT_WB | MSR_VMX_EPT_2MB |
             MSR_VMX_EPT_1GB | MSR_VMX_EPT_INVEPT |
             MSR_VMX_EPT_INVEPT_SINGLE_CONTEXT | MSR_VMX_EPT_INVEPT_ALL_CONTEXT |
             MSR_VMX_EPT_INVVPID | MSR_VMX_EPT_INVVPID_SINGLE_ADDR |
             MSR_VMX_EPT_INVVPID_SINGLE_CONTEXT | MSR_VMX_EPT_INVVPID_ALL_CONTEXT |
             MSR_VMX_EPT_INVVPID_SINGLE_CONTEXT_NOGLOBALS,
        .features[FEAT_VMX_EXIT_CTLS] =
             VMX_VM_EXIT_ACK_INTR_ON_EXIT | VMX_VM_EXIT_SAVE_DEBUG_CONTROLS |
             VMX_VM_EXIT_LOAD_IA32_PERF_GLOBAL_CTRL |
             VMX_VM_EXIT_LOAD_IA32_PAT | VMX_VM_EXIT_LOAD_IA32_EFER |
             VMX_VM_EXIT_SAVE_IA32_PAT | VMX_VM_EXIT_SAVE_IA32_EFER |
             VMX_VM_EXIT_SAVE_VMX_PREEMPTION_TIMER,
        .features[FEAT_VMX_MISC] = MSR_VMX_MISC_ACTIVITY_HLT,
        .features[FEAT_VMX_PINBASED_CTLS] = VMX_PIN_BASED_EXT_INTR_MASK |
             VMX_PIN_BASED_NMI_EXITING | VMX_PIN_BASED_VIRTUAL_NMIS |
             VMX_PIN_BASED_VMX_PREEMPTION_TIMER,
        .features[FEAT_VMX_PROCBASED_CTLS] = VMX_CPU_BASED_VIRTUAL_INTR_PENDING |
             VMX_CPU_BASED_USE_TSC_OFFSETING | VMX_CPU_BASED_HLT_EXITING |
             VMX_CPU_BASED_INVLPG_EXITING | VMX_CPU_BASED_MWAIT_EXITING |
             VMX_CPU_BASED_RDPMC_EXITING | VMX_CPU_BASED_RDTSC_EXITING |
             VMX_CPU_BASED_CR8_LOAD_EXITING | VMX_CPU_BASED_CR8_STORE_EXITING |
             VMX_CPU_BASED_TPR_SHADOW | VMX_CPU_BASED_MOV_DR_EXITING |
             VMX_CPU_BASED_UNCOND_IO_EXITING | VMX_CPU_BASED_USE_IO_BITMAPS |
             VMX_CPU_BASED_MONITOR_EXITING | VMX_CPU_BASED_PAUSE_EXITING |
             VMX_CPU_BASED_VIRTUAL_NMI_PENDING | VMX_CPU_BASED_USE_MSR_BITMAPS |
             VMX_CPU_BASED_CR3_LOAD_EXITING | VMX_CPU_BASED_CR3_STORE_EXITING |
             VMX_CPU_BASED_MONITOR_TRAP_FLAG |
             VMX_CPU_BASED_ACTIVATE_SECONDARY_CONTROLS,
        .features[FEAT_VMX_SECONDARY_CTLS] =
             VMX_SECONDARY_EXEC_VIRTUALIZE_APIC_ACCESSES |
             VMX_SECONDARY_EXEC_WBINVD_EXITING | VMX_SECONDARY_EXEC_ENABLE_EPT |
             VMX_SECONDARY_EXEC_DESC | VMX_SECONDARY_EXEC_RDTSCP |
             VMX_SECONDARY_EXEC_VIRTUALIZE_X2APIC_MODE |
             VMX_SECONDARY_EXEC_ENABLE_VPID,
        .xlevel = 0x80000008,
        .model_id = "Intel Core i7 9xx (Nehalem Class Core i7)",
        .versions = (X86CPUVersionDefinition[]) {
            { .version = 1 },
            {
                .version = 2,
                .alias = "Nehalem-IBRS",
                .props = (PropValue[]) {
                    { "spec-ctrl", "on" },
                    { "model-id",
                      "Intel Core i7 9xx (Nehalem Core i7, IBRS update)" },
                    { /* end of list */ }
                }
            },
            { /* end of list */ }
        }
    },
    {
        .name = "Westmere",
        .level = 11,
        .vendor = CPUID_VENDOR_INTEL,
        .family = 6,
        .model = 44,
        .stepping = 1,
        .features[FEAT_1_EDX] =
            CPUID_VME | CPUID_SSE2 | CPUID_SSE | CPUID_FXSR | CPUID_MMX |
            CPUID_CLFLUSH | CPUID_PSE36 | CPUID_PAT | CPUID_CMOV | CPUID_MCA |
            CPUID_PGE | CPUID_MTRR | CPUID_SEP | CPUID_APIC | CPUID_CX8 |
            CPUID_MCE | CPUID_PAE | CPUID_MSR | CPUID_TSC | CPUID_PSE |
            CPUID_DE | CPUID_FP87,
        .features[FEAT_1_ECX] =
            CPUID_EXT_AES | CPUID_EXT_POPCNT | CPUID_EXT_SSE42 |
            CPUID_EXT_SSE41 | CPUID_EXT_CX16 | CPUID_EXT_SSSE3 |
            CPUID_EXT_PCLMULQDQ | CPUID_EXT_SSE3,
        .features[FEAT_8000_0001_EDX] =
            CPUID_EXT2_LM | CPUID_EXT2_SYSCALL | CPUID_EXT2_NX,
        .features[FEAT_8000_0001_ECX] =
            CPUID_EXT3_LAHF_LM,
        .features[FEAT_6_EAX] =
            CPUID_6_EAX_ARAT,
        .features[FEAT_VMX_BASIC] = MSR_VMX_BASIC_INS_OUTS |
             MSR_VMX_BASIC_TRUE_CTLS,
        .features[FEAT_VMX_ENTRY_CTLS] = VMX_VM_ENTRY_IA32E_MODE |
             VMX_VM_ENTRY_LOAD_IA32_PERF_GLOBAL_CTRL | VMX_VM_ENTRY_LOAD_IA32_PAT |
             VMX_VM_ENTRY_LOAD_DEBUG_CONTROLS | VMX_VM_ENTRY_LOAD_IA32_EFER,
        .features[FEAT_VMX_EPT_VPID_CAPS] = MSR_VMX_EPT_EXECONLY |
             MSR_VMX_EPT_PAGE_WALK_LENGTH_4 | MSR_VMX_EPT_WB | MSR_VMX_EPT_2MB |
             MSR_VMX_EPT_1GB | MSR_VMX_EPT_INVEPT |
             MSR_VMX_EPT_INVEPT_SINGLE_CONTEXT | MSR_VMX_EPT_INVEPT_ALL_CONTEXT |
             MSR_VMX_EPT_INVVPID | MSR_VMX_EPT_INVVPID_SINGLE_ADDR |
             MSR_VMX_EPT_INVVPID_SINGLE_CONTEXT | MSR_VMX_EPT_INVVPID_ALL_CONTEXT |
             MSR_VMX_EPT_INVVPID_SINGLE_CONTEXT_NOGLOBALS,
        .features[FEAT_VMX_EXIT_CTLS] =
             VMX_VM_EXIT_ACK_INTR_ON_EXIT | VMX_VM_EXIT_SAVE_DEBUG_CONTROLS |
             VMX_VM_EXIT_LOAD_IA32_PERF_GLOBAL_CTRL |
             VMX_VM_EXIT_LOAD_IA32_PAT | VMX_VM_EXIT_LOAD_IA32_EFER |
             VMX_VM_EXIT_SAVE_IA32_PAT | VMX_VM_EXIT_SAVE_IA32_EFER |
             VMX_VM_EXIT_SAVE_VMX_PREEMPTION_TIMER,
        .features[FEAT_VMX_MISC] = MSR_VMX_MISC_ACTIVITY_HLT |
             MSR_VMX_MISC_STORE_LMA,
        .features[FEAT_VMX_PINBASED_CTLS] = VMX_PIN_BASED_EXT_INTR_MASK |
             VMX_PIN_BASED_NMI_EXITING | VMX_PIN_BASED_VIRTUAL_NMIS |
             VMX_PIN_BASED_VMX_PREEMPTION_TIMER,
        .features[FEAT_VMX_PROCBASED_CTLS] = VMX_CPU_BASED_VIRTUAL_INTR_PENDING |
             VMX_CPU_BASED_USE_TSC_OFFSETING | VMX_CPU_BASED_HLT_EXITING |
             VMX_CPU_BASED_INVLPG_EXITING | VMX_CPU_BASED_MWAIT_EXITING |
             VMX_CPU_BASED_RDPMC_EXITING | VMX_CPU_BASED_RDTSC_EXITING |
             VMX_CPU_BASED_CR8_LOAD_EXITING | VMX_CPU_BASED_CR8_STORE_EXITING |
             VMX_CPU_BASED_TPR_SHADOW | VMX_CPU_BASED_MOV_DR_EXITING |
             VMX_CPU_BASED_UNCOND_IO_EXITING | VMX_CPU_BASED_USE_IO_BITMAPS |
             VMX_CPU_BASED_MONITOR_EXITING | VMX_CPU_BASED_PAUSE_EXITING |
             VMX_CPU_BASED_VIRTUAL_NMI_PENDING | VMX_CPU_BASED_USE_MSR_BITMAPS |
             VMX_CPU_BASED_CR3_LOAD_EXITING | VMX_CPU_BASED_CR3_STORE_EXITING |
             VMX_CPU_BASED_MONITOR_TRAP_FLAG |
             VMX_CPU_BASED_ACTIVATE_SECONDARY_CONTROLS,
        .features[FEAT_VMX_SECONDARY_CTLS] =
             VMX_SECONDARY_EXEC_VIRTUALIZE_APIC_ACCESSES |
             VMX_SECONDARY_EXEC_WBINVD_EXITING | VMX_SECONDARY_EXEC_ENABLE_EPT |
             VMX_SECONDARY_EXEC_DESC | VMX_SECONDARY_EXEC_RDTSCP |
             VMX_SECONDARY_EXEC_VIRTUALIZE_X2APIC_MODE |
             VMX_SECONDARY_EXEC_ENABLE_VPID | VMX_SECONDARY_EXEC_UNRESTRICTED_GUEST,
        .xlevel = 0x80000008,
        .model_id = "Westmere E56xx/L56xx/X56xx (Nehalem-C)",
        .versions = (X86CPUVersionDefinition[]) {
            { .version = 1 },
            {
                .version = 2,
                .alias = "Westmere-IBRS",
                .props = (PropValue[]) {
                    { "spec-ctrl", "on" },
                    { "model-id",
                      "Westmere E56xx/L56xx/X56xx (IBRS update)" },
                    { /* end of list */ }
                }
            },
            { /* end of list */ }
        }
    },
    {
        .name = "SandyBridge",
        .level = 0xd,
        .vendor = CPUID_VENDOR_INTEL,
        .family = 6,
        .model = 42,
        .stepping = 1,
        .features[FEAT_1_EDX] =
            CPUID_VME | CPUID_SSE2 | CPUID_SSE | CPUID_FXSR | CPUID_MMX |
            CPUID_CLFLUSH | CPUID_PSE36 | CPUID_PAT | CPUID_CMOV | CPUID_MCA |
            CPUID_PGE | CPUID_MTRR | CPUID_SEP | CPUID_APIC | CPUID_CX8 |
            CPUID_MCE | CPUID_PAE | CPUID_MSR | CPUID_TSC | CPUID_PSE |
            CPUID_DE | CPUID_FP87,
        .features[FEAT_1_ECX] =
            CPUID_EXT_AVX | CPUID_EXT_XSAVE | CPUID_EXT_AES |
            CPUID_EXT_TSC_DEADLINE_TIMER | CPUID_EXT_POPCNT |
            CPUID_EXT_X2APIC | CPUID_EXT_SSE42 | CPUID_EXT_SSE41 |
            CPUID_EXT_CX16 | CPUID_EXT_SSSE3 | CPUID_EXT_PCLMULQDQ |
            CPUID_EXT_SSE3,
        .features[FEAT_8000_0001_EDX] =
            CPUID_EXT2_LM | CPUID_EXT2_RDTSCP | CPUID_EXT2_NX |
            CPUID_EXT2_SYSCALL,
        .features[FEAT_8000_0001_ECX] =
            CPUID_EXT3_LAHF_LM,
        .features[FEAT_XSAVE] =
            CPUID_XSAVE_XSAVEOPT,
        .features[FEAT_6_EAX] =
            CPUID_6_EAX_ARAT,
        .features[FEAT_VMX_BASIC] = MSR_VMX_BASIC_INS_OUTS |
             MSR_VMX_BASIC_TRUE_CTLS,
        .features[FEAT_VMX_ENTRY_CTLS] = VMX_VM_ENTRY_IA32E_MODE |
             VMX_VM_ENTRY_LOAD_IA32_PERF_GLOBAL_CTRL | VMX_VM_ENTRY_LOAD_IA32_PAT |
             VMX_VM_ENTRY_LOAD_DEBUG_CONTROLS | VMX_VM_ENTRY_LOAD_IA32_EFER,
        .features[FEAT_VMX_EPT_VPID_CAPS] = MSR_VMX_EPT_EXECONLY |
             MSR_VMX_EPT_PAGE_WALK_LENGTH_4 | MSR_VMX_EPT_WB | MSR_VMX_EPT_2MB |
             MSR_VMX_EPT_1GB | MSR_VMX_EPT_INVEPT |
             MSR_VMX_EPT_INVEPT_SINGLE_CONTEXT | MSR_VMX_EPT_INVEPT_ALL_CONTEXT |
             MSR_VMX_EPT_INVVPID | MSR_VMX_EPT_INVVPID_SINGLE_ADDR |
             MSR_VMX_EPT_INVVPID_SINGLE_CONTEXT | MSR_VMX_EPT_INVVPID_ALL_CONTEXT |
             MSR_VMX_EPT_INVVPID_SINGLE_CONTEXT_NOGLOBALS,
        .features[FEAT_VMX_EXIT_CTLS] =
             VMX_VM_EXIT_ACK_INTR_ON_EXIT | VMX_VM_EXIT_SAVE_DEBUG_CONTROLS |
             VMX_VM_EXIT_LOAD_IA32_PERF_GLOBAL_CTRL |
             VMX_VM_EXIT_LOAD_IA32_PAT | VMX_VM_EXIT_LOAD_IA32_EFER |
             VMX_VM_EXIT_SAVE_IA32_PAT | VMX_VM_EXIT_SAVE_IA32_EFER |
             VMX_VM_EXIT_SAVE_VMX_PREEMPTION_TIMER,
        .features[FEAT_VMX_MISC] = MSR_VMX_MISC_ACTIVITY_HLT |
             MSR_VMX_MISC_STORE_LMA,
        .features[FEAT_VMX_PINBASED_CTLS] = VMX_PIN_BASED_EXT_INTR_MASK |
             VMX_PIN_BASED_NMI_EXITING | VMX_PIN_BASED_VIRTUAL_NMIS |
             VMX_PIN_BASED_VMX_PREEMPTION_TIMER,
        .features[FEAT_VMX_PROCBASED_CTLS] = VMX_CPU_BASED_VIRTUAL_INTR_PENDING |
             VMX_CPU_BASED_USE_TSC_OFFSETING | VMX_CPU_BASED_HLT_EXITING |
             VMX_CPU_BASED_INVLPG_EXITING | VMX_CPU_BASED_MWAIT_EXITING |
             VMX_CPU_BASED_RDPMC_EXITING | VMX_CPU_BASED_RDTSC_EXITING |
             VMX_CPU_BASED_CR8_LOAD_EXITING | VMX_CPU_BASED_CR8_STORE_EXITING |
             VMX_CPU_BASED_TPR_SHADOW | VMX_CPU_BASED_MOV_DR_EXITING |
             VMX_CPU_BASED_UNCOND_IO_EXITING | VMX_CPU_BASED_USE_IO_BITMAPS |
             VMX_CPU_BASED_MONITOR_EXITING | VMX_CPU_BASED_PAUSE_EXITING |
             VMX_CPU_BASED_VIRTUAL_NMI_PENDING | VMX_CPU_BASED_USE_MSR_BITMAPS |
             VMX_CPU_BASED_CR3_LOAD_EXITING | VMX_CPU_BASED_CR3_STORE_EXITING |
             VMX_CPU_BASED_MONITOR_TRAP_FLAG |
             VMX_CPU_BASED_ACTIVATE_SECONDARY_CONTROLS,
        .features[FEAT_VMX_SECONDARY_CTLS] =
             VMX_SECONDARY_EXEC_VIRTUALIZE_APIC_ACCESSES |
             VMX_SECONDARY_EXEC_WBINVD_EXITING | VMX_SECONDARY_EXEC_ENABLE_EPT |
             VMX_SECONDARY_EXEC_DESC | VMX_SECONDARY_EXEC_RDTSCP |
             VMX_SECONDARY_EXEC_VIRTUALIZE_X2APIC_MODE |
             VMX_SECONDARY_EXEC_ENABLE_VPID | VMX_SECONDARY_EXEC_UNRESTRICTED_GUEST,
        .xlevel = 0x80000008,
        .model_id = "Intel Xeon E312xx (Sandy Bridge)",
        .versions = (X86CPUVersionDefinition[]) {
            { .version = 1 },
            {
                .version = 2,
                .alias = "SandyBridge-IBRS",
                .props = (PropValue[]) {
                    { "spec-ctrl", "on" },
                    { "model-id",
                      "Intel Xeon E312xx (Sandy Bridge, IBRS update)" },
                    { /* end of list */ }
                }
            },
            { /* end of list */ }
        }
    },
    {
        .name = "IvyBridge",
        .level = 0xd,
        .vendor = CPUID_VENDOR_INTEL,
        .family = 6,
        .model = 58,
        .stepping = 9,
        .features[FEAT_1_EDX] =
            CPUID_VME | CPUID_SSE2 | CPUID_SSE | CPUID_FXSR | CPUID_MMX |
            CPUID_CLFLUSH | CPUID_PSE36 | CPUID_PAT | CPUID_CMOV | CPUID_MCA |
            CPUID_PGE | CPUID_MTRR | CPUID_SEP | CPUID_APIC | CPUID_CX8 |
            CPUID_MCE | CPUID_PAE | CPUID_MSR | CPUID_TSC | CPUID_PSE |
            CPUID_DE | CPUID_FP87,
        .features[FEAT_1_ECX] =
            CPUID_EXT_AVX | CPUID_EXT_XSAVE | CPUID_EXT_AES |
            CPUID_EXT_TSC_DEADLINE_TIMER | CPUID_EXT_POPCNT |
            CPUID_EXT_X2APIC | CPUID_EXT_SSE42 | CPUID_EXT_SSE41 |
            CPUID_EXT_CX16 | CPUID_EXT_SSSE3 | CPUID_EXT_PCLMULQDQ |
            CPUID_EXT_SSE3 | CPUID_EXT_F16C | CPUID_EXT_RDRAND,
        .features[FEAT_7_0_EBX] =
            CPUID_7_0_EBX_FSGSBASE | CPUID_7_0_EBX_SMEP |
            CPUID_7_0_EBX_ERMS,
        .features[FEAT_8000_0001_EDX] =
            CPUID_EXT2_LM | CPUID_EXT2_RDTSCP | CPUID_EXT2_NX |
            CPUID_EXT2_SYSCALL,
        .features[FEAT_8000_0001_ECX] =
            CPUID_EXT3_LAHF_LM,
        .features[FEAT_XSAVE] =
            CPUID_XSAVE_XSAVEOPT,
        .features[FEAT_6_EAX] =
            CPUID_6_EAX_ARAT,
        .features[FEAT_VMX_BASIC] = MSR_VMX_BASIC_INS_OUTS |
             MSR_VMX_BASIC_TRUE_CTLS,
        .features[FEAT_VMX_ENTRY_CTLS] = VMX_VM_ENTRY_IA32E_MODE |
             VMX_VM_ENTRY_LOAD_IA32_PERF_GLOBAL_CTRL | VMX_VM_ENTRY_LOAD_IA32_PAT |
             VMX_VM_ENTRY_LOAD_DEBUG_CONTROLS | VMX_VM_ENTRY_LOAD_IA32_EFER,
        .features[FEAT_VMX_EPT_VPID_CAPS] = MSR_VMX_EPT_EXECONLY |
             MSR_VMX_EPT_PAGE_WALK_LENGTH_4 | MSR_VMX_EPT_WB | MSR_VMX_EPT_2MB |
             MSR_VMX_EPT_1GB | MSR_VMX_EPT_INVEPT |
             MSR_VMX_EPT_INVEPT_SINGLE_CONTEXT | MSR_VMX_EPT_INVEPT_ALL_CONTEXT |
             MSR_VMX_EPT_INVVPID | MSR_VMX_EPT_INVVPID_SINGLE_ADDR |
             MSR_VMX_EPT_INVVPID_SINGLE_CONTEXT | MSR_VMX_EPT_INVVPID_ALL_CONTEXT |
             MSR_VMX_EPT_INVVPID_SINGLE_CONTEXT_NOGLOBALS,
        .features[FEAT_VMX_EXIT_CTLS] =
             VMX_VM_EXIT_ACK_INTR_ON_EXIT | VMX_VM_EXIT_SAVE_DEBUG_CONTROLS |
             VMX_VM_EXIT_LOAD_IA32_PERF_GLOBAL_CTRL |
             VMX_VM_EXIT_LOAD_IA32_PAT | VMX_VM_EXIT_LOAD_IA32_EFER |
             VMX_VM_EXIT_SAVE_IA32_PAT | VMX_VM_EXIT_SAVE_IA32_EFER |
             VMX_VM_EXIT_SAVE_VMX_PREEMPTION_TIMER,
        .features[FEAT_VMX_MISC] = MSR_VMX_MISC_ACTIVITY_HLT |
             MSR_VMX_MISC_STORE_LMA,
        .features[FEAT_VMX_PINBASED_CTLS] = VMX_PIN_BASED_EXT_INTR_MASK |
             VMX_PIN_BASED_NMI_EXITING | VMX_PIN_BASED_VIRTUAL_NMIS |
             VMX_PIN_BASED_VMX_PREEMPTION_TIMER | VMX_PIN_BASED_POSTED_INTR,
        .features[FEAT_VMX_PROCBASED_CTLS] = VMX_CPU_BASED_VIRTUAL_INTR_PENDING |
             VMX_CPU_BASED_USE_TSC_OFFSETING | VMX_CPU_BASED_HLT_EXITING |
             VMX_CPU_BASED_INVLPG_EXITING | VMX_CPU_BASED_MWAIT_EXITING |
             VMX_CPU_BASED_RDPMC_EXITING | VMX_CPU_BASED_RDTSC_EXITING |
             VMX_CPU_BASED_CR8_LOAD_EXITING | VMX_CPU_BASED_CR8_STORE_EXITING |
             VMX_CPU_BASED_TPR_SHADOW | VMX_CPU_BASED_MOV_DR_EXITING |
             VMX_CPU_BASED_UNCOND_IO_EXITING | VMX_CPU_BASED_USE_IO_BITMAPS |
             VMX_CPU_BASED_MONITOR_EXITING | VMX_CPU_BASED_PAUSE_EXITING |
             VMX_CPU_BASED_VIRTUAL_NMI_PENDING | VMX_CPU_BASED_USE_MSR_BITMAPS |
             VMX_CPU_BASED_CR3_LOAD_EXITING | VMX_CPU_BASED_CR3_STORE_EXITING |
             VMX_CPU_BASED_MONITOR_TRAP_FLAG |
             VMX_CPU_BASED_ACTIVATE_SECONDARY_CONTROLS,
        .features[FEAT_VMX_SECONDARY_CTLS] =
             VMX_SECONDARY_EXEC_VIRTUALIZE_APIC_ACCESSES |
             VMX_SECONDARY_EXEC_WBINVD_EXITING | VMX_SECONDARY_EXEC_ENABLE_EPT |
             VMX_SECONDARY_EXEC_DESC | VMX_SECONDARY_EXEC_RDTSCP |
             VMX_SECONDARY_EXEC_VIRTUALIZE_X2APIC_MODE |
             VMX_SECONDARY_EXEC_ENABLE_VPID | VMX_SECONDARY_EXEC_UNRESTRICTED_GUEST |
             VMX_SECONDARY_EXEC_APIC_REGISTER_VIRT |
             VMX_SECONDARY_EXEC_VIRTUAL_INTR_DELIVERY |
             VMX_SECONDARY_EXEC_RDRAND_EXITING,
        .xlevel = 0x80000008,
        .model_id = "Intel Xeon E3-12xx v2 (Ivy Bridge)",
        .versions = (X86CPUVersionDefinition[]) {
            { .version = 1 },
            {
                .version = 2,
                .alias = "IvyBridge-IBRS",
                .props = (PropValue[]) {
                    { "spec-ctrl", "on" },
                    { "model-id",
                      "Intel Xeon E3-12xx v2 (Ivy Bridge, IBRS)" },
                    { /* end of list */ }
                }
            },
            { /* end of list */ }
        }
    },
    {
        .name = "Haswell",
        .level = 0xd,
        .vendor = CPUID_VENDOR_INTEL,
        .family = 6,
        .model = 60,
        .stepping = 4,
        .features[FEAT_1_EDX] =
            CPUID_VME | CPUID_SSE2 | CPUID_SSE | CPUID_FXSR | CPUID_MMX |
            CPUID_CLFLUSH | CPUID_PSE36 | CPUID_PAT | CPUID_CMOV | CPUID_MCA |
            CPUID_PGE | CPUID_MTRR | CPUID_SEP | CPUID_APIC | CPUID_CX8 |
            CPUID_MCE | CPUID_PAE | CPUID_MSR | CPUID_TSC | CPUID_PSE |
            CPUID_DE | CPUID_FP87,
        .features[FEAT_1_ECX] =
            CPUID_EXT_AVX | CPUID_EXT_XSAVE | CPUID_EXT_AES |
            CPUID_EXT_POPCNT | CPUID_EXT_X2APIC | CPUID_EXT_SSE42 |
            CPUID_EXT_SSE41 | CPUID_EXT_CX16 | CPUID_EXT_SSSE3 |
            CPUID_EXT_PCLMULQDQ | CPUID_EXT_SSE3 |
            CPUID_EXT_TSC_DEADLINE_TIMER | CPUID_EXT_FMA | CPUID_EXT_MOVBE |
            CPUID_EXT_PCID | CPUID_EXT_F16C | CPUID_EXT_RDRAND,
        .features[FEAT_8000_0001_EDX] =
            CPUID_EXT2_LM | CPUID_EXT2_RDTSCP | CPUID_EXT2_NX |
            CPUID_EXT2_SYSCALL,
        .features[FEAT_8000_0001_ECX] =
            CPUID_EXT3_ABM | CPUID_EXT3_LAHF_LM,
        .features[FEAT_7_0_EBX] =
            CPUID_7_0_EBX_FSGSBASE | CPUID_7_0_EBX_BMI1 |
            CPUID_7_0_EBX_HLE | CPUID_7_0_EBX_AVX2 | CPUID_7_0_EBX_SMEP |
            CPUID_7_0_EBX_BMI2 | CPUID_7_0_EBX_ERMS | CPUID_7_0_EBX_INVPCID |
            CPUID_7_0_EBX_RTM,
        .features[FEAT_XSAVE] =
            CPUID_XSAVE_XSAVEOPT,
        .features[FEAT_6_EAX] =
            CPUID_6_EAX_ARAT,
        .features[FEAT_VMX_BASIC] = MSR_VMX_BASIC_INS_OUTS |
             MSR_VMX_BASIC_TRUE_CTLS,
        .features[FEAT_VMX_ENTRY_CTLS] = VMX_VM_ENTRY_IA32E_MODE |
             VMX_VM_ENTRY_LOAD_IA32_PERF_GLOBAL_CTRL | VMX_VM_ENTRY_LOAD_IA32_PAT |
             VMX_VM_ENTRY_LOAD_DEBUG_CONTROLS | VMX_VM_ENTRY_LOAD_IA32_EFER,
        .features[FEAT_VMX_EPT_VPID_CAPS] = MSR_VMX_EPT_EXECONLY |
             MSR_VMX_EPT_PAGE_WALK_LENGTH_4 | MSR_VMX_EPT_WB | MSR_VMX_EPT_2MB |
             MSR_VMX_EPT_1GB | MSR_VMX_EPT_INVEPT |
             MSR_VMX_EPT_INVEPT_SINGLE_CONTEXT | MSR_VMX_EPT_INVEPT_ALL_CONTEXT |
             MSR_VMX_EPT_INVVPID | MSR_VMX_EPT_INVVPID_SINGLE_ADDR |
             MSR_VMX_EPT_INVVPID_SINGLE_CONTEXT | MSR_VMX_EPT_INVVPID_ALL_CONTEXT |
             MSR_VMX_EPT_INVVPID_SINGLE_CONTEXT_NOGLOBALS | MSR_VMX_EPT_AD_BITS,
        .features[FEAT_VMX_EXIT_CTLS] =
             VMX_VM_EXIT_ACK_INTR_ON_EXIT | VMX_VM_EXIT_SAVE_DEBUG_CONTROLS |
             VMX_VM_EXIT_LOAD_IA32_PERF_GLOBAL_CTRL |
             VMX_VM_EXIT_LOAD_IA32_PAT | VMX_VM_EXIT_LOAD_IA32_EFER |
             VMX_VM_EXIT_SAVE_IA32_PAT | VMX_VM_EXIT_SAVE_IA32_EFER |
             VMX_VM_EXIT_SAVE_VMX_PREEMPTION_TIMER,
        .features[FEAT_VMX_MISC] = MSR_VMX_MISC_ACTIVITY_HLT |
             MSR_VMX_MISC_STORE_LMA | MSR_VMX_MISC_VMWRITE_VMEXIT,
        .features[FEAT_VMX_PINBASED_CTLS] = VMX_PIN_BASED_EXT_INTR_MASK |
             VMX_PIN_BASED_NMI_EXITING | VMX_PIN_BASED_VIRTUAL_NMIS |
             VMX_PIN_BASED_VMX_PREEMPTION_TIMER | VMX_PIN_BASED_POSTED_INTR,
        .features[FEAT_VMX_PROCBASED_CTLS] = VMX_CPU_BASED_VIRTUAL_INTR_PENDING |
             VMX_CPU_BASED_USE_TSC_OFFSETING | VMX_CPU_BASED_HLT_EXITING |
             VMX_CPU_BASED_INVLPG_EXITING | VMX_CPU_BASED_MWAIT_EXITING |
             VMX_CPU_BASED_RDPMC_EXITING | VMX_CPU_BASED_RDTSC_EXITING |
             VMX_CPU_BASED_CR8_LOAD_EXITING | VMX_CPU_BASED_CR8_STORE_EXITING |
             VMX_CPU_BASED_TPR_SHADOW | VMX_CPU_BASED_MOV_DR_EXITING |
             VMX_CPU_BASED_UNCOND_IO_EXITING | VMX_CPU_BASED_USE_IO_BITMAPS |
             VMX_CPU_BASED_MONITOR_EXITING | VMX_CPU_BASED_PAUSE_EXITING |
             VMX_CPU_BASED_VIRTUAL_NMI_PENDING | VMX_CPU_BASED_USE_MSR_BITMAPS |
             VMX_CPU_BASED_CR3_LOAD_EXITING | VMX_CPU_BASED_CR3_STORE_EXITING |
             VMX_CPU_BASED_MONITOR_TRAP_FLAG |
             VMX_CPU_BASED_ACTIVATE_SECONDARY_CONTROLS,
        .features[FEAT_VMX_SECONDARY_CTLS] =
             VMX_SECONDARY_EXEC_VIRTUALIZE_APIC_ACCESSES |
             VMX_SECONDARY_EXEC_WBINVD_EXITING | VMX_SECONDARY_EXEC_ENABLE_EPT |
             VMX_SECONDARY_EXEC_DESC | VMX_SECONDARY_EXEC_RDTSCP |
             VMX_SECONDARY_EXEC_VIRTUALIZE_X2APIC_MODE |
             VMX_SECONDARY_EXEC_ENABLE_VPID | VMX_SECONDARY_EXEC_UNRESTRICTED_GUEST |
             VMX_SECONDARY_EXEC_APIC_REGISTER_VIRT |
             VMX_SECONDARY_EXEC_VIRTUAL_INTR_DELIVERY |
             VMX_SECONDARY_EXEC_RDRAND_EXITING | VMX_SECONDARY_EXEC_ENABLE_INVPCID |
             VMX_SECONDARY_EXEC_ENABLE_VMFUNC | VMX_SECONDARY_EXEC_SHADOW_VMCS,
        .features[FEAT_VMX_VMFUNC] = MSR_VMX_VMFUNC_EPT_SWITCHING,
        .xlevel = 0x80000008,
        .model_id = "Intel Core Processor (Haswell)",
        .versions = (X86CPUVersionDefinition[]) {
            { .version = 1 },
            {
                .version = 2,
                .alias = "Haswell-noTSX",
                .props = (PropValue[]) {
                    { "hle", "off" },
                    { "rtm", "off" },
                    { "stepping", "1" },
                    { "model-id", "Intel Core Processor (Haswell, no TSX)", },
                    { /* end of list */ }
                },
            },
            {
                .version = 3,
                .alias = "Haswell-IBRS",
                .props = (PropValue[]) {
                    /* Restore TSX features removed by -v2 above */
                    { "hle", "on" },
                    { "rtm", "on" },
                    /*
                     * Haswell and Haswell-IBRS had stepping=4 in
                     * QEMU 4.0 and older
                     */
                    { "stepping", "4" },
                    { "spec-ctrl", "on" },
                    { "model-id",
                      "Intel Core Processor (Haswell, IBRS)" },
                    { /* end of list */ }
                }
            },
            {
                .version = 4,
                .alias = "Haswell-noTSX-IBRS",
                .props = (PropValue[]) {
                    { "hle", "off" },
                    { "rtm", "off" },
                    /* spec-ctrl was already enabled by -v3 above */
                    { "stepping", "1" },
                    { "model-id",
                      "Intel Core Processor (Haswell, no TSX, IBRS)" },
                    { /* end of list */ }
                }
            },
            { /* end of list */ }
        }
    },
    {
        .name = "Broadwell",
        .level = 0xd,
        .vendor = CPUID_VENDOR_INTEL,
        .family = 6,
        .model = 61,
        .stepping = 2,
        .features[FEAT_1_EDX] =
            CPUID_VME | CPUID_SSE2 | CPUID_SSE | CPUID_FXSR | CPUID_MMX |
            CPUID_CLFLUSH | CPUID_PSE36 | CPUID_PAT | CPUID_CMOV | CPUID_MCA |
            CPUID_PGE | CPUID_MTRR | CPUID_SEP | CPUID_APIC | CPUID_CX8 |
            CPUID_MCE | CPUID_PAE | CPUID_MSR | CPUID_TSC | CPUID_PSE |
            CPUID_DE | CPUID_FP87,
        .features[FEAT_1_ECX] =
            CPUID_EXT_AVX | CPUID_EXT_XSAVE | CPUID_EXT_AES |
            CPUID_EXT_POPCNT | CPUID_EXT_X2APIC | CPUID_EXT_SSE42 |
            CPUID_EXT_SSE41 | CPUID_EXT_CX16 | CPUID_EXT_SSSE3 |
            CPUID_EXT_PCLMULQDQ | CPUID_EXT_SSE3 |
            CPUID_EXT_TSC_DEADLINE_TIMER | CPUID_EXT_FMA | CPUID_EXT_MOVBE |
            CPUID_EXT_PCID | CPUID_EXT_F16C | CPUID_EXT_RDRAND,
        .features[FEAT_8000_0001_EDX] =
            CPUID_EXT2_LM | CPUID_EXT2_RDTSCP | CPUID_EXT2_NX |
            CPUID_EXT2_SYSCALL,
        .features[FEAT_8000_0001_ECX] =
            CPUID_EXT3_ABM | CPUID_EXT3_LAHF_LM | CPUID_EXT3_3DNOWPREFETCH,
        .features[FEAT_7_0_EBX] =
            CPUID_7_0_EBX_FSGSBASE | CPUID_7_0_EBX_BMI1 |
            CPUID_7_0_EBX_HLE | CPUID_7_0_EBX_AVX2 | CPUID_7_0_EBX_SMEP |
            CPUID_7_0_EBX_BMI2 | CPUID_7_0_EBX_ERMS | CPUID_7_0_EBX_INVPCID |
            CPUID_7_0_EBX_RTM | CPUID_7_0_EBX_RDSEED | CPUID_7_0_EBX_ADX |
            CPUID_7_0_EBX_SMAP,
        .features[FEAT_XSAVE] =
            CPUID_XSAVE_XSAVEOPT,
        .features[FEAT_6_EAX] =
            CPUID_6_EAX_ARAT,
        .features[FEAT_VMX_BASIC] = MSR_VMX_BASIC_INS_OUTS |
             MSR_VMX_BASIC_TRUE_CTLS,
        .features[FEAT_VMX_ENTRY_CTLS] = VMX_VM_ENTRY_IA32E_MODE |
             VMX_VM_ENTRY_LOAD_IA32_PERF_GLOBAL_CTRL | VMX_VM_ENTRY_LOAD_IA32_PAT |
             VMX_VM_ENTRY_LOAD_DEBUG_CONTROLS | VMX_VM_ENTRY_LOAD_IA32_EFER,
        .features[FEAT_VMX_EPT_VPID_CAPS] = MSR_VMX_EPT_EXECONLY |
             MSR_VMX_EPT_PAGE_WALK_LENGTH_4 | MSR_VMX_EPT_WB | MSR_VMX_EPT_2MB |
             MSR_VMX_EPT_1GB | MSR_VMX_EPT_INVEPT |
             MSR_VMX_EPT_INVEPT_SINGLE_CONTEXT | MSR_VMX_EPT_INVEPT_ALL_CONTEXT |
             MSR_VMX_EPT_INVVPID | MSR_VMX_EPT_INVVPID_SINGLE_ADDR |
             MSR_VMX_EPT_INVVPID_SINGLE_CONTEXT | MSR_VMX_EPT_INVVPID_ALL_CONTEXT |
             MSR_VMX_EPT_INVVPID_SINGLE_CONTEXT_NOGLOBALS | MSR_VMX_EPT_AD_BITS,
        .features[FEAT_VMX_EXIT_CTLS] =
             VMX_VM_EXIT_ACK_INTR_ON_EXIT | VMX_VM_EXIT_SAVE_DEBUG_CONTROLS |
             VMX_VM_EXIT_LOAD_IA32_PERF_GLOBAL_CTRL |
             VMX_VM_EXIT_LOAD_IA32_PAT | VMX_VM_EXIT_LOAD_IA32_EFER |
             VMX_VM_EXIT_SAVE_IA32_PAT | VMX_VM_EXIT_SAVE_IA32_EFER |
             VMX_VM_EXIT_SAVE_VMX_PREEMPTION_TIMER,
        .features[FEAT_VMX_MISC] = MSR_VMX_MISC_ACTIVITY_HLT |
             MSR_VMX_MISC_STORE_LMA | MSR_VMX_MISC_VMWRITE_VMEXIT,
        .features[FEAT_VMX_PINBASED_CTLS] = VMX_PIN_BASED_EXT_INTR_MASK |
             VMX_PIN_BASED_NMI_EXITING | VMX_PIN_BASED_VIRTUAL_NMIS |
             VMX_PIN_BASED_VMX_PREEMPTION_TIMER | VMX_PIN_BASED_POSTED_INTR,
        .features[FEAT_VMX_PROCBASED_CTLS] = VMX_CPU_BASED_VIRTUAL_INTR_PENDING |
             VMX_CPU_BASED_USE_TSC_OFFSETING | VMX_CPU_BASED_HLT_EXITING |
             VMX_CPU_BASED_INVLPG_EXITING | VMX_CPU_BASED_MWAIT_EXITING |
             VMX_CPU_BASED_RDPMC_EXITING | VMX_CPU_BASED_RDTSC_EXITING |
             VMX_CPU_BASED_CR8_LOAD_EXITING | VMX_CPU_BASED_CR8_STORE_EXITING |
             VMX_CPU_BASED_TPR_SHADOW | VMX_CPU_BASED_MOV_DR_EXITING |
             VMX_CPU_BASED_UNCOND_IO_EXITING | VMX_CPU_BASED_USE_IO_BITMAPS |
             VMX_CPU_BASED_MONITOR_EXITING | VMX_CPU_BASED_PAUSE_EXITING |
             VMX_CPU_BASED_VIRTUAL_NMI_PENDING | VMX_CPU_BASED_USE_MSR_BITMAPS |
             VMX_CPU_BASED_CR3_LOAD_EXITING | VMX_CPU_BASED_CR3_STORE_EXITING |
             VMX_CPU_BASED_MONITOR_TRAP_FLAG |
             VMX_CPU_BASED_ACTIVATE_SECONDARY_CONTROLS,
        .features[FEAT_VMX_SECONDARY_CTLS] =
             VMX_SECONDARY_EXEC_VIRTUALIZE_APIC_ACCESSES |
             VMX_SECONDARY_EXEC_WBINVD_EXITING | VMX_SECONDARY_EXEC_ENABLE_EPT |
             VMX_SECONDARY_EXEC_DESC | VMX_SECONDARY_EXEC_RDTSCP |
             VMX_SECONDARY_EXEC_VIRTUALIZE_X2APIC_MODE |
             VMX_SECONDARY_EXEC_ENABLE_VPID | VMX_SECONDARY_EXEC_UNRESTRICTED_GUEST |
             VMX_SECONDARY_EXEC_APIC_REGISTER_VIRT |
             VMX_SECONDARY_EXEC_VIRTUAL_INTR_DELIVERY |
             VMX_SECONDARY_EXEC_RDRAND_EXITING | VMX_SECONDARY_EXEC_ENABLE_INVPCID |
             VMX_SECONDARY_EXEC_ENABLE_VMFUNC | VMX_SECONDARY_EXEC_SHADOW_VMCS |
             VMX_SECONDARY_EXEC_RDSEED_EXITING | VMX_SECONDARY_EXEC_ENABLE_PML,
        .features[FEAT_VMX_VMFUNC] = MSR_VMX_VMFUNC_EPT_SWITCHING,
        .xlevel = 0x80000008,
        .model_id = "Intel Core Processor (Broadwell)",
        .versions = (X86CPUVersionDefinition[]) {
            { .version = 1 },
            {
                .version = 2,
                .alias = "Broadwell-noTSX",
                .props = (PropValue[]) {
                    { "hle", "off" },
                    { "rtm", "off" },
                    { "model-id", "Intel Core Processor (Broadwell, no TSX)", },
                    { /* end of list */ }
                },
            },
            {
                .version = 3,
                .alias = "Broadwell-IBRS",
                .props = (PropValue[]) {
                    /* Restore TSX features removed by -v2 above */
                    { "hle", "on" },
                    { "rtm", "on" },
                    { "spec-ctrl", "on" },
                    { "model-id",
                      "Intel Core Processor (Broadwell, IBRS)" },
                    { /* end of list */ }
                }
            },
            {
                .version = 4,
                .alias = "Broadwell-noTSX-IBRS",
                .props = (PropValue[]) {
                    { "hle", "off" },
                    { "rtm", "off" },
                    /* spec-ctrl was already enabled by -v3 above */
                    { "model-id",
                      "Intel Core Processor (Broadwell, no TSX, IBRS)" },
                    { /* end of list */ }
                }
            },
            { /* end of list */ }
        }
    },
    {
        .name = "Skylake-Client",
        .level = 0xd,
        .vendor = CPUID_VENDOR_INTEL,
        .family = 6,
        .model = 94,
        .stepping = 3,
        .features[FEAT_1_EDX] =
            CPUID_VME | CPUID_SSE2 | CPUID_SSE | CPUID_FXSR | CPUID_MMX |
            CPUID_CLFLUSH | CPUID_PSE36 | CPUID_PAT | CPUID_CMOV | CPUID_MCA |
            CPUID_PGE | CPUID_MTRR | CPUID_SEP | CPUID_APIC | CPUID_CX8 |
            CPUID_MCE | CPUID_PAE | CPUID_MSR | CPUID_TSC | CPUID_PSE |
            CPUID_DE | CPUID_FP87,
        .features[FEAT_1_ECX] =
            CPUID_EXT_AVX | CPUID_EXT_XSAVE | CPUID_EXT_AES |
            CPUID_EXT_POPCNT | CPUID_EXT_X2APIC | CPUID_EXT_SSE42 |
            CPUID_EXT_SSE41 | CPUID_EXT_CX16 | CPUID_EXT_SSSE3 |
            CPUID_EXT_PCLMULQDQ | CPUID_EXT_SSE3 |
            CPUID_EXT_TSC_DEADLINE_TIMER | CPUID_EXT_FMA | CPUID_EXT_MOVBE |
            CPUID_EXT_PCID | CPUID_EXT_F16C | CPUID_EXT_RDRAND,
        .features[FEAT_8000_0001_EDX] =
            CPUID_EXT2_LM | CPUID_EXT2_RDTSCP | CPUID_EXT2_NX |
            CPUID_EXT2_SYSCALL,
        .features[FEAT_8000_0001_ECX] =
            CPUID_EXT3_ABM | CPUID_EXT3_LAHF_LM | CPUID_EXT3_3DNOWPREFETCH,
        .features[FEAT_7_0_EBX] =
            CPUID_7_0_EBX_FSGSBASE | CPUID_7_0_EBX_BMI1 |
            CPUID_7_0_EBX_HLE | CPUID_7_0_EBX_AVX2 | CPUID_7_0_EBX_SMEP |
            CPUID_7_0_EBX_BMI2 | CPUID_7_0_EBX_ERMS | CPUID_7_0_EBX_INVPCID |
            CPUID_7_0_EBX_RTM | CPUID_7_0_EBX_RDSEED | CPUID_7_0_EBX_ADX |
            CPUID_7_0_EBX_SMAP,
        /* XSAVES is added in version 4 */
        .features[FEAT_XSAVE] =
            CPUID_XSAVE_XSAVEOPT | CPUID_XSAVE_XSAVEC |
            CPUID_XSAVE_XGETBV1,
        .features[FEAT_6_EAX] =
            CPUID_6_EAX_ARAT,
        /* Missing: Mode-based execute control (XS/XU), processor tracing, TSC scaling */
        .features[FEAT_VMX_BASIC] = MSR_VMX_BASIC_INS_OUTS |
             MSR_VMX_BASIC_TRUE_CTLS,
        .features[FEAT_VMX_ENTRY_CTLS] = VMX_VM_ENTRY_IA32E_MODE |
             VMX_VM_ENTRY_LOAD_IA32_PERF_GLOBAL_CTRL | VMX_VM_ENTRY_LOAD_IA32_PAT |
             VMX_VM_ENTRY_LOAD_DEBUG_CONTROLS | VMX_VM_ENTRY_LOAD_IA32_EFER,
        .features[FEAT_VMX_EPT_VPID_CAPS] = MSR_VMX_EPT_EXECONLY |
             MSR_VMX_EPT_PAGE_WALK_LENGTH_4 | MSR_VMX_EPT_WB | MSR_VMX_EPT_2MB |
             MSR_VMX_EPT_1GB | MSR_VMX_EPT_INVEPT |
             MSR_VMX_EPT_INVEPT_SINGLE_CONTEXT | MSR_VMX_EPT_INVEPT_ALL_CONTEXT |
             MSR_VMX_EPT_INVVPID | MSR_VMX_EPT_INVVPID_SINGLE_ADDR |
             MSR_VMX_EPT_INVVPID_SINGLE_CONTEXT | MSR_VMX_EPT_INVVPID_ALL_CONTEXT |
             MSR_VMX_EPT_INVVPID_SINGLE_CONTEXT_NOGLOBALS | MSR_VMX_EPT_AD_BITS,
        .features[FEAT_VMX_EXIT_CTLS] =
             VMX_VM_EXIT_ACK_INTR_ON_EXIT | VMX_VM_EXIT_SAVE_DEBUG_CONTROLS |
             VMX_VM_EXIT_LOAD_IA32_PERF_GLOBAL_CTRL |
             VMX_VM_EXIT_LOAD_IA32_PAT | VMX_VM_EXIT_LOAD_IA32_EFER |
             VMX_VM_EXIT_SAVE_IA32_PAT | VMX_VM_EXIT_SAVE_IA32_EFER |
             VMX_VM_EXIT_SAVE_VMX_PREEMPTION_TIMER,
        .features[FEAT_VMX_MISC] = MSR_VMX_MISC_ACTIVITY_HLT |
             MSR_VMX_MISC_STORE_LMA | MSR_VMX_MISC_VMWRITE_VMEXIT,
        .features[FEAT_VMX_PINBASED_CTLS] = VMX_PIN_BASED_EXT_INTR_MASK |
             VMX_PIN_BASED_NMI_EXITING | VMX_PIN_BASED_VIRTUAL_NMIS |
             VMX_PIN_BASED_VMX_PREEMPTION_TIMER,
        .features[FEAT_VMX_PROCBASED_CTLS] = VMX_CPU_BASED_VIRTUAL_INTR_PENDING |
             VMX_CPU_BASED_USE_TSC_OFFSETING | VMX_CPU_BASED_HLT_EXITING |
             VMX_CPU_BASED_INVLPG_EXITING | VMX_CPU_BASED_MWAIT_EXITING |
             VMX_CPU_BASED_RDPMC_EXITING | VMX_CPU_BASED_RDTSC_EXITING |
             VMX_CPU_BASED_CR8_LOAD_EXITING | VMX_CPU_BASED_CR8_STORE_EXITING |
             VMX_CPU_BASED_TPR_SHADOW | VMX_CPU_BASED_MOV_DR_EXITING |
             VMX_CPU_BASED_UNCOND_IO_EXITING | VMX_CPU_BASED_USE_IO_BITMAPS |
             VMX_CPU_BASED_MONITOR_EXITING | VMX_CPU_BASED_PAUSE_EXITING |
             VMX_CPU_BASED_VIRTUAL_NMI_PENDING | VMX_CPU_BASED_USE_MSR_BITMAPS |
             VMX_CPU_BASED_CR3_LOAD_EXITING | VMX_CPU_BASED_CR3_STORE_EXITING |
             VMX_CPU_BASED_MONITOR_TRAP_FLAG |
             VMX_CPU_BASED_ACTIVATE_SECONDARY_CONTROLS,
        .features[FEAT_VMX_SECONDARY_CTLS] =
             VMX_SECONDARY_EXEC_VIRTUALIZE_APIC_ACCESSES |
             VMX_SECONDARY_EXEC_WBINVD_EXITING | VMX_SECONDARY_EXEC_ENABLE_EPT |
             VMX_SECONDARY_EXEC_DESC | VMX_SECONDARY_EXEC_RDTSCP |
             VMX_SECONDARY_EXEC_ENABLE_VPID | VMX_SECONDARY_EXEC_UNRESTRICTED_GUEST |
             VMX_SECONDARY_EXEC_RDRAND_EXITING | VMX_SECONDARY_EXEC_ENABLE_INVPCID |
             VMX_SECONDARY_EXEC_ENABLE_VMFUNC | VMX_SECONDARY_EXEC_SHADOW_VMCS |
             VMX_SECONDARY_EXEC_RDSEED_EXITING | VMX_SECONDARY_EXEC_ENABLE_PML,
        .features[FEAT_VMX_VMFUNC] = MSR_VMX_VMFUNC_EPT_SWITCHING,
        .xlevel = 0x80000008,
        .model_id = "Intel Core Processor (Skylake)",
        .versions = (X86CPUVersionDefinition[]) {
            { .version = 1 },
            {
                .version = 2,
                .alias = "Skylake-Client-IBRS",
                .props = (PropValue[]) {
                    { "spec-ctrl", "on" },
                    { "model-id",
                      "Intel Core Processor (Skylake, IBRS)" },
                    { /* end of list */ }
                }
            },
            {
                .version = 3,
                .alias = "Skylake-Client-noTSX-IBRS",
                .props = (PropValue[]) {
                    { "hle", "off" },
                    { "rtm", "off" },
                    { "model-id",
                      "Intel Core Processor (Skylake, IBRS, no TSX)" },
                    { /* end of list */ }
                }
            },
            {
                .version = 4,
                .note = "IBRS, XSAVES, no TSX",
                .props = (PropValue[]) {
                    { "xsaves", "on" },
                    { "vmx-xsaves", "on" },
                    { /* end of list */ }
                }
            },
            { /* end of list */ }
        }
    },
    {
        .name = "Skylake-Server",
        .level = 0xd,
        .vendor = CPUID_VENDOR_INTEL,
        .family = 6,
        .model = 85,
        .stepping = 4,
        .features[FEAT_1_EDX] =
            CPUID_VME | CPUID_SSE2 | CPUID_SSE | CPUID_FXSR | CPUID_MMX |
            CPUID_CLFLUSH | CPUID_PSE36 | CPUID_PAT | CPUID_CMOV | CPUID_MCA |
            CPUID_PGE | CPUID_MTRR | CPUID_SEP | CPUID_APIC | CPUID_CX8 |
            CPUID_MCE | CPUID_PAE | CPUID_MSR | CPUID_TSC | CPUID_PSE |
            CPUID_DE | CPUID_FP87,
        .features[FEAT_1_ECX] =
            CPUID_EXT_AVX | CPUID_EXT_XSAVE | CPUID_EXT_AES |
            CPUID_EXT_POPCNT | CPUID_EXT_X2APIC | CPUID_EXT_SSE42 |
            CPUID_EXT_SSE41 | CPUID_EXT_CX16 | CPUID_EXT_SSSE3 |
            CPUID_EXT_PCLMULQDQ | CPUID_EXT_SSE3 |
            CPUID_EXT_TSC_DEADLINE_TIMER | CPUID_EXT_FMA | CPUID_EXT_MOVBE |
            CPUID_EXT_PCID | CPUID_EXT_F16C | CPUID_EXT_RDRAND,
        .features[FEAT_8000_0001_EDX] =
            CPUID_EXT2_LM | CPUID_EXT2_PDPE1GB | CPUID_EXT2_RDTSCP |
            CPUID_EXT2_NX | CPUID_EXT2_SYSCALL,
        .features[FEAT_8000_0001_ECX] =
            CPUID_EXT3_ABM | CPUID_EXT3_LAHF_LM | CPUID_EXT3_3DNOWPREFETCH,
        .features[FEAT_7_0_EBX] =
            CPUID_7_0_EBX_FSGSBASE | CPUID_7_0_EBX_BMI1 |
            CPUID_7_0_EBX_HLE | CPUID_7_0_EBX_AVX2 | CPUID_7_0_EBX_SMEP |
            CPUID_7_0_EBX_BMI2 | CPUID_7_0_EBX_ERMS | CPUID_7_0_EBX_INVPCID |
            CPUID_7_0_EBX_RTM | CPUID_7_0_EBX_RDSEED | CPUID_7_0_EBX_ADX |
            CPUID_7_0_EBX_SMAP | CPUID_7_0_EBX_CLWB |
            CPUID_7_0_EBX_AVX512F | CPUID_7_0_EBX_AVX512DQ |
            CPUID_7_0_EBX_AVX512BW | CPUID_7_0_EBX_AVX512CD |
            CPUID_7_0_EBX_AVX512VL | CPUID_7_0_EBX_CLFLUSHOPT,
        .features[FEAT_7_0_ECX] =
            CPUID_7_0_ECX_PKU,
        /* XSAVES is added in version 5 */
        .features[FEAT_XSAVE] =
            CPUID_XSAVE_XSAVEOPT | CPUID_XSAVE_XSAVEC |
            CPUID_XSAVE_XGETBV1,
        .features[FEAT_6_EAX] =
            CPUID_6_EAX_ARAT,
        /* Missing: Mode-based execute control (XS/XU), processor tracing, TSC scaling */
        .features[FEAT_VMX_BASIC] = MSR_VMX_BASIC_INS_OUTS |
             MSR_VMX_BASIC_TRUE_CTLS,
        .features[FEAT_VMX_ENTRY_CTLS] = VMX_VM_ENTRY_IA32E_MODE |
             VMX_VM_ENTRY_LOAD_IA32_PERF_GLOBAL_CTRL | VMX_VM_ENTRY_LOAD_IA32_PAT |
             VMX_VM_ENTRY_LOAD_DEBUG_CONTROLS | VMX_VM_ENTRY_LOAD_IA32_EFER,
        .features[FEAT_VMX_EPT_VPID_CAPS] = MSR_VMX_EPT_EXECONLY |
             MSR_VMX_EPT_PAGE_WALK_LENGTH_4 | MSR_VMX_EPT_WB | MSR_VMX_EPT_2MB |
             MSR_VMX_EPT_1GB | MSR_VMX_EPT_INVEPT |
             MSR_VMX_EPT_INVEPT_SINGLE_CONTEXT | MSR_VMX_EPT_INVEPT_ALL_CONTEXT |
             MSR_VMX_EPT_INVVPID | MSR_VMX_EPT_INVVPID_SINGLE_ADDR |
             MSR_VMX_EPT_INVVPID_SINGLE_CONTEXT | MSR_VMX_EPT_INVVPID_ALL_CONTEXT |
             MSR_VMX_EPT_INVVPID_SINGLE_CONTEXT_NOGLOBALS | MSR_VMX_EPT_AD_BITS,
        .features[FEAT_VMX_EXIT_CTLS] =
             VMX_VM_EXIT_ACK_INTR_ON_EXIT | VMX_VM_EXIT_SAVE_DEBUG_CONTROLS |
             VMX_VM_EXIT_LOAD_IA32_PERF_GLOBAL_CTRL |
             VMX_VM_EXIT_LOAD_IA32_PAT | VMX_VM_EXIT_LOAD_IA32_EFER |
             VMX_VM_EXIT_SAVE_IA32_PAT | VMX_VM_EXIT_SAVE_IA32_EFER |
             VMX_VM_EXIT_SAVE_VMX_PREEMPTION_TIMER,
        .features[FEAT_VMX_MISC] = MSR_VMX_MISC_ACTIVITY_HLT |
             MSR_VMX_MISC_STORE_LMA | MSR_VMX_MISC_VMWRITE_VMEXIT,
        .features[FEAT_VMX_PINBASED_CTLS] = VMX_PIN_BASED_EXT_INTR_MASK |
             VMX_PIN_BASED_NMI_EXITING | VMX_PIN_BASED_VIRTUAL_NMIS |
             VMX_PIN_BASED_VMX_PREEMPTION_TIMER | VMX_PIN_BASED_POSTED_INTR,
        .features[FEAT_VMX_PROCBASED_CTLS] = VMX_CPU_BASED_VIRTUAL_INTR_PENDING |
             VMX_CPU_BASED_USE_TSC_OFFSETING | VMX_CPU_BASED_HLT_EXITING |
             VMX_CPU_BASED_INVLPG_EXITING | VMX_CPU_BASED_MWAIT_EXITING |
             VMX_CPU_BASED_RDPMC_EXITING | VMX_CPU_BASED_RDTSC_EXITING |
             VMX_CPU_BASED_CR8_LOAD_EXITING | VMX_CPU_BASED_CR8_STORE_EXITING |
             VMX_CPU_BASED_TPR_SHADOW | VMX_CPU_BASED_MOV_DR_EXITING |
             VMX_CPU_BASED_UNCOND_IO_EXITING | VMX_CPU_BASED_USE_IO_BITMAPS |
             VMX_CPU_BASED_MONITOR_EXITING | VMX_CPU_BASED_PAUSE_EXITING |
             VMX_CPU_BASED_VIRTUAL_NMI_PENDING | VMX_CPU_BASED_USE_MSR_BITMAPS |
             VMX_CPU_BASED_CR3_LOAD_EXITING | VMX_CPU_BASED_CR3_STORE_EXITING |
             VMX_CPU_BASED_MONITOR_TRAP_FLAG |
             VMX_CPU_BASED_ACTIVATE_SECONDARY_CONTROLS,
        .features[FEAT_VMX_SECONDARY_CTLS] =
             VMX_SECONDARY_EXEC_VIRTUALIZE_APIC_ACCESSES |
             VMX_SECONDARY_EXEC_WBINVD_EXITING | VMX_SECONDARY_EXEC_ENABLE_EPT |
             VMX_SECONDARY_EXEC_DESC | VMX_SECONDARY_EXEC_RDTSCP |
             VMX_SECONDARY_EXEC_VIRTUALIZE_X2APIC_MODE |
             VMX_SECONDARY_EXEC_ENABLE_VPID | VMX_SECONDARY_EXEC_UNRESTRICTED_GUEST |
             VMX_SECONDARY_EXEC_APIC_REGISTER_VIRT |
             VMX_SECONDARY_EXEC_VIRTUAL_INTR_DELIVERY |
             VMX_SECONDARY_EXEC_RDRAND_EXITING | VMX_SECONDARY_EXEC_ENABLE_INVPCID |
             VMX_SECONDARY_EXEC_ENABLE_VMFUNC | VMX_SECONDARY_EXEC_SHADOW_VMCS |
             VMX_SECONDARY_EXEC_RDSEED_EXITING | VMX_SECONDARY_EXEC_ENABLE_PML,
        .xlevel = 0x80000008,
        .model_id = "Intel Xeon Processor (Skylake)",
        .versions = (X86CPUVersionDefinition[]) {
            { .version = 1 },
            {
                .version = 2,
                .alias = "Skylake-Server-IBRS",
                .props = (PropValue[]) {
                    /* clflushopt was not added to Skylake-Server-IBRS */
                    /* TODO: add -v3 including clflushopt */
                    { "clflushopt", "off" },
                    { "spec-ctrl", "on" },
                    { "model-id",
                      "Intel Xeon Processor (Skylake, IBRS)" },
                    { /* end of list */ }
                }
            },
            {
                .version = 3,
                .alias = "Skylake-Server-noTSX-IBRS",
                .props = (PropValue[]) {
                    { "hle", "off" },
                    { "rtm", "off" },
                    { "model-id",
                      "Intel Xeon Processor (Skylake, IBRS, no TSX)" },
                    { /* end of list */ }
                }
            },
            {
                .version = 4,
                .props = (PropValue[]) {
                    { "vmx-eptp-switching", "on" },
                    { /* end of list */ }
                }
            },
            {
                .version = 5,
                .note = "IBRS, XSAVES, EPT switching, no TSX",
                .props = (PropValue[]) {
                    { "xsaves", "on" },
                    { "vmx-xsaves", "on" },
                    { /* end of list */ }
                }
            },
            { /* end of list */ }
        }
    },
    {
        .name = "Cascadelake-Server",
        .level = 0xd,
        .vendor = CPUID_VENDOR_INTEL,
        .family = 6,
        .model = 85,
        .stepping = 6,
        .features[FEAT_1_EDX] =
            CPUID_VME | CPUID_SSE2 | CPUID_SSE | CPUID_FXSR | CPUID_MMX |
            CPUID_CLFLUSH | CPUID_PSE36 | CPUID_PAT | CPUID_CMOV | CPUID_MCA |
            CPUID_PGE | CPUID_MTRR | CPUID_SEP | CPUID_APIC | CPUID_CX8 |
            CPUID_MCE | CPUID_PAE | CPUID_MSR | CPUID_TSC | CPUID_PSE |
            CPUID_DE | CPUID_FP87,
        .features[FEAT_1_ECX] =
            CPUID_EXT_AVX | CPUID_EXT_XSAVE | CPUID_EXT_AES |
            CPUID_EXT_POPCNT | CPUID_EXT_X2APIC | CPUID_EXT_SSE42 |
            CPUID_EXT_SSE41 | CPUID_EXT_CX16 | CPUID_EXT_SSSE3 |
            CPUID_EXT_PCLMULQDQ | CPUID_EXT_SSE3 |
            CPUID_EXT_TSC_DEADLINE_TIMER | CPUID_EXT_FMA | CPUID_EXT_MOVBE |
            CPUID_EXT_PCID | CPUID_EXT_F16C | CPUID_EXT_RDRAND,
        .features[FEAT_8000_0001_EDX] =
            CPUID_EXT2_LM | CPUID_EXT2_PDPE1GB | CPUID_EXT2_RDTSCP |
            CPUID_EXT2_NX | CPUID_EXT2_SYSCALL,
        .features[FEAT_8000_0001_ECX] =
            CPUID_EXT3_ABM | CPUID_EXT3_LAHF_LM | CPUID_EXT3_3DNOWPREFETCH,
        .features[FEAT_7_0_EBX] =
            CPUID_7_0_EBX_FSGSBASE | CPUID_7_0_EBX_BMI1 |
            CPUID_7_0_EBX_HLE | CPUID_7_0_EBX_AVX2 | CPUID_7_0_EBX_SMEP |
            CPUID_7_0_EBX_BMI2 | CPUID_7_0_EBX_ERMS | CPUID_7_0_EBX_INVPCID |
            CPUID_7_0_EBX_RTM | CPUID_7_0_EBX_RDSEED | CPUID_7_0_EBX_ADX |
            CPUID_7_0_EBX_SMAP | CPUID_7_0_EBX_CLWB |
            CPUID_7_0_EBX_AVX512F | CPUID_7_0_EBX_AVX512DQ |
            CPUID_7_0_EBX_AVX512BW | CPUID_7_0_EBX_AVX512CD |
            CPUID_7_0_EBX_AVX512VL | CPUID_7_0_EBX_CLFLUSHOPT,
        .features[FEAT_7_0_ECX] =
            CPUID_7_0_ECX_PKU |
            CPUID_7_0_ECX_AVX512VNNI,
        .features[FEAT_7_0_EDX] =
            CPUID_7_0_EDX_SPEC_CTRL | CPUID_7_0_EDX_SPEC_CTRL_SSBD,
        /* XSAVES is added in version 5 */
        .features[FEAT_XSAVE] =
            CPUID_XSAVE_XSAVEOPT | CPUID_XSAVE_XSAVEC |
            CPUID_XSAVE_XGETBV1,
        .features[FEAT_6_EAX] =
            CPUID_6_EAX_ARAT,
        /* Missing: Mode-based execute control (XS/XU), processor tracing, TSC scaling */
        .features[FEAT_VMX_BASIC] = MSR_VMX_BASIC_INS_OUTS |
             MSR_VMX_BASIC_TRUE_CTLS,
        .features[FEAT_VMX_ENTRY_CTLS] = VMX_VM_ENTRY_IA32E_MODE |
             VMX_VM_ENTRY_LOAD_IA32_PERF_GLOBAL_CTRL | VMX_VM_ENTRY_LOAD_IA32_PAT |
             VMX_VM_ENTRY_LOAD_DEBUG_CONTROLS | VMX_VM_ENTRY_LOAD_IA32_EFER,
        .features[FEAT_VMX_EPT_VPID_CAPS] = MSR_VMX_EPT_EXECONLY |
             MSR_VMX_EPT_PAGE_WALK_LENGTH_4 | MSR_VMX_EPT_WB | MSR_VMX_EPT_2MB |
             MSR_VMX_EPT_1GB | MSR_VMX_EPT_INVEPT |
             MSR_VMX_EPT_INVEPT_SINGLE_CONTEXT | MSR_VMX_EPT_INVEPT_ALL_CONTEXT |
             MSR_VMX_EPT_INVVPID | MSR_VMX_EPT_INVVPID_SINGLE_ADDR |
             MSR_VMX_EPT_INVVPID_SINGLE_CONTEXT | MSR_VMX_EPT_INVVPID_ALL_CONTEXT |
             MSR_VMX_EPT_INVVPID_SINGLE_CONTEXT_NOGLOBALS | MSR_VMX_EPT_AD_BITS,
        .features[FEAT_VMX_EXIT_CTLS] =
             VMX_VM_EXIT_ACK_INTR_ON_EXIT | VMX_VM_EXIT_SAVE_DEBUG_CONTROLS |
             VMX_VM_EXIT_LOAD_IA32_PERF_GLOBAL_CTRL |
             VMX_VM_EXIT_LOAD_IA32_PAT | VMX_VM_EXIT_LOAD_IA32_EFER |
             VMX_VM_EXIT_SAVE_IA32_PAT | VMX_VM_EXIT_SAVE_IA32_EFER |
             VMX_VM_EXIT_SAVE_VMX_PREEMPTION_TIMER,
        .features[FEAT_VMX_MISC] = MSR_VMX_MISC_ACTIVITY_HLT |
             MSR_VMX_MISC_STORE_LMA | MSR_VMX_MISC_VMWRITE_VMEXIT,
        .features[FEAT_VMX_PINBASED_CTLS] = VMX_PIN_BASED_EXT_INTR_MASK |
             VMX_PIN_BASED_NMI_EXITING | VMX_PIN_BASED_VIRTUAL_NMIS |
             VMX_PIN_BASED_VMX_PREEMPTION_TIMER | VMX_PIN_BASED_POSTED_INTR,
        .features[FEAT_VMX_PROCBASED_CTLS] = VMX_CPU_BASED_VIRTUAL_INTR_PENDING |
             VMX_CPU_BASED_USE_TSC_OFFSETING | VMX_CPU_BASED_HLT_EXITING |
             VMX_CPU_BASED_INVLPG_EXITING | VMX_CPU_BASED_MWAIT_EXITING |
             VMX_CPU_BASED_RDPMC_EXITING | VMX_CPU_BASED_RDTSC_EXITING |
             VMX_CPU_BASED_CR8_LOAD_EXITING | VMX_CPU_BASED_CR8_STORE_EXITING |
             VMX_CPU_BASED_TPR_SHADOW | VMX_CPU_BASED_MOV_DR_EXITING |
             VMX_CPU_BASED_UNCOND_IO_EXITING | VMX_CPU_BASED_USE_IO_BITMAPS |
             VMX_CPU_BASED_MONITOR_EXITING | VMX_CPU_BASED_PAUSE_EXITING |
             VMX_CPU_BASED_VIRTUAL_NMI_PENDING | VMX_CPU_BASED_USE_MSR_BITMAPS |
             VMX_CPU_BASED_CR3_LOAD_EXITING | VMX_CPU_BASED_CR3_STORE_EXITING |
             VMX_CPU_BASED_MONITOR_TRAP_FLAG |
             VMX_CPU_BASED_ACTIVATE_SECONDARY_CONTROLS,
        .features[FEAT_VMX_SECONDARY_CTLS] =
             VMX_SECONDARY_EXEC_VIRTUALIZE_APIC_ACCESSES |
             VMX_SECONDARY_EXEC_WBINVD_EXITING | VMX_SECONDARY_EXEC_ENABLE_EPT |
             VMX_SECONDARY_EXEC_DESC | VMX_SECONDARY_EXEC_RDTSCP |
             VMX_SECONDARY_EXEC_VIRTUALIZE_X2APIC_MODE |
             VMX_SECONDARY_EXEC_ENABLE_VPID | VMX_SECONDARY_EXEC_UNRESTRICTED_GUEST |
             VMX_SECONDARY_EXEC_APIC_REGISTER_VIRT |
             VMX_SECONDARY_EXEC_VIRTUAL_INTR_DELIVERY |
             VMX_SECONDARY_EXEC_RDRAND_EXITING | VMX_SECONDARY_EXEC_ENABLE_INVPCID |
             VMX_SECONDARY_EXEC_ENABLE_VMFUNC | VMX_SECONDARY_EXEC_SHADOW_VMCS |
             VMX_SECONDARY_EXEC_RDSEED_EXITING | VMX_SECONDARY_EXEC_ENABLE_PML,
        .xlevel = 0x80000008,
        .model_id = "Intel Xeon Processor (Cascadelake)",
        .versions = (X86CPUVersionDefinition[]) {
            { .version = 1 },
            { .version = 2,
              .note = "ARCH_CAPABILITIES",
              .props = (PropValue[]) {
                  { "arch-capabilities", "on" },
                  { "rdctl-no", "on" },
                  { "ibrs-all", "on" },
                  { "skip-l1dfl-vmentry", "on" },
                  { "mds-no", "on" },
                  { /* end of list */ }
              },
            },
            { .version = 3,
              .alias = "Cascadelake-Server-noTSX",
              .note = "ARCH_CAPABILITIES, no TSX",
              .props = (PropValue[]) {
                  { "hle", "off" },
                  { "rtm", "off" },
                  { /* end of list */ }
              },
            },
            { .version = 4,
              .note = "ARCH_CAPABILITIES, no TSX",
              .props = (PropValue[]) {
                  { "vmx-eptp-switching", "on" },
                  { /* end of list */ }
              },
            },
            { .version = 5,
              .note = "ARCH_CAPABILITIES, EPT switching, XSAVES, no TSX",
              .props = (PropValue[]) {
                  { "xsaves", "on" },
                  { "vmx-xsaves", "on" },
                  { /* end of list */ }
              },
            },
            { /* end of list */ }
        }
    },
    {
        .name = "Cooperlake",
        .level = 0xd,
        .vendor = CPUID_VENDOR_INTEL,
        .family = 6,
        .model = 85,
        .stepping = 10,
        .features[FEAT_1_EDX] =
            CPUID_VME | CPUID_SSE2 | CPUID_SSE | CPUID_FXSR | CPUID_MMX |
            CPUID_CLFLUSH | CPUID_PSE36 | CPUID_PAT | CPUID_CMOV | CPUID_MCA |
            CPUID_PGE | CPUID_MTRR | CPUID_SEP | CPUID_APIC | CPUID_CX8 |
            CPUID_MCE | CPUID_PAE | CPUID_MSR | CPUID_TSC | CPUID_PSE |
            CPUID_DE | CPUID_FP87,
        .features[FEAT_1_ECX] =
            CPUID_EXT_AVX | CPUID_EXT_XSAVE | CPUID_EXT_AES |
            CPUID_EXT_POPCNT | CPUID_EXT_X2APIC | CPUID_EXT_SSE42 |
            CPUID_EXT_SSE41 | CPUID_EXT_CX16 | CPUID_EXT_SSSE3 |
            CPUID_EXT_PCLMULQDQ | CPUID_EXT_SSE3 |
            CPUID_EXT_TSC_DEADLINE_TIMER | CPUID_EXT_FMA | CPUID_EXT_MOVBE |
            CPUID_EXT_PCID | CPUID_EXT_F16C | CPUID_EXT_RDRAND,
        .features[FEAT_8000_0001_EDX] =
            CPUID_EXT2_LM | CPUID_EXT2_PDPE1GB | CPUID_EXT2_RDTSCP |
            CPUID_EXT2_NX | CPUID_EXT2_SYSCALL,
        .features[FEAT_8000_0001_ECX] =
            CPUID_EXT3_ABM | CPUID_EXT3_LAHF_LM | CPUID_EXT3_3DNOWPREFETCH,
        .features[FEAT_7_0_EBX] =
            CPUID_7_0_EBX_FSGSBASE | CPUID_7_0_EBX_BMI1 |
            CPUID_7_0_EBX_HLE | CPUID_7_0_EBX_AVX2 | CPUID_7_0_EBX_SMEP |
            CPUID_7_0_EBX_BMI2 | CPUID_7_0_EBX_ERMS | CPUID_7_0_EBX_INVPCID |
            CPUID_7_0_EBX_RTM | CPUID_7_0_EBX_RDSEED | CPUID_7_0_EBX_ADX |
            CPUID_7_0_EBX_SMAP | CPUID_7_0_EBX_CLWB |
            CPUID_7_0_EBX_AVX512F | CPUID_7_0_EBX_AVX512DQ |
            CPUID_7_0_EBX_AVX512BW | CPUID_7_0_EBX_AVX512CD |
            CPUID_7_0_EBX_AVX512VL | CPUID_7_0_EBX_CLFLUSHOPT,
        .features[FEAT_7_0_ECX] =
            CPUID_7_0_ECX_PKU |
            CPUID_7_0_ECX_AVX512VNNI,
        .features[FEAT_7_0_EDX] =
            CPUID_7_0_EDX_SPEC_CTRL | CPUID_7_0_EDX_STIBP |
            CPUID_7_0_EDX_SPEC_CTRL_SSBD | CPUID_7_0_EDX_ARCH_CAPABILITIES,
        .features[FEAT_ARCH_CAPABILITIES] =
            MSR_ARCH_CAP_RDCL_NO | MSR_ARCH_CAP_IBRS_ALL |
            MSR_ARCH_CAP_SKIP_L1DFL_VMENTRY | MSR_ARCH_CAP_MDS_NO |
            MSR_ARCH_CAP_PSCHANGE_MC_NO | MSR_ARCH_CAP_TAA_NO,
        .features[FEAT_7_1_EAX] =
            CPUID_7_1_EAX_AVX512_BF16,
        /* XSAVES is added in version 2 */
        .features[FEAT_XSAVE] =
            CPUID_XSAVE_XSAVEOPT | CPUID_XSAVE_XSAVEC |
            CPUID_XSAVE_XGETBV1,
        .features[FEAT_6_EAX] =
            CPUID_6_EAX_ARAT,
        /* Missing: Mode-based execute control (XS/XU), processor tracing, TSC scaling */
        .features[FEAT_VMX_BASIC] = MSR_VMX_BASIC_INS_OUTS |
             MSR_VMX_BASIC_TRUE_CTLS,
        .features[FEAT_VMX_ENTRY_CTLS] = VMX_VM_ENTRY_IA32E_MODE |
             VMX_VM_ENTRY_LOAD_IA32_PERF_GLOBAL_CTRL | VMX_VM_ENTRY_LOAD_IA32_PAT |
             VMX_VM_ENTRY_LOAD_DEBUG_CONTROLS | VMX_VM_ENTRY_LOAD_IA32_EFER,
        .features[FEAT_VMX_EPT_VPID_CAPS] = MSR_VMX_EPT_EXECONLY |
             MSR_VMX_EPT_PAGE_WALK_LENGTH_4 | MSR_VMX_EPT_WB | MSR_VMX_EPT_2MB |
             MSR_VMX_EPT_1GB | MSR_VMX_EPT_INVEPT |
             MSR_VMX_EPT_INVEPT_SINGLE_CONTEXT | MSR_VMX_EPT_INVEPT_ALL_CONTEXT |
             MSR_VMX_EPT_INVVPID | MSR_VMX_EPT_INVVPID_SINGLE_ADDR |
             MSR_VMX_EPT_INVVPID_SINGLE_CONTEXT | MSR_VMX_EPT_INVVPID_ALL_CONTEXT |
             MSR_VMX_EPT_INVVPID_SINGLE_CONTEXT_NOGLOBALS | MSR_VMX_EPT_AD_BITS,
        .features[FEAT_VMX_EXIT_CTLS] =
             VMX_VM_EXIT_ACK_INTR_ON_EXIT | VMX_VM_EXIT_SAVE_DEBUG_CONTROLS |
             VMX_VM_EXIT_LOAD_IA32_PERF_GLOBAL_CTRL |
             VMX_VM_EXIT_LOAD_IA32_PAT | VMX_VM_EXIT_LOAD_IA32_EFER |
             VMX_VM_EXIT_SAVE_IA32_PAT | VMX_VM_EXIT_SAVE_IA32_EFER |
             VMX_VM_EXIT_SAVE_VMX_PREEMPTION_TIMER,
        .features[FEAT_VMX_MISC] = MSR_VMX_MISC_ACTIVITY_HLT |
             MSR_VMX_MISC_STORE_LMA | MSR_VMX_MISC_VMWRITE_VMEXIT,
        .features[FEAT_VMX_PINBASED_CTLS] = VMX_PIN_BASED_EXT_INTR_MASK |
             VMX_PIN_BASED_NMI_EXITING | VMX_PIN_BASED_VIRTUAL_NMIS |
             VMX_PIN_BASED_VMX_PREEMPTION_TIMER | VMX_PIN_BASED_POSTED_INTR,
        .features[FEAT_VMX_PROCBASED_CTLS] = VMX_CPU_BASED_VIRTUAL_INTR_PENDING |
             VMX_CPU_BASED_USE_TSC_OFFSETING | VMX_CPU_BASED_HLT_EXITING |
             VMX_CPU_BASED_INVLPG_EXITING | VMX_CPU_BASED_MWAIT_EXITING |
             VMX_CPU_BASED_RDPMC_EXITING | VMX_CPU_BASED_RDTSC_EXITING |
             VMX_CPU_BASED_CR8_LOAD_EXITING | VMX_CPU_BASED_CR8_STORE_EXITING |
             VMX_CPU_BASED_TPR_SHADOW | VMX_CPU_BASED_MOV_DR_EXITING |
             VMX_CPU_BASED_UNCOND_IO_EXITING | VMX_CPU_BASED_USE_IO_BITMAPS |
             VMX_CPU_BASED_MONITOR_EXITING | VMX_CPU_BASED_PAUSE_EXITING |
             VMX_CPU_BASED_VIRTUAL_NMI_PENDING | VMX_CPU_BASED_USE_MSR_BITMAPS |
             VMX_CPU_BASED_CR3_LOAD_EXITING | VMX_CPU_BASED_CR3_STORE_EXITING |
             VMX_CPU_BASED_MONITOR_TRAP_FLAG |
             VMX_CPU_BASED_ACTIVATE_SECONDARY_CONTROLS,
        .features[FEAT_VMX_SECONDARY_CTLS] =
             VMX_SECONDARY_EXEC_VIRTUALIZE_APIC_ACCESSES |
             VMX_SECONDARY_EXEC_WBINVD_EXITING | VMX_SECONDARY_EXEC_ENABLE_EPT |
             VMX_SECONDARY_EXEC_DESC | VMX_SECONDARY_EXEC_RDTSCP |
             VMX_SECONDARY_EXEC_VIRTUALIZE_X2APIC_MODE |
             VMX_SECONDARY_EXEC_ENABLE_VPID | VMX_SECONDARY_EXEC_UNRESTRICTED_GUEST |
             VMX_SECONDARY_EXEC_APIC_REGISTER_VIRT |
             VMX_SECONDARY_EXEC_VIRTUAL_INTR_DELIVERY |
             VMX_SECONDARY_EXEC_RDRAND_EXITING | VMX_SECONDARY_EXEC_ENABLE_INVPCID |
             VMX_SECONDARY_EXEC_ENABLE_VMFUNC | VMX_SECONDARY_EXEC_SHADOW_VMCS |
             VMX_SECONDARY_EXEC_RDSEED_EXITING | VMX_SECONDARY_EXEC_ENABLE_PML,
        .features[FEAT_VMX_VMFUNC] = MSR_VMX_VMFUNC_EPT_SWITCHING,
        .xlevel = 0x80000008,
        .model_id = "Intel Xeon Processor (Cooperlake)",
        .versions = (X86CPUVersionDefinition[]) {
            { .version = 1 },
            { .version = 2,
              .note = "XSAVES",
              .props = (PropValue[]) {
                  { "xsaves", "on" },
                  { "vmx-xsaves", "on" },
                  { /* end of list */ }
              },
            },
            { /* end of list */ }
        }
    },
    {
        .name = "Icelake-Server",
        .level = 0xd,
        .vendor = CPUID_VENDOR_INTEL,
        .family = 6,
        .model = 134,
        .stepping = 0,
        .features[FEAT_1_EDX] =
            CPUID_VME | CPUID_SSE2 | CPUID_SSE | CPUID_FXSR | CPUID_MMX |
            CPUID_CLFLUSH | CPUID_PSE36 | CPUID_PAT | CPUID_CMOV | CPUID_MCA |
            CPUID_PGE | CPUID_MTRR | CPUID_SEP | CPUID_APIC | CPUID_CX8 |
            CPUID_MCE | CPUID_PAE | CPUID_MSR | CPUID_TSC | CPUID_PSE |
            CPUID_DE | CPUID_FP87,
        .features[FEAT_1_ECX] =
            CPUID_EXT_AVX | CPUID_EXT_XSAVE | CPUID_EXT_AES |
            CPUID_EXT_POPCNT | CPUID_EXT_X2APIC | CPUID_EXT_SSE42 |
            CPUID_EXT_SSE41 | CPUID_EXT_CX16 | CPUID_EXT_SSSE3 |
            CPUID_EXT_PCLMULQDQ | CPUID_EXT_SSE3 |
            CPUID_EXT_TSC_DEADLINE_TIMER | CPUID_EXT_FMA | CPUID_EXT_MOVBE |
            CPUID_EXT_PCID | CPUID_EXT_F16C | CPUID_EXT_RDRAND,
        .features[FEAT_8000_0001_EDX] =
            CPUID_EXT2_LM | CPUID_EXT2_PDPE1GB | CPUID_EXT2_RDTSCP |
            CPUID_EXT2_NX | CPUID_EXT2_SYSCALL,
        .features[FEAT_8000_0001_ECX] =
            CPUID_EXT3_ABM | CPUID_EXT3_LAHF_LM | CPUID_EXT3_3DNOWPREFETCH,
        .features[FEAT_8000_0008_EBX] =
            CPUID_8000_0008_EBX_WBNOINVD,
        .features[FEAT_7_0_EBX] =
            CPUID_7_0_EBX_FSGSBASE | CPUID_7_0_EBX_BMI1 |
            CPUID_7_0_EBX_HLE | CPUID_7_0_EBX_AVX2 | CPUID_7_0_EBX_SMEP |
            CPUID_7_0_EBX_BMI2 | CPUID_7_0_EBX_ERMS | CPUID_7_0_EBX_INVPCID |
            CPUID_7_0_EBX_RTM | CPUID_7_0_EBX_RDSEED | CPUID_7_0_EBX_ADX |
            CPUID_7_0_EBX_SMAP | CPUID_7_0_EBX_CLWB |
            CPUID_7_0_EBX_AVX512F | CPUID_7_0_EBX_AVX512DQ |
            CPUID_7_0_EBX_AVX512BW | CPUID_7_0_EBX_AVX512CD |
            CPUID_7_0_EBX_AVX512VL | CPUID_7_0_EBX_CLFLUSHOPT,
        .features[FEAT_7_0_ECX] =
            CPUID_7_0_ECX_AVX512_VBMI | CPUID_7_0_ECX_UMIP | CPUID_7_0_ECX_PKU |
            CPUID_7_0_ECX_AVX512_VBMI2 | CPUID_7_0_ECX_GFNI |
            CPUID_7_0_ECX_VAES | CPUID_7_0_ECX_VPCLMULQDQ |
            CPUID_7_0_ECX_AVX512VNNI | CPUID_7_0_ECX_AVX512BITALG |
            CPUID_7_0_ECX_AVX512_VPOPCNTDQ | CPUID_7_0_ECX_LA57,
        .features[FEAT_7_0_EDX] =
            CPUID_7_0_EDX_SPEC_CTRL | CPUID_7_0_EDX_SPEC_CTRL_SSBD,
        /* XSAVES is added in version 5 */
        .features[FEAT_XSAVE] =
            CPUID_XSAVE_XSAVEOPT | CPUID_XSAVE_XSAVEC |
            CPUID_XSAVE_XGETBV1,
        .features[FEAT_6_EAX] =
            CPUID_6_EAX_ARAT,
        /* Missing: Mode-based execute control (XS/XU), processor tracing, TSC scaling */
        .features[FEAT_VMX_BASIC] = MSR_VMX_BASIC_INS_OUTS |
             MSR_VMX_BASIC_TRUE_CTLS,
        .features[FEAT_VMX_ENTRY_CTLS] = VMX_VM_ENTRY_IA32E_MODE |
             VMX_VM_ENTRY_LOAD_IA32_PERF_GLOBAL_CTRL | VMX_VM_ENTRY_LOAD_IA32_PAT |
             VMX_VM_ENTRY_LOAD_DEBUG_CONTROLS | VMX_VM_ENTRY_LOAD_IA32_EFER,
        .features[FEAT_VMX_EPT_VPID_CAPS] = MSR_VMX_EPT_EXECONLY |
             MSR_VMX_EPT_PAGE_WALK_LENGTH_4 | MSR_VMX_EPT_WB | MSR_VMX_EPT_2MB |
             MSR_VMX_EPT_1GB | MSR_VMX_EPT_INVEPT |
             MSR_VMX_EPT_INVEPT_SINGLE_CONTEXT | MSR_VMX_EPT_INVEPT_ALL_CONTEXT |
             MSR_VMX_EPT_INVVPID | MSR_VMX_EPT_INVVPID_SINGLE_ADDR |
             MSR_VMX_EPT_INVVPID_SINGLE_CONTEXT | MSR_VMX_EPT_INVVPID_ALL_CONTEXT |
             MSR_VMX_EPT_INVVPID_SINGLE_CONTEXT_NOGLOBALS | MSR_VMX_EPT_AD_BITS,
        .features[FEAT_VMX_EXIT_CTLS] =
             VMX_VM_EXIT_ACK_INTR_ON_EXIT | VMX_VM_EXIT_SAVE_DEBUG_CONTROLS |
             VMX_VM_EXIT_LOAD_IA32_PERF_GLOBAL_CTRL |
             VMX_VM_EXIT_LOAD_IA32_PAT | VMX_VM_EXIT_LOAD_IA32_EFER |
             VMX_VM_EXIT_SAVE_IA32_PAT | VMX_VM_EXIT_SAVE_IA32_EFER |
             VMX_VM_EXIT_SAVE_VMX_PREEMPTION_TIMER,
        .features[FEAT_VMX_MISC] = MSR_VMX_MISC_ACTIVITY_HLT |
             MSR_VMX_MISC_STORE_LMA | MSR_VMX_MISC_VMWRITE_VMEXIT,
        .features[FEAT_VMX_PINBASED_CTLS] = VMX_PIN_BASED_EXT_INTR_MASK |
             VMX_PIN_BASED_NMI_EXITING | VMX_PIN_BASED_VIRTUAL_NMIS |
             VMX_PIN_BASED_VMX_PREEMPTION_TIMER | VMX_PIN_BASED_POSTED_INTR,
        .features[FEAT_VMX_PROCBASED_CTLS] = VMX_CPU_BASED_VIRTUAL_INTR_PENDING |
             VMX_CPU_BASED_USE_TSC_OFFSETING | VMX_CPU_BASED_HLT_EXITING |
             VMX_CPU_BASED_INVLPG_EXITING | VMX_CPU_BASED_MWAIT_EXITING |
             VMX_CPU_BASED_RDPMC_EXITING | VMX_CPU_BASED_RDTSC_EXITING |
             VMX_CPU_BASED_CR8_LOAD_EXITING | VMX_CPU_BASED_CR8_STORE_EXITING |
             VMX_CPU_BASED_TPR_SHADOW | VMX_CPU_BASED_MOV_DR_EXITING |
             VMX_CPU_BASED_UNCOND_IO_EXITING | VMX_CPU_BASED_USE_IO_BITMAPS |
             VMX_CPU_BASED_MONITOR_EXITING | VMX_CPU_BASED_PAUSE_EXITING |
             VMX_CPU_BASED_VIRTUAL_NMI_PENDING | VMX_CPU_BASED_USE_MSR_BITMAPS |
             VMX_CPU_BASED_CR3_LOAD_EXITING | VMX_CPU_BASED_CR3_STORE_EXITING |
             VMX_CPU_BASED_MONITOR_TRAP_FLAG |
             VMX_CPU_BASED_ACTIVATE_SECONDARY_CONTROLS,
        .features[FEAT_VMX_SECONDARY_CTLS] =
             VMX_SECONDARY_EXEC_VIRTUALIZE_APIC_ACCESSES |
             VMX_SECONDARY_EXEC_WBINVD_EXITING | VMX_SECONDARY_EXEC_ENABLE_EPT |
             VMX_SECONDARY_EXEC_DESC | VMX_SECONDARY_EXEC_RDTSCP |
             VMX_SECONDARY_EXEC_VIRTUALIZE_X2APIC_MODE |
             VMX_SECONDARY_EXEC_ENABLE_VPID | VMX_SECONDARY_EXEC_UNRESTRICTED_GUEST |
             VMX_SECONDARY_EXEC_APIC_REGISTER_VIRT |
             VMX_SECONDARY_EXEC_VIRTUAL_INTR_DELIVERY |
             VMX_SECONDARY_EXEC_RDRAND_EXITING | VMX_SECONDARY_EXEC_ENABLE_INVPCID |
             VMX_SECONDARY_EXEC_ENABLE_VMFUNC | VMX_SECONDARY_EXEC_SHADOW_VMCS,
        .xlevel = 0x80000008,
        .model_id = "Intel Xeon Processor (Icelake)",
        .versions = (X86CPUVersionDefinition[]) {
            { .version = 1 },
            {
                .version = 2,
                .note = "no TSX",
                .alias = "Icelake-Server-noTSX",
                .props = (PropValue[]) {
                    { "hle", "off" },
                    { "rtm", "off" },
                    { /* end of list */ }
                },
            },
            {
                .version = 3,
                .props = (PropValue[]) {
                    { "arch-capabilities", "on" },
                    { "rdctl-no", "on" },
                    { "ibrs-all", "on" },
                    { "skip-l1dfl-vmentry", "on" },
                    { "mds-no", "on" },
                    { "pschange-mc-no", "on" },
                    { "taa-no", "on" },
                    { /* end of list */ }
                },
            },
            {
                .version = 4,
                .props = (PropValue[]) {
                    { "sha-ni", "on" },
                    { "avx512ifma", "on" },
                    { "rdpid", "on" },
                    { "fsrm", "on" },
                    { "vmx-rdseed-exit", "on" },
                    { "vmx-pml", "on" },
                    { "vmx-eptp-switching", "on" },
                    { "model", "106" },
                    { /* end of list */ }
                },
            },
            {
                .version = 5,
                .note = "XSAVES",
                .props = (PropValue[]) {
                    { "xsaves", "on" },
                    { "vmx-xsaves", "on" },
                    { /* end of list */ }
                },
            },
            {
                .version = 6,
                .note = "5-level EPT",
                .props = (PropValue[]) {
                    { "vmx-page-walk-5", "on" },
                    { /* end of list */ }
                },
            },
            {
                .version = 7,
                .note = "TSX, taa-no",
                .props = (PropValue[]) {
                    /* Restore TSX features removed by -v2 above */
                    { "hle", "on" },
                    { "rtm", "on" },
                    { /* end of list */ }
                },
            },
            { /* end of list */ }
        }
    },
    {
        .name = "SapphireRapids",
        .level = 0x20,
        .vendor = CPUID_VENDOR_INTEL,
        .family = 6,
        .model = 143,
        .stepping = 4,
        /*
         * please keep the ascending order so that we can have a clear view of
         * bit position of each feature.
         */
        .features[FEAT_1_EDX] =
            CPUID_FP87 | CPUID_VME | CPUID_DE | CPUID_PSE | CPUID_TSC |
            CPUID_MSR | CPUID_PAE | CPUID_MCE | CPUID_CX8 | CPUID_APIC |
            CPUID_SEP | CPUID_MTRR | CPUID_PGE | CPUID_MCA | CPUID_CMOV |
            CPUID_PAT | CPUID_PSE36 | CPUID_CLFLUSH | CPUID_MMX | CPUID_FXSR |
            CPUID_SSE | CPUID_SSE2,
        .features[FEAT_1_ECX] =
            CPUID_EXT_SSE3 | CPUID_EXT_PCLMULQDQ | CPUID_EXT_SSSE3 |
            CPUID_EXT_FMA | CPUID_EXT_CX16 | CPUID_EXT_PCID | CPUID_EXT_SSE41 |
            CPUID_EXT_SSE42 | CPUID_EXT_X2APIC | CPUID_EXT_MOVBE |
            CPUID_EXT_POPCNT | CPUID_EXT_TSC_DEADLINE_TIMER | CPUID_EXT_AES |
            CPUID_EXT_XSAVE | CPUID_EXT_AVX | CPUID_EXT_F16C | CPUID_EXT_RDRAND,
        .features[FEAT_8000_0001_EDX] =
            CPUID_EXT2_SYSCALL | CPUID_EXT2_NX | CPUID_EXT2_PDPE1GB |
            CPUID_EXT2_RDTSCP | CPUID_EXT2_LM,
        .features[FEAT_8000_0001_ECX] =
            CPUID_EXT3_LAHF_LM | CPUID_EXT3_ABM | CPUID_EXT3_3DNOWPREFETCH,
        .features[FEAT_8000_0008_EBX] =
            CPUID_8000_0008_EBX_WBNOINVD,
        .features[FEAT_7_0_EBX] =
            CPUID_7_0_EBX_FSGSBASE | CPUID_7_0_EBX_BMI1 | CPUID_7_0_EBX_HLE |
            CPUID_7_0_EBX_AVX2 | CPUID_7_0_EBX_SMEP | CPUID_7_0_EBX_BMI2 |
            CPUID_7_0_EBX_ERMS | CPUID_7_0_EBX_INVPCID | CPUID_7_0_EBX_RTM |
            CPUID_7_0_EBX_AVX512F | CPUID_7_0_EBX_AVX512DQ |
            CPUID_7_0_EBX_RDSEED | CPUID_7_0_EBX_ADX | CPUID_7_0_EBX_SMAP |
            CPUID_7_0_EBX_AVX512IFMA | CPUID_7_0_EBX_CLFLUSHOPT |
            CPUID_7_0_EBX_CLWB | CPUID_7_0_EBX_AVX512CD | CPUID_7_0_EBX_SHA_NI |
            CPUID_7_0_EBX_AVX512BW | CPUID_7_0_EBX_AVX512VL,
        .features[FEAT_7_0_ECX] =
            CPUID_7_0_ECX_AVX512_VBMI | CPUID_7_0_ECX_UMIP | CPUID_7_0_ECX_PKU |
            CPUID_7_0_ECX_AVX512_VBMI2 | CPUID_7_0_ECX_GFNI |
            CPUID_7_0_ECX_VAES | CPUID_7_0_ECX_VPCLMULQDQ |
            CPUID_7_0_ECX_AVX512VNNI | CPUID_7_0_ECX_AVX512BITALG |
            CPUID_7_0_ECX_AVX512_VPOPCNTDQ | CPUID_7_0_ECX_LA57 |
            CPUID_7_0_ECX_RDPID | CPUID_7_0_ECX_BUS_LOCK_DETECT,
        .features[FEAT_7_0_EDX] =
            CPUID_7_0_EDX_FSRM | CPUID_7_0_EDX_SERIALIZE |
            CPUID_7_0_EDX_TSX_LDTRK | CPUID_7_0_EDX_AMX_BF16 |
            CPUID_7_0_EDX_AVX512_FP16 | CPUID_7_0_EDX_AMX_TILE |
            CPUID_7_0_EDX_AMX_INT8 | CPUID_7_0_EDX_SPEC_CTRL |
            CPUID_7_0_EDX_ARCH_CAPABILITIES | CPUID_7_0_EDX_SPEC_CTRL_SSBD,
        .features[FEAT_ARCH_CAPABILITIES] =
            MSR_ARCH_CAP_RDCL_NO | MSR_ARCH_CAP_IBRS_ALL |
            MSR_ARCH_CAP_SKIP_L1DFL_VMENTRY | MSR_ARCH_CAP_MDS_NO |
            MSR_ARCH_CAP_PSCHANGE_MC_NO | MSR_ARCH_CAP_TAA_NO,
        .features[FEAT_XSAVE] =
            CPUID_XSAVE_XSAVEOPT | CPUID_XSAVE_XSAVEC |
            CPUID_XSAVE_XGETBV1 | CPUID_XSAVE_XSAVES | CPUID_D_1_EAX_XFD,
        .features[FEAT_6_EAX] =
            CPUID_6_EAX_ARAT,
        .features[FEAT_7_1_EAX] =
            CPUID_7_1_EAX_AVX_VNNI | CPUID_7_1_EAX_AVX512_BF16 |
            CPUID_7_1_EAX_FZRM | CPUID_7_1_EAX_FSRS | CPUID_7_1_EAX_FSRC,
        .features[FEAT_VMX_BASIC] =
            MSR_VMX_BASIC_INS_OUTS | MSR_VMX_BASIC_TRUE_CTLS,
        .features[FEAT_VMX_ENTRY_CTLS] =
            VMX_VM_ENTRY_LOAD_DEBUG_CONTROLS | VMX_VM_ENTRY_IA32E_MODE |
            VMX_VM_ENTRY_LOAD_IA32_PERF_GLOBAL_CTRL |
            VMX_VM_ENTRY_LOAD_IA32_PAT | VMX_VM_ENTRY_LOAD_IA32_EFER,
        .features[FEAT_VMX_EPT_VPID_CAPS] =
            MSR_VMX_EPT_EXECONLY |
            MSR_VMX_EPT_PAGE_WALK_LENGTH_4 | MSR_VMX_EPT_PAGE_WALK_LENGTH_5 |
            MSR_VMX_EPT_WB | MSR_VMX_EPT_2MB | MSR_VMX_EPT_1GB |
            MSR_VMX_EPT_INVEPT | MSR_VMX_EPT_AD_BITS |
            MSR_VMX_EPT_INVEPT_SINGLE_CONTEXT | MSR_VMX_EPT_INVEPT_ALL_CONTEXT |
            MSR_VMX_EPT_INVVPID | MSR_VMX_EPT_INVVPID_SINGLE_ADDR |
            MSR_VMX_EPT_INVVPID_SINGLE_CONTEXT |
            MSR_VMX_EPT_INVVPID_ALL_CONTEXT |
            MSR_VMX_EPT_INVVPID_SINGLE_CONTEXT_NOGLOBALS,
        .features[FEAT_VMX_EXIT_CTLS] =
            VMX_VM_EXIT_SAVE_DEBUG_CONTROLS |
            VMX_VM_EXIT_LOAD_IA32_PERF_GLOBAL_CTRL |
            VMX_VM_EXIT_ACK_INTR_ON_EXIT | VMX_VM_EXIT_SAVE_IA32_PAT |
            VMX_VM_EXIT_LOAD_IA32_PAT | VMX_VM_EXIT_SAVE_IA32_EFER |
            VMX_VM_EXIT_LOAD_IA32_EFER | VMX_VM_EXIT_SAVE_VMX_PREEMPTION_TIMER,
        .features[FEAT_VMX_MISC] =
            MSR_VMX_MISC_STORE_LMA | MSR_VMX_MISC_ACTIVITY_HLT |
            MSR_VMX_MISC_VMWRITE_VMEXIT,
        .features[FEAT_VMX_PINBASED_CTLS] =
            VMX_PIN_BASED_EXT_INTR_MASK | VMX_PIN_BASED_NMI_EXITING |
            VMX_PIN_BASED_VIRTUAL_NMIS | VMX_PIN_BASED_VMX_PREEMPTION_TIMER |
            VMX_PIN_BASED_POSTED_INTR,
        .features[FEAT_VMX_PROCBASED_CTLS] =
            VMX_CPU_BASED_VIRTUAL_INTR_PENDING |
            VMX_CPU_BASED_USE_TSC_OFFSETING | VMX_CPU_BASED_HLT_EXITING |
            VMX_CPU_BASED_INVLPG_EXITING | VMX_CPU_BASED_MWAIT_EXITING |
            VMX_CPU_BASED_RDPMC_EXITING | VMX_CPU_BASED_RDTSC_EXITING |
            VMX_CPU_BASED_CR3_LOAD_EXITING | VMX_CPU_BASED_CR3_STORE_EXITING |
            VMX_CPU_BASED_CR8_LOAD_EXITING | VMX_CPU_BASED_CR8_STORE_EXITING |
            VMX_CPU_BASED_TPR_SHADOW | VMX_CPU_BASED_VIRTUAL_NMI_PENDING |
            VMX_CPU_BASED_MOV_DR_EXITING | VMX_CPU_BASED_UNCOND_IO_EXITING |
            VMX_CPU_BASED_USE_IO_BITMAPS | VMX_CPU_BASED_MONITOR_TRAP_FLAG |
            VMX_CPU_BASED_USE_MSR_BITMAPS | VMX_CPU_BASED_MONITOR_EXITING |
            VMX_CPU_BASED_PAUSE_EXITING |
            VMX_CPU_BASED_ACTIVATE_SECONDARY_CONTROLS,
        .features[FEAT_VMX_SECONDARY_CTLS] =
            VMX_SECONDARY_EXEC_VIRTUALIZE_APIC_ACCESSES |
            VMX_SECONDARY_EXEC_ENABLE_EPT | VMX_SECONDARY_EXEC_DESC |
            VMX_SECONDARY_EXEC_RDTSCP |
            VMX_SECONDARY_EXEC_VIRTUALIZE_X2APIC_MODE |
            VMX_SECONDARY_EXEC_ENABLE_VPID | VMX_SECONDARY_EXEC_WBINVD_EXITING |
            VMX_SECONDARY_EXEC_UNRESTRICTED_GUEST |
            VMX_SECONDARY_EXEC_APIC_REGISTER_VIRT |
            VMX_SECONDARY_EXEC_VIRTUAL_INTR_DELIVERY |
            VMX_SECONDARY_EXEC_RDRAND_EXITING |
            VMX_SECONDARY_EXEC_ENABLE_INVPCID |
            VMX_SECONDARY_EXEC_ENABLE_VMFUNC | VMX_SECONDARY_EXEC_SHADOW_VMCS |
            VMX_SECONDARY_EXEC_RDSEED_EXITING | VMX_SECONDARY_EXEC_ENABLE_PML |
            VMX_SECONDARY_EXEC_XSAVES,
        .features[FEAT_VMX_VMFUNC] =
            MSR_VMX_VMFUNC_EPT_SWITCHING,
        .xlevel = 0x80000008,
        .model_id = "Intel Xeon Processor (SapphireRapids)",
        .versions = (X86CPUVersionDefinition[]) {
            { .version = 1 },
            {
                .version = 2,
                .props = (PropValue[]) {
                    { "sbdr-ssdp-no", "on" },
                    { "fbsdp-no", "on" },
                    { "psdp-no", "on" },
                    { /* end of list */ }
                }
            },
            {
                .version = 3,
                .props = (PropValue[]) {
                    { "ss", "on" },
                    { "tsc-adjust", "on" },
                    { "cldemote", "on" },
                    { "movdiri", "on" },
                    { "movdir64b", "on" },
                    { /* end of list */ }
                }
            },
            { /* end of list */ }
        }
    },
    {
        .name = "GraniteRapids",
        .level = 0x20,
        .vendor = CPUID_VENDOR_INTEL,
        .family = 6,
        .model = 173,
        .stepping = 0,
        /*
         * please keep the ascending order so that we can have a clear view of
         * bit position of each feature.
         */
        .features[FEAT_1_EDX] =
            CPUID_FP87 | CPUID_VME | CPUID_DE | CPUID_PSE | CPUID_TSC |
            CPUID_MSR | CPUID_PAE | CPUID_MCE | CPUID_CX8 | CPUID_APIC |
            CPUID_SEP | CPUID_MTRR | CPUID_PGE | CPUID_MCA | CPUID_CMOV |
            CPUID_PAT | CPUID_PSE36 | CPUID_CLFLUSH | CPUID_MMX | CPUID_FXSR |
            CPUID_SSE | CPUID_SSE2,
        .features[FEAT_1_ECX] =
            CPUID_EXT_SSE3 | CPUID_EXT_PCLMULQDQ | CPUID_EXT_SSSE3 |
            CPUID_EXT_FMA | CPUID_EXT_CX16 | CPUID_EXT_PCID | CPUID_EXT_SSE41 |
            CPUID_EXT_SSE42 | CPUID_EXT_X2APIC | CPUID_EXT_MOVBE |
            CPUID_EXT_POPCNT | CPUID_EXT_TSC_DEADLINE_TIMER | CPUID_EXT_AES |
            CPUID_EXT_XSAVE | CPUID_EXT_AVX | CPUID_EXT_F16C | CPUID_EXT_RDRAND,
        .features[FEAT_8000_0001_EDX] =
            CPUID_EXT2_SYSCALL | CPUID_EXT2_NX | CPUID_EXT2_PDPE1GB |
            CPUID_EXT2_RDTSCP | CPUID_EXT2_LM,
        .features[FEAT_8000_0001_ECX] =
            CPUID_EXT3_LAHF_LM | CPUID_EXT3_ABM | CPUID_EXT3_3DNOWPREFETCH,
        .features[FEAT_8000_0008_EBX] =
            CPUID_8000_0008_EBX_WBNOINVD,
        .features[FEAT_7_0_EBX] =
            CPUID_7_0_EBX_FSGSBASE | CPUID_7_0_EBX_BMI1 | CPUID_7_0_EBX_HLE |
            CPUID_7_0_EBX_AVX2 | CPUID_7_0_EBX_SMEP | CPUID_7_0_EBX_BMI2 |
            CPUID_7_0_EBX_ERMS | CPUID_7_0_EBX_INVPCID | CPUID_7_0_EBX_RTM |
            CPUID_7_0_EBX_AVX512F | CPUID_7_0_EBX_AVX512DQ |
            CPUID_7_0_EBX_RDSEED | CPUID_7_0_EBX_ADX | CPUID_7_0_EBX_SMAP |
            CPUID_7_0_EBX_AVX512IFMA | CPUID_7_0_EBX_CLFLUSHOPT |
            CPUID_7_0_EBX_CLWB | CPUID_7_0_EBX_AVX512CD | CPUID_7_0_EBX_SHA_NI |
            CPUID_7_0_EBX_AVX512BW | CPUID_7_0_EBX_AVX512VL,
        .features[FEAT_7_0_ECX] =
            CPUID_7_0_ECX_AVX512_VBMI | CPUID_7_0_ECX_UMIP | CPUID_7_0_ECX_PKU |
            CPUID_7_0_ECX_AVX512_VBMI2 | CPUID_7_0_ECX_GFNI |
            CPUID_7_0_ECX_VAES | CPUID_7_0_ECX_VPCLMULQDQ |
            CPUID_7_0_ECX_AVX512VNNI | CPUID_7_0_ECX_AVX512BITALG |
            CPUID_7_0_ECX_AVX512_VPOPCNTDQ | CPUID_7_0_ECX_LA57 |
            CPUID_7_0_ECX_RDPID | CPUID_7_0_ECX_BUS_LOCK_DETECT,
        .features[FEAT_7_0_EDX] =
            CPUID_7_0_EDX_FSRM | CPUID_7_0_EDX_SERIALIZE |
            CPUID_7_0_EDX_TSX_LDTRK | CPUID_7_0_EDX_AMX_BF16 |
            CPUID_7_0_EDX_AVX512_FP16 | CPUID_7_0_EDX_AMX_TILE |
            CPUID_7_0_EDX_AMX_INT8 | CPUID_7_0_EDX_SPEC_CTRL |
            CPUID_7_0_EDX_ARCH_CAPABILITIES | CPUID_7_0_EDX_SPEC_CTRL_SSBD,
        .features[FEAT_ARCH_CAPABILITIES] =
            MSR_ARCH_CAP_RDCL_NO | MSR_ARCH_CAP_IBRS_ALL |
            MSR_ARCH_CAP_SKIP_L1DFL_VMENTRY | MSR_ARCH_CAP_MDS_NO |
            MSR_ARCH_CAP_PSCHANGE_MC_NO | MSR_ARCH_CAP_TAA_NO |
            MSR_ARCH_CAP_SBDR_SSDP_NO | MSR_ARCH_CAP_FBSDP_NO |
            MSR_ARCH_CAP_PSDP_NO | MSR_ARCH_CAP_PBRSB_NO,
        .features[FEAT_XSAVE] =
            CPUID_XSAVE_XSAVEOPT | CPUID_XSAVE_XSAVEC |
            CPUID_XSAVE_XGETBV1 | CPUID_XSAVE_XSAVES | CPUID_D_1_EAX_XFD,
        .features[FEAT_6_EAX] =
            CPUID_6_EAX_ARAT,
        .features[FEAT_7_1_EAX] =
            CPUID_7_1_EAX_AVX_VNNI | CPUID_7_1_EAX_AVX512_BF16 |
            CPUID_7_1_EAX_FZRM | CPUID_7_1_EAX_FSRS | CPUID_7_1_EAX_FSRC |
            CPUID_7_1_EAX_AMX_FP16,
        .features[FEAT_7_1_EDX] =
            CPUID_7_1_EDX_PREFETCHITI,
        .features[FEAT_7_2_EDX] =
            CPUID_7_2_EDX_MCDT_NO,
        .features[FEAT_VMX_BASIC] =
            MSR_VMX_BASIC_INS_OUTS | MSR_VMX_BASIC_TRUE_CTLS,
        .features[FEAT_VMX_ENTRY_CTLS] =
            VMX_VM_ENTRY_LOAD_DEBUG_CONTROLS | VMX_VM_ENTRY_IA32E_MODE |
            VMX_VM_ENTRY_LOAD_IA32_PERF_GLOBAL_CTRL |
            VMX_VM_ENTRY_LOAD_IA32_PAT | VMX_VM_ENTRY_LOAD_IA32_EFER,
        .features[FEAT_VMX_EPT_VPID_CAPS] =
            MSR_VMX_EPT_EXECONLY |
            MSR_VMX_EPT_PAGE_WALK_LENGTH_4 | MSR_VMX_EPT_PAGE_WALK_LENGTH_5 |
            MSR_VMX_EPT_WB | MSR_VMX_EPT_2MB | MSR_VMX_EPT_1GB |
            MSR_VMX_EPT_INVEPT | MSR_VMX_EPT_AD_BITS |
            MSR_VMX_EPT_INVEPT_SINGLE_CONTEXT | MSR_VMX_EPT_INVEPT_ALL_CONTEXT |
            MSR_VMX_EPT_INVVPID | MSR_VMX_EPT_INVVPID_SINGLE_ADDR |
            MSR_VMX_EPT_INVVPID_SINGLE_CONTEXT |
            MSR_VMX_EPT_INVVPID_ALL_CONTEXT |
            MSR_VMX_EPT_INVVPID_SINGLE_CONTEXT_NOGLOBALS,
        .features[FEAT_VMX_EXIT_CTLS] =
            VMX_VM_EXIT_SAVE_DEBUG_CONTROLS |
            VMX_VM_EXIT_LOAD_IA32_PERF_GLOBAL_CTRL |
            VMX_VM_EXIT_ACK_INTR_ON_EXIT | VMX_VM_EXIT_SAVE_IA32_PAT |
            VMX_VM_EXIT_LOAD_IA32_PAT | VMX_VM_EXIT_SAVE_IA32_EFER |
            VMX_VM_EXIT_LOAD_IA32_EFER | VMX_VM_EXIT_SAVE_VMX_PREEMPTION_TIMER,
        .features[FEAT_VMX_MISC] =
            MSR_VMX_MISC_STORE_LMA | MSR_VMX_MISC_ACTIVITY_HLT |
            MSR_VMX_MISC_VMWRITE_VMEXIT,
        .features[FEAT_VMX_PINBASED_CTLS] =
            VMX_PIN_BASED_EXT_INTR_MASK | VMX_PIN_BASED_NMI_EXITING |
            VMX_PIN_BASED_VIRTUAL_NMIS | VMX_PIN_BASED_VMX_PREEMPTION_TIMER |
            VMX_PIN_BASED_POSTED_INTR,
        .features[FEAT_VMX_PROCBASED_CTLS] =
            VMX_CPU_BASED_VIRTUAL_INTR_PENDING |
            VMX_CPU_BASED_USE_TSC_OFFSETING | VMX_CPU_BASED_HLT_EXITING |
            VMX_CPU_BASED_INVLPG_EXITING | VMX_CPU_BASED_MWAIT_EXITING |
            VMX_CPU_BASED_RDPMC_EXITING | VMX_CPU_BASED_RDTSC_EXITING |
            VMX_CPU_BASED_CR3_LOAD_EXITING | VMX_CPU_BASED_CR3_STORE_EXITING |
            VMX_CPU_BASED_CR8_LOAD_EXITING | VMX_CPU_BASED_CR8_STORE_EXITING |
            VMX_CPU_BASED_TPR_SHADOW | VMX_CPU_BASED_VIRTUAL_NMI_PENDING |
            VMX_CPU_BASED_MOV_DR_EXITING | VMX_CPU_BASED_UNCOND_IO_EXITING |
            VMX_CPU_BASED_USE_IO_BITMAPS | VMX_CPU_BASED_MONITOR_TRAP_FLAG |
            VMX_CPU_BASED_USE_MSR_BITMAPS | VMX_CPU_BASED_MONITOR_EXITING |
            VMX_CPU_BASED_PAUSE_EXITING |
            VMX_CPU_BASED_ACTIVATE_SECONDARY_CONTROLS,
        .features[FEAT_VMX_SECONDARY_CTLS] =
            VMX_SECONDARY_EXEC_VIRTUALIZE_APIC_ACCESSES |
            VMX_SECONDARY_EXEC_ENABLE_EPT | VMX_SECONDARY_EXEC_DESC |
            VMX_SECONDARY_EXEC_RDTSCP |
            VMX_SECONDARY_EXEC_VIRTUALIZE_X2APIC_MODE |
            VMX_SECONDARY_EXEC_ENABLE_VPID | VMX_SECONDARY_EXEC_WBINVD_EXITING |
            VMX_SECONDARY_EXEC_UNRESTRICTED_GUEST |
            VMX_SECONDARY_EXEC_APIC_REGISTER_VIRT |
            VMX_SECONDARY_EXEC_VIRTUAL_INTR_DELIVERY |
            VMX_SECONDARY_EXEC_RDRAND_EXITING |
            VMX_SECONDARY_EXEC_ENABLE_INVPCID |
            VMX_SECONDARY_EXEC_ENABLE_VMFUNC | VMX_SECONDARY_EXEC_SHADOW_VMCS |
            VMX_SECONDARY_EXEC_RDSEED_EXITING | VMX_SECONDARY_EXEC_ENABLE_PML |
            VMX_SECONDARY_EXEC_XSAVES,
        .features[FEAT_VMX_VMFUNC] =
            MSR_VMX_VMFUNC_EPT_SWITCHING,
        .xlevel = 0x80000008,
        .model_id = "Intel Xeon Processor (GraniteRapids)",
        .versions = (X86CPUVersionDefinition[]) {
            { .version = 1 },
            { /* end of list */ },
        },
    },
    {
        .name = "SierraForest",
        .level = 0x23,
        .vendor = CPUID_VENDOR_INTEL,
        .family = 6,
        .model = 175,
        .stepping = 0,
        /*
         * please keep the ascending order so that we can have a clear view of
         * bit position of each feature.
         */
        .features[FEAT_1_EDX] =
            CPUID_FP87 | CPUID_VME | CPUID_DE | CPUID_PSE | CPUID_TSC |
            CPUID_MSR | CPUID_PAE | CPUID_MCE | CPUID_CX8 | CPUID_APIC |
            CPUID_SEP | CPUID_MTRR | CPUID_PGE | CPUID_MCA | CPUID_CMOV |
            CPUID_PAT | CPUID_PSE36 | CPUID_CLFLUSH | CPUID_MMX | CPUID_FXSR |
            CPUID_SSE | CPUID_SSE2,
        .features[FEAT_1_ECX] =
            CPUID_EXT_SSE3 | CPUID_EXT_PCLMULQDQ | CPUID_EXT_SSSE3 |
            CPUID_EXT_FMA | CPUID_EXT_CX16 | CPUID_EXT_PCID | CPUID_EXT_SSE41 |
            CPUID_EXT_SSE42 | CPUID_EXT_X2APIC | CPUID_EXT_MOVBE |
            CPUID_EXT_POPCNT | CPUID_EXT_TSC_DEADLINE_TIMER | CPUID_EXT_AES |
            CPUID_EXT_XSAVE | CPUID_EXT_AVX | CPUID_EXT_F16C | CPUID_EXT_RDRAND,
        .features[FEAT_8000_0001_EDX] =
            CPUID_EXT2_SYSCALL | CPUID_EXT2_NX | CPUID_EXT2_PDPE1GB |
            CPUID_EXT2_RDTSCP | CPUID_EXT2_LM,
        .features[FEAT_8000_0001_ECX] =
            CPUID_EXT3_LAHF_LM | CPUID_EXT3_ABM | CPUID_EXT3_3DNOWPREFETCH,
        .features[FEAT_8000_0008_EBX] =
            CPUID_8000_0008_EBX_WBNOINVD,
        .features[FEAT_7_0_EBX] =
            CPUID_7_0_EBX_FSGSBASE | CPUID_7_0_EBX_BMI1 | CPUID_7_0_EBX_AVX2 |
            CPUID_7_0_EBX_SMEP | CPUID_7_0_EBX_BMI2 | CPUID_7_0_EBX_ERMS |
            CPUID_7_0_EBX_INVPCID | CPUID_7_0_EBX_RDSEED | CPUID_7_0_EBX_ADX |
            CPUID_7_0_EBX_SMAP | CPUID_7_0_EBX_CLFLUSHOPT | CPUID_7_0_EBX_CLWB |
            CPUID_7_0_EBX_SHA_NI,
        .features[FEAT_7_0_ECX] =
            CPUID_7_0_ECX_UMIP | CPUID_7_0_ECX_PKU | CPUID_7_0_ECX_GFNI |
            CPUID_7_0_ECX_VAES | CPUID_7_0_ECX_VPCLMULQDQ |
            CPUID_7_0_ECX_RDPID | CPUID_7_0_ECX_BUS_LOCK_DETECT,
        .features[FEAT_7_0_EDX] =
            CPUID_7_0_EDX_FSRM | CPUID_7_0_EDX_SERIALIZE |
            CPUID_7_0_EDX_SPEC_CTRL | CPUID_7_0_EDX_ARCH_CAPABILITIES |
            CPUID_7_0_EDX_SPEC_CTRL_SSBD,
        .features[FEAT_ARCH_CAPABILITIES] =
            MSR_ARCH_CAP_RDCL_NO | MSR_ARCH_CAP_IBRS_ALL |
            MSR_ARCH_CAP_SKIP_L1DFL_VMENTRY | MSR_ARCH_CAP_MDS_NO |
            MSR_ARCH_CAP_PSCHANGE_MC_NO | MSR_ARCH_CAP_SBDR_SSDP_NO |
            MSR_ARCH_CAP_FBSDP_NO | MSR_ARCH_CAP_PSDP_NO |
            MSR_ARCH_CAP_PBRSB_NO,
        .features[FEAT_XSAVE] =
            CPUID_XSAVE_XSAVEOPT | CPUID_XSAVE_XSAVEC |
            CPUID_XSAVE_XGETBV1 | CPUID_XSAVE_XSAVES,
        .features[FEAT_6_EAX] =
            CPUID_6_EAX_ARAT,
        .features[FEAT_7_1_EAX] =
            CPUID_7_1_EAX_AVX_VNNI | CPUID_7_1_EAX_CMPCCXADD |
            CPUID_7_1_EAX_FSRS | CPUID_7_1_EAX_AVX_IFMA,
        .features[FEAT_7_1_EDX] =
            CPUID_7_1_EDX_AVX_VNNI_INT8 | CPUID_7_1_EDX_AVX_NE_CONVERT,
        .features[FEAT_7_2_EDX] =
            CPUID_7_2_EDX_MCDT_NO,
        .features[FEAT_VMX_BASIC] =
            MSR_VMX_BASIC_INS_OUTS | MSR_VMX_BASIC_TRUE_CTLS,
        .features[FEAT_VMX_ENTRY_CTLS] =
            VMX_VM_ENTRY_LOAD_DEBUG_CONTROLS | VMX_VM_ENTRY_IA32E_MODE |
            VMX_VM_ENTRY_LOAD_IA32_PERF_GLOBAL_CTRL |
            VMX_VM_ENTRY_LOAD_IA32_PAT | VMX_VM_ENTRY_LOAD_IA32_EFER,
        .features[FEAT_VMX_EPT_VPID_CAPS] =
            MSR_VMX_EPT_EXECONLY | MSR_VMX_EPT_PAGE_WALK_LENGTH_4 |
            MSR_VMX_EPT_WB | MSR_VMX_EPT_2MB | MSR_VMX_EPT_1GB |
            MSR_VMX_EPT_INVEPT | MSR_VMX_EPT_AD_BITS |
            MSR_VMX_EPT_INVEPT_SINGLE_CONTEXT | MSR_VMX_EPT_INVEPT_ALL_CONTEXT |
            MSR_VMX_EPT_INVVPID | MSR_VMX_EPT_INVVPID_SINGLE_ADDR |
            MSR_VMX_EPT_INVVPID_SINGLE_CONTEXT |
            MSR_VMX_EPT_INVVPID_ALL_CONTEXT |
            MSR_VMX_EPT_INVVPID_SINGLE_CONTEXT_NOGLOBALS,
        .features[FEAT_VMX_EXIT_CTLS] =
            VMX_VM_EXIT_SAVE_DEBUG_CONTROLS |
            VMX_VM_EXIT_LOAD_IA32_PERF_GLOBAL_CTRL |
            VMX_VM_EXIT_ACK_INTR_ON_EXIT | VMX_VM_EXIT_SAVE_IA32_PAT |
            VMX_VM_EXIT_LOAD_IA32_PAT | VMX_VM_EXIT_SAVE_IA32_EFER |
            VMX_VM_EXIT_LOAD_IA32_EFER | VMX_VM_EXIT_SAVE_VMX_PREEMPTION_TIMER,
        .features[FEAT_VMX_MISC] =
            MSR_VMX_MISC_STORE_LMA | MSR_VMX_MISC_ACTIVITY_HLT |
            MSR_VMX_MISC_VMWRITE_VMEXIT,
        .features[FEAT_VMX_PINBASED_CTLS] =
            VMX_PIN_BASED_EXT_INTR_MASK | VMX_PIN_BASED_NMI_EXITING |
            VMX_PIN_BASED_VIRTUAL_NMIS | VMX_PIN_BASED_VMX_PREEMPTION_TIMER |
            VMX_PIN_BASED_POSTED_INTR,
        .features[FEAT_VMX_PROCBASED_CTLS] =
            VMX_CPU_BASED_VIRTUAL_INTR_PENDING |
            VMX_CPU_BASED_USE_TSC_OFFSETING | VMX_CPU_BASED_HLT_EXITING |
            VMX_CPU_BASED_INVLPG_EXITING | VMX_CPU_BASED_MWAIT_EXITING |
            VMX_CPU_BASED_RDPMC_EXITING | VMX_CPU_BASED_RDTSC_EXITING |
            VMX_CPU_BASED_CR3_LOAD_EXITING | VMX_CPU_BASED_CR3_STORE_EXITING |
            VMX_CPU_BASED_CR8_LOAD_EXITING | VMX_CPU_BASED_CR8_STORE_EXITING |
            VMX_CPU_BASED_TPR_SHADOW | VMX_CPU_BASED_VIRTUAL_NMI_PENDING |
            VMX_CPU_BASED_MOV_DR_EXITING | VMX_CPU_BASED_UNCOND_IO_EXITING |
            VMX_CPU_BASED_USE_IO_BITMAPS | VMX_CPU_BASED_MONITOR_TRAP_FLAG |
            VMX_CPU_BASED_USE_MSR_BITMAPS | VMX_CPU_BASED_MONITOR_EXITING |
            VMX_CPU_BASED_PAUSE_EXITING |
            VMX_CPU_BASED_ACTIVATE_SECONDARY_CONTROLS,
        .features[FEAT_VMX_SECONDARY_CTLS] =
            VMX_SECONDARY_EXEC_VIRTUALIZE_APIC_ACCESSES |
            VMX_SECONDARY_EXEC_ENABLE_EPT | VMX_SECONDARY_EXEC_DESC |
            VMX_SECONDARY_EXEC_RDTSCP |
            VMX_SECONDARY_EXEC_VIRTUALIZE_X2APIC_MODE |
            VMX_SECONDARY_EXEC_ENABLE_VPID | VMX_SECONDARY_EXEC_WBINVD_EXITING |
            VMX_SECONDARY_EXEC_UNRESTRICTED_GUEST |
            VMX_SECONDARY_EXEC_APIC_REGISTER_VIRT |
            VMX_SECONDARY_EXEC_VIRTUAL_INTR_DELIVERY |
            VMX_SECONDARY_EXEC_RDRAND_EXITING |
            VMX_SECONDARY_EXEC_ENABLE_INVPCID |
            VMX_SECONDARY_EXEC_ENABLE_VMFUNC | VMX_SECONDARY_EXEC_SHADOW_VMCS |
            VMX_SECONDARY_EXEC_RDSEED_EXITING | VMX_SECONDARY_EXEC_ENABLE_PML |
            VMX_SECONDARY_EXEC_XSAVES,
        .features[FEAT_VMX_VMFUNC] =
            MSR_VMX_VMFUNC_EPT_SWITCHING,
        .xlevel = 0x80000008,
        .model_id = "Intel Xeon Processor (SierraForest)",
        .versions = (X86CPUVersionDefinition[]) {
            { .version = 1 },
            { /* end of list */ },
        },
    },
    {
        .name = "Denverton",
        .level = 21,
        .vendor = CPUID_VENDOR_INTEL,
        .family = 6,
        .model = 95,
        .stepping = 1,
        .features[FEAT_1_EDX] =
            CPUID_FP87 | CPUID_VME | CPUID_DE | CPUID_PSE | CPUID_TSC |
            CPUID_MSR | CPUID_PAE | CPUID_MCE | CPUID_CX8 | CPUID_APIC |
            CPUID_SEP | CPUID_MTRR | CPUID_PGE | CPUID_MCA | CPUID_CMOV |
            CPUID_PAT | CPUID_PSE36 | CPUID_CLFLUSH | CPUID_MMX | CPUID_FXSR |
            CPUID_SSE | CPUID_SSE2,
        .features[FEAT_1_ECX] =
            CPUID_EXT_SSE3 | CPUID_EXT_PCLMULQDQ | CPUID_EXT_MONITOR |
            CPUID_EXT_SSSE3 | CPUID_EXT_CX16 | CPUID_EXT_SSE41 |
            CPUID_EXT_SSE42 | CPUID_EXT_X2APIC | CPUID_EXT_MOVBE |
            CPUID_EXT_POPCNT | CPUID_EXT_TSC_DEADLINE_TIMER |
            CPUID_EXT_AES | CPUID_EXT_XSAVE | CPUID_EXT_RDRAND,
        .features[FEAT_8000_0001_EDX] =
            CPUID_EXT2_SYSCALL | CPUID_EXT2_NX | CPUID_EXT2_PDPE1GB |
            CPUID_EXT2_RDTSCP | CPUID_EXT2_LM,
        .features[FEAT_8000_0001_ECX] =
            CPUID_EXT3_LAHF_LM | CPUID_EXT3_3DNOWPREFETCH,
        .features[FEAT_7_0_EBX] =
            CPUID_7_0_EBX_FSGSBASE | CPUID_7_0_EBX_SMEP | CPUID_7_0_EBX_ERMS |
            CPUID_7_0_EBX_MPX | CPUID_7_0_EBX_RDSEED | CPUID_7_0_EBX_SMAP |
            CPUID_7_0_EBX_CLFLUSHOPT | CPUID_7_0_EBX_SHA_NI,
        .features[FEAT_7_0_EDX] =
            CPUID_7_0_EDX_SPEC_CTRL | CPUID_7_0_EDX_ARCH_CAPABILITIES |
            CPUID_7_0_EDX_SPEC_CTRL_SSBD,
        /* XSAVES is added in version 3 */
        .features[FEAT_XSAVE] =
            CPUID_XSAVE_XSAVEOPT | CPUID_XSAVE_XSAVEC | CPUID_XSAVE_XGETBV1,
        .features[FEAT_6_EAX] =
            CPUID_6_EAX_ARAT,
        .features[FEAT_ARCH_CAPABILITIES] =
            MSR_ARCH_CAP_RDCL_NO | MSR_ARCH_CAP_SKIP_L1DFL_VMENTRY,
        .features[FEAT_VMX_BASIC] = MSR_VMX_BASIC_INS_OUTS |
             MSR_VMX_BASIC_TRUE_CTLS,
        .features[FEAT_VMX_ENTRY_CTLS] = VMX_VM_ENTRY_IA32E_MODE |
             VMX_VM_ENTRY_LOAD_IA32_PERF_GLOBAL_CTRL | VMX_VM_ENTRY_LOAD_IA32_PAT |
             VMX_VM_ENTRY_LOAD_DEBUG_CONTROLS | VMX_VM_ENTRY_LOAD_IA32_EFER,
        .features[FEAT_VMX_EPT_VPID_CAPS] = MSR_VMX_EPT_EXECONLY |
             MSR_VMX_EPT_PAGE_WALK_LENGTH_4 | MSR_VMX_EPT_WB | MSR_VMX_EPT_2MB |
             MSR_VMX_EPT_1GB | MSR_VMX_EPT_INVEPT |
             MSR_VMX_EPT_INVEPT_SINGLE_CONTEXT | MSR_VMX_EPT_INVEPT_ALL_CONTEXT |
             MSR_VMX_EPT_INVVPID | MSR_VMX_EPT_INVVPID_SINGLE_ADDR |
             MSR_VMX_EPT_INVVPID_SINGLE_CONTEXT | MSR_VMX_EPT_INVVPID_ALL_CONTEXT |
             MSR_VMX_EPT_INVVPID_SINGLE_CONTEXT_NOGLOBALS | MSR_VMX_EPT_AD_BITS,
        .features[FEAT_VMX_EXIT_CTLS] =
             VMX_VM_EXIT_ACK_INTR_ON_EXIT | VMX_VM_EXIT_SAVE_DEBUG_CONTROLS |
             VMX_VM_EXIT_LOAD_IA32_PERF_GLOBAL_CTRL |
             VMX_VM_EXIT_LOAD_IA32_PAT | VMX_VM_EXIT_LOAD_IA32_EFER |
             VMX_VM_EXIT_SAVE_IA32_PAT | VMX_VM_EXIT_SAVE_IA32_EFER |
             VMX_VM_EXIT_SAVE_VMX_PREEMPTION_TIMER,
        .features[FEAT_VMX_MISC] = MSR_VMX_MISC_ACTIVITY_HLT |
             MSR_VMX_MISC_STORE_LMA | MSR_VMX_MISC_VMWRITE_VMEXIT,
        .features[FEAT_VMX_PINBASED_CTLS] = VMX_PIN_BASED_EXT_INTR_MASK |
             VMX_PIN_BASED_NMI_EXITING | VMX_PIN_BASED_VIRTUAL_NMIS |
             VMX_PIN_BASED_VMX_PREEMPTION_TIMER | VMX_PIN_BASED_POSTED_INTR,
        .features[FEAT_VMX_PROCBASED_CTLS] = VMX_CPU_BASED_VIRTUAL_INTR_PENDING |
             VMX_CPU_BASED_USE_TSC_OFFSETING | VMX_CPU_BASED_HLT_EXITING |
             VMX_CPU_BASED_INVLPG_EXITING | VMX_CPU_BASED_MWAIT_EXITING |
             VMX_CPU_BASED_RDPMC_EXITING | VMX_CPU_BASED_RDTSC_EXITING |
             VMX_CPU_BASED_CR8_LOAD_EXITING | VMX_CPU_BASED_CR8_STORE_EXITING |
             VMX_CPU_BASED_TPR_SHADOW | VMX_CPU_BASED_MOV_DR_EXITING |
             VMX_CPU_BASED_UNCOND_IO_EXITING | VMX_CPU_BASED_USE_IO_BITMAPS |
             VMX_CPU_BASED_MONITOR_EXITING | VMX_CPU_BASED_PAUSE_EXITING |
             VMX_CPU_BASED_VIRTUAL_NMI_PENDING | VMX_CPU_BASED_USE_MSR_BITMAPS |
             VMX_CPU_BASED_CR3_LOAD_EXITING | VMX_CPU_BASED_CR3_STORE_EXITING |
             VMX_CPU_BASED_MONITOR_TRAP_FLAG |
             VMX_CPU_BASED_ACTIVATE_SECONDARY_CONTROLS,
        .features[FEAT_VMX_SECONDARY_CTLS] =
             VMX_SECONDARY_EXEC_VIRTUALIZE_APIC_ACCESSES |
             VMX_SECONDARY_EXEC_WBINVD_EXITING | VMX_SECONDARY_EXEC_ENABLE_EPT |
             VMX_SECONDARY_EXEC_DESC | VMX_SECONDARY_EXEC_RDTSCP |
             VMX_SECONDARY_EXEC_VIRTUALIZE_X2APIC_MODE |
             VMX_SECONDARY_EXEC_ENABLE_VPID | VMX_SECONDARY_EXEC_UNRESTRICTED_GUEST |
             VMX_SECONDARY_EXEC_APIC_REGISTER_VIRT |
             VMX_SECONDARY_EXEC_VIRTUAL_INTR_DELIVERY |
             VMX_SECONDARY_EXEC_RDRAND_EXITING | VMX_SECONDARY_EXEC_ENABLE_INVPCID |
             VMX_SECONDARY_EXEC_ENABLE_VMFUNC | VMX_SECONDARY_EXEC_SHADOW_VMCS |
             VMX_SECONDARY_EXEC_RDSEED_EXITING | VMX_SECONDARY_EXEC_ENABLE_PML,
        .features[FEAT_VMX_VMFUNC] = MSR_VMX_VMFUNC_EPT_SWITCHING,
        .xlevel = 0x80000008,
        .model_id = "Intel Atom Processor (Denverton)",
        .versions = (X86CPUVersionDefinition[]) {
            { .version = 1 },
            {
                .version = 2,
                .note = "no MPX, no MONITOR",
                .props = (PropValue[]) {
                    { "monitor", "off" },
                    { "mpx", "off" },
                    { /* end of list */ },
                },
            },
            {
                .version = 3,
                .note = "XSAVES, no MPX, no MONITOR",
                .props = (PropValue[]) {
                    { "xsaves", "on" },
                    { "vmx-xsaves", "on" },
                    { /* end of list */ },
                },
            },
            { /* end of list */ },
        },
    },
    {
        .name = "Snowridge",
        .level = 27,
        .vendor = CPUID_VENDOR_INTEL,
        .family = 6,
        .model = 134,
        .stepping = 1,
        .features[FEAT_1_EDX] =
            /* missing: CPUID_PN CPUID_IA64 */
            /* missing: CPUID_DTS, CPUID_HT, CPUID_TM, CPUID_PBE */
            CPUID_FP87 | CPUID_VME | CPUID_DE | CPUID_PSE |
            CPUID_TSC | CPUID_MSR | CPUID_PAE | CPUID_MCE |
            CPUID_CX8 | CPUID_APIC | CPUID_SEP |
            CPUID_MTRR | CPUID_PGE | CPUID_MCA | CPUID_CMOV |
            CPUID_PAT | CPUID_PSE36 | CPUID_CLFLUSH |
            CPUID_MMX |
            CPUID_FXSR | CPUID_SSE | CPUID_SSE2,
        .features[FEAT_1_ECX] =
            CPUID_EXT_SSE3 | CPUID_EXT_PCLMULQDQ | CPUID_EXT_MONITOR |
            CPUID_EXT_SSSE3 |
            CPUID_EXT_CX16 |
            CPUID_EXT_SSE41 |
            CPUID_EXT_SSE42 | CPUID_EXT_X2APIC | CPUID_EXT_MOVBE |
            CPUID_EXT_POPCNT |
            CPUID_EXT_TSC_DEADLINE_TIMER | CPUID_EXT_AES | CPUID_EXT_XSAVE |
            CPUID_EXT_RDRAND,
        .features[FEAT_8000_0001_EDX] =
            CPUID_EXT2_SYSCALL |
            CPUID_EXT2_NX |
            CPUID_EXT2_PDPE1GB | CPUID_EXT2_RDTSCP |
            CPUID_EXT2_LM,
        .features[FEAT_8000_0001_ECX] =
            CPUID_EXT3_LAHF_LM |
            CPUID_EXT3_3DNOWPREFETCH,
        .features[FEAT_7_0_EBX] =
            CPUID_7_0_EBX_FSGSBASE |
            CPUID_7_0_EBX_SMEP |
            CPUID_7_0_EBX_ERMS |
            CPUID_7_0_EBX_MPX |  /* missing bits 13, 15 */
            CPUID_7_0_EBX_RDSEED |
            CPUID_7_0_EBX_SMAP | CPUID_7_0_EBX_CLFLUSHOPT |
            CPUID_7_0_EBX_CLWB |
            CPUID_7_0_EBX_SHA_NI,
        .features[FEAT_7_0_ECX] =
            CPUID_7_0_ECX_UMIP |
            /* missing bit 5 */
            CPUID_7_0_ECX_GFNI |
            CPUID_7_0_ECX_MOVDIRI | CPUID_7_0_ECX_CLDEMOTE |
            CPUID_7_0_ECX_MOVDIR64B,
        .features[FEAT_7_0_EDX] =
            CPUID_7_0_EDX_SPEC_CTRL |
            CPUID_7_0_EDX_ARCH_CAPABILITIES | CPUID_7_0_EDX_SPEC_CTRL_SSBD |
            CPUID_7_0_EDX_CORE_CAPABILITY,
        .features[FEAT_CORE_CAPABILITY] =
            MSR_CORE_CAP_SPLIT_LOCK_DETECT,
        /* XSAVES is added in version 3 */
        .features[FEAT_XSAVE] =
            CPUID_XSAVE_XSAVEOPT | CPUID_XSAVE_XSAVEC |
            CPUID_XSAVE_XGETBV1,
        .features[FEAT_6_EAX] =
            CPUID_6_EAX_ARAT,
        .features[FEAT_VMX_BASIC] = MSR_VMX_BASIC_INS_OUTS |
             MSR_VMX_BASIC_TRUE_CTLS,
        .features[FEAT_VMX_ENTRY_CTLS] = VMX_VM_ENTRY_IA32E_MODE |
             VMX_VM_ENTRY_LOAD_IA32_PERF_GLOBAL_CTRL | VMX_VM_ENTRY_LOAD_IA32_PAT |
             VMX_VM_ENTRY_LOAD_DEBUG_CONTROLS | VMX_VM_ENTRY_LOAD_IA32_EFER,
        .features[FEAT_VMX_EPT_VPID_CAPS] = MSR_VMX_EPT_EXECONLY |
             MSR_VMX_EPT_PAGE_WALK_LENGTH_4 | MSR_VMX_EPT_WB | MSR_VMX_EPT_2MB |
             MSR_VMX_EPT_1GB | MSR_VMX_EPT_INVEPT |
             MSR_VMX_EPT_INVEPT_SINGLE_CONTEXT | MSR_VMX_EPT_INVEPT_ALL_CONTEXT |
             MSR_VMX_EPT_INVVPID | MSR_VMX_EPT_INVVPID_SINGLE_ADDR |
             MSR_VMX_EPT_INVVPID_SINGLE_CONTEXT | MSR_VMX_EPT_INVVPID_ALL_CONTEXT |
             MSR_VMX_EPT_INVVPID_SINGLE_CONTEXT_NOGLOBALS | MSR_VMX_EPT_AD_BITS,
        .features[FEAT_VMX_EXIT_CTLS] =
             VMX_VM_EXIT_ACK_INTR_ON_EXIT | VMX_VM_EXIT_SAVE_DEBUG_CONTROLS |
             VMX_VM_EXIT_LOAD_IA32_PERF_GLOBAL_CTRL |
             VMX_VM_EXIT_LOAD_IA32_PAT | VMX_VM_EXIT_LOAD_IA32_EFER |
             VMX_VM_EXIT_SAVE_IA32_PAT | VMX_VM_EXIT_SAVE_IA32_EFER |
             VMX_VM_EXIT_SAVE_VMX_PREEMPTION_TIMER,
        .features[FEAT_VMX_MISC] = MSR_VMX_MISC_ACTIVITY_HLT |
             MSR_VMX_MISC_STORE_LMA | MSR_VMX_MISC_VMWRITE_VMEXIT,
        .features[FEAT_VMX_PINBASED_CTLS] = VMX_PIN_BASED_EXT_INTR_MASK |
             VMX_PIN_BASED_NMI_EXITING | VMX_PIN_BASED_VIRTUAL_NMIS |
             VMX_PIN_BASED_VMX_PREEMPTION_TIMER | VMX_PIN_BASED_POSTED_INTR,
        .features[FEAT_VMX_PROCBASED_CTLS] = VMX_CPU_BASED_VIRTUAL_INTR_PENDING |
             VMX_CPU_BASED_USE_TSC_OFFSETING | VMX_CPU_BASED_HLT_EXITING |
             VMX_CPU_BASED_INVLPG_EXITING | VMX_CPU_BASED_MWAIT_EXITING |
             VMX_CPU_BASED_RDPMC_EXITING | VMX_CPU_BASED_RDTSC_EXITING |
             VMX_CPU_BASED_CR8_LOAD_EXITING | VMX_CPU_BASED_CR8_STORE_EXITING |
             VMX_CPU_BASED_TPR_SHADOW | VMX_CPU_BASED_MOV_DR_EXITING |
             VMX_CPU_BASED_UNCOND_IO_EXITING | VMX_CPU_BASED_USE_IO_BITMAPS |
             VMX_CPU_BASED_MONITOR_EXITING | VMX_CPU_BASED_PAUSE_EXITING |
             VMX_CPU_BASED_VIRTUAL_NMI_PENDING | VMX_CPU_BASED_USE_MSR_BITMAPS |
             VMX_CPU_BASED_CR3_LOAD_EXITING | VMX_CPU_BASED_CR3_STORE_EXITING |
             VMX_CPU_BASED_MONITOR_TRAP_FLAG |
             VMX_CPU_BASED_ACTIVATE_SECONDARY_CONTROLS,
        .features[FEAT_VMX_SECONDARY_CTLS] =
             VMX_SECONDARY_EXEC_VIRTUALIZE_APIC_ACCESSES |
             VMX_SECONDARY_EXEC_WBINVD_EXITING | VMX_SECONDARY_EXEC_ENABLE_EPT |
             VMX_SECONDARY_EXEC_DESC | VMX_SECONDARY_EXEC_RDTSCP |
             VMX_SECONDARY_EXEC_VIRTUALIZE_X2APIC_MODE |
             VMX_SECONDARY_EXEC_ENABLE_VPID | VMX_SECONDARY_EXEC_UNRESTRICTED_GUEST |
             VMX_SECONDARY_EXEC_APIC_REGISTER_VIRT |
             VMX_SECONDARY_EXEC_VIRTUAL_INTR_DELIVERY |
             VMX_SECONDARY_EXEC_RDRAND_EXITING | VMX_SECONDARY_EXEC_ENABLE_INVPCID |
             VMX_SECONDARY_EXEC_ENABLE_VMFUNC | VMX_SECONDARY_EXEC_SHADOW_VMCS |
             VMX_SECONDARY_EXEC_RDSEED_EXITING | VMX_SECONDARY_EXEC_ENABLE_PML,
        .features[FEAT_VMX_VMFUNC] = MSR_VMX_VMFUNC_EPT_SWITCHING,
        .xlevel = 0x80000008,
        .model_id = "Intel Atom Processor (SnowRidge)",
        .versions = (X86CPUVersionDefinition[]) {
            { .version = 1 },
            {
                .version = 2,
                .props = (PropValue[]) {
                    { "mpx", "off" },
                    { "model-id", "Intel Atom Processor (Snowridge, no MPX)" },
                    { /* end of list */ },
                },
            },
            {
                .version = 3,
                .note = "XSAVES, no MPX",
                .props = (PropValue[]) {
                    { "xsaves", "on" },
                    { "vmx-xsaves", "on" },
                    { /* end of list */ },
                },
            },
            {
                .version = 4,
                .note = "no split lock detect, no core-capability",
                .props = (PropValue[]) {
                    { "split-lock-detect", "off" },
                    { "core-capability", "off" },
                    { /* end of list */ },
                },
            },
            { /* end of list */ },
        },
    },
    {
        .name = "KnightsMill",
        .level = 0xd,
        .vendor = CPUID_VENDOR_INTEL,
        .family = 6,
        .model = 133,
        .stepping = 0,
        .features[FEAT_1_EDX] =
            CPUID_VME | CPUID_SS | CPUID_SSE2 | CPUID_SSE | CPUID_FXSR |
            CPUID_MMX | CPUID_CLFLUSH | CPUID_PSE36 | CPUID_PAT | CPUID_CMOV |
            CPUID_MCA | CPUID_PGE | CPUID_MTRR | CPUID_SEP | CPUID_APIC |
            CPUID_CX8 | CPUID_MCE | CPUID_PAE | CPUID_MSR | CPUID_TSC |
            CPUID_PSE | CPUID_DE | CPUID_FP87,
        .features[FEAT_1_ECX] =
            CPUID_EXT_AVX | CPUID_EXT_XSAVE | CPUID_EXT_AES |
            CPUID_EXT_POPCNT | CPUID_EXT_X2APIC | CPUID_EXT_SSE42 |
            CPUID_EXT_SSE41 | CPUID_EXT_CX16 | CPUID_EXT_SSSE3 |
            CPUID_EXT_PCLMULQDQ | CPUID_EXT_SSE3 |
            CPUID_EXT_TSC_DEADLINE_TIMER | CPUID_EXT_FMA | CPUID_EXT_MOVBE |
            CPUID_EXT_F16C | CPUID_EXT_RDRAND,
        .features[FEAT_8000_0001_EDX] =
            CPUID_EXT2_LM | CPUID_EXT2_PDPE1GB | CPUID_EXT2_RDTSCP |
            CPUID_EXT2_NX | CPUID_EXT2_SYSCALL,
        .features[FEAT_8000_0001_ECX] =
            CPUID_EXT3_ABM | CPUID_EXT3_LAHF_LM | CPUID_EXT3_3DNOWPREFETCH,
        .features[FEAT_7_0_EBX] =
            CPUID_7_0_EBX_FSGSBASE | CPUID_7_0_EBX_BMI1 | CPUID_7_0_EBX_AVX2 |
            CPUID_7_0_EBX_SMEP | CPUID_7_0_EBX_BMI2 | CPUID_7_0_EBX_ERMS |
            CPUID_7_0_EBX_RDSEED | CPUID_7_0_EBX_ADX | CPUID_7_0_EBX_AVX512F |
            CPUID_7_0_EBX_AVX512CD | CPUID_7_0_EBX_AVX512PF |
            CPUID_7_0_EBX_AVX512ER,
        .features[FEAT_7_0_ECX] =
            CPUID_7_0_ECX_AVX512_VPOPCNTDQ,
        .features[FEAT_7_0_EDX] =
            CPUID_7_0_EDX_AVX512_4VNNIW | CPUID_7_0_EDX_AVX512_4FMAPS,
        .features[FEAT_XSAVE] =
            CPUID_XSAVE_XSAVEOPT,
        .features[FEAT_6_EAX] =
            CPUID_6_EAX_ARAT,
        .xlevel = 0x80000008,
        .model_id = "Intel Xeon Phi Processor (Knights Mill)",
    },
    {
        .name = "Opteron_G1",
        .level = 5,
        .vendor = CPUID_VENDOR_AMD,
        .family = 15,
        .model = 6,
        .stepping = 1,
        .features[FEAT_1_EDX] =
            CPUID_VME | CPUID_SSE2 | CPUID_SSE | CPUID_FXSR | CPUID_MMX |
            CPUID_CLFLUSH | CPUID_PSE36 | CPUID_PAT | CPUID_CMOV | CPUID_MCA |
            CPUID_PGE | CPUID_MTRR | CPUID_SEP | CPUID_APIC | CPUID_CX8 |
            CPUID_MCE | CPUID_PAE | CPUID_MSR | CPUID_TSC | CPUID_PSE |
            CPUID_DE | CPUID_FP87,
        .features[FEAT_1_ECX] =
            CPUID_EXT_SSE3,
        .features[FEAT_8000_0001_EDX] =
            CPUID_EXT2_LM | CPUID_EXT2_NX | CPUID_EXT2_SYSCALL,
        .xlevel = 0x80000008,
        .model_id = "AMD Opteron 240 (Gen 1 Class Opteron)",
    },
    {
        .name = "Opteron_G2",
        .level = 5,
        .vendor = CPUID_VENDOR_AMD,
        .family = 15,
        .model = 6,
        .stepping = 1,
        .features[FEAT_1_EDX] =
            CPUID_VME | CPUID_SSE2 | CPUID_SSE | CPUID_FXSR | CPUID_MMX |
            CPUID_CLFLUSH | CPUID_PSE36 | CPUID_PAT | CPUID_CMOV | CPUID_MCA |
            CPUID_PGE | CPUID_MTRR | CPUID_SEP | CPUID_APIC | CPUID_CX8 |
            CPUID_MCE | CPUID_PAE | CPUID_MSR | CPUID_TSC | CPUID_PSE |
            CPUID_DE | CPUID_FP87,
        .features[FEAT_1_ECX] =
            CPUID_EXT_CX16 | CPUID_EXT_SSE3,
        .features[FEAT_8000_0001_EDX] =
            CPUID_EXT2_LM | CPUID_EXT2_NX | CPUID_EXT2_SYSCALL,
        .features[FEAT_8000_0001_ECX] =
            CPUID_EXT3_SVM | CPUID_EXT3_LAHF_LM,
        .xlevel = 0x80000008,
        .model_id = "AMD Opteron 22xx (Gen 2 Class Opteron)",
    },
    {
        .name = "Opteron_G3",
        .level = 5,
        .vendor = CPUID_VENDOR_AMD,
        .family = 16,
        .model = 2,
        .stepping = 3,
        .features[FEAT_1_EDX] =
            CPUID_VME | CPUID_SSE2 | CPUID_SSE | CPUID_FXSR | CPUID_MMX |
            CPUID_CLFLUSH | CPUID_PSE36 | CPUID_PAT | CPUID_CMOV | CPUID_MCA |
            CPUID_PGE | CPUID_MTRR | CPUID_SEP | CPUID_APIC | CPUID_CX8 |
            CPUID_MCE | CPUID_PAE | CPUID_MSR | CPUID_TSC | CPUID_PSE |
            CPUID_DE | CPUID_FP87,
        .features[FEAT_1_ECX] =
            CPUID_EXT_POPCNT | CPUID_EXT_CX16 | CPUID_EXT_MONITOR |
            CPUID_EXT_SSE3,
        .features[FEAT_8000_0001_EDX] =
            CPUID_EXT2_LM | CPUID_EXT2_NX | CPUID_EXT2_SYSCALL |
            CPUID_EXT2_RDTSCP,
        .features[FEAT_8000_0001_ECX] =
            CPUID_EXT3_MISALIGNSSE | CPUID_EXT3_SSE4A |
            CPUID_EXT3_ABM | CPUID_EXT3_SVM | CPUID_EXT3_LAHF_LM,
        .xlevel = 0x80000008,
        .model_id = "AMD Opteron 23xx (Gen 3 Class Opteron)",
    },
    {
        .name = "Opteron_G4",
        .level = 0xd,
        .vendor = CPUID_VENDOR_AMD,
        .family = 21,
        .model = 1,
        .stepping = 2,
        .features[FEAT_1_EDX] =
            CPUID_VME | CPUID_SSE2 | CPUID_SSE | CPUID_FXSR | CPUID_MMX |
            CPUID_CLFLUSH | CPUID_PSE36 | CPUID_PAT | CPUID_CMOV | CPUID_MCA |
            CPUID_PGE | CPUID_MTRR | CPUID_SEP | CPUID_APIC | CPUID_CX8 |
            CPUID_MCE | CPUID_PAE | CPUID_MSR | CPUID_TSC | CPUID_PSE |
            CPUID_DE | CPUID_FP87,
        .features[FEAT_1_ECX] =
            CPUID_EXT_AVX | CPUID_EXT_XSAVE | CPUID_EXT_AES |
            CPUID_EXT_POPCNT | CPUID_EXT_SSE42 | CPUID_EXT_SSE41 |
            CPUID_EXT_CX16 | CPUID_EXT_SSSE3 | CPUID_EXT_PCLMULQDQ |
            CPUID_EXT_SSE3,
        .features[FEAT_8000_0001_EDX] =
            CPUID_EXT2_LM | CPUID_EXT2_PDPE1GB | CPUID_EXT2_NX |
            CPUID_EXT2_SYSCALL | CPUID_EXT2_RDTSCP,
        .features[FEAT_8000_0001_ECX] =
            CPUID_EXT3_FMA4 | CPUID_EXT3_XOP |
            CPUID_EXT3_3DNOWPREFETCH | CPUID_EXT3_MISALIGNSSE |
            CPUID_EXT3_SSE4A | CPUID_EXT3_ABM | CPUID_EXT3_SVM |
            CPUID_EXT3_LAHF_LM,
        .features[FEAT_SVM] =
            CPUID_SVM_NPT | CPUID_SVM_NRIPSAVE,
        /* no xsaveopt! */
        .xlevel = 0x8000001A,
        .model_id = "AMD Opteron 62xx class CPU",
    },
    {
        .name = "Opteron_G5",
        .level = 0xd,
        .vendor = CPUID_VENDOR_AMD,
        .family = 21,
        .model = 2,
        .stepping = 0,
        .features[FEAT_1_EDX] =
            CPUID_VME | CPUID_SSE2 | CPUID_SSE | CPUID_FXSR | CPUID_MMX |
            CPUID_CLFLUSH | CPUID_PSE36 | CPUID_PAT | CPUID_CMOV | CPUID_MCA |
            CPUID_PGE | CPUID_MTRR | CPUID_SEP | CPUID_APIC | CPUID_CX8 |
            CPUID_MCE | CPUID_PAE | CPUID_MSR | CPUID_TSC | CPUID_PSE |
            CPUID_DE | CPUID_FP87,
        .features[FEAT_1_ECX] =
            CPUID_EXT_F16C | CPUID_EXT_AVX | CPUID_EXT_XSAVE |
            CPUID_EXT_AES | CPUID_EXT_POPCNT | CPUID_EXT_SSE42 |
            CPUID_EXT_SSE41 | CPUID_EXT_CX16 | CPUID_EXT_FMA |
            CPUID_EXT_SSSE3 | CPUID_EXT_PCLMULQDQ | CPUID_EXT_SSE3,
        .features[FEAT_8000_0001_EDX] =
            CPUID_EXT2_LM | CPUID_EXT2_PDPE1GB | CPUID_EXT2_NX |
            CPUID_EXT2_SYSCALL | CPUID_EXT2_RDTSCP,
        .features[FEAT_8000_0001_ECX] =
            CPUID_EXT3_TBM | CPUID_EXT3_FMA4 | CPUID_EXT3_XOP |
            CPUID_EXT3_3DNOWPREFETCH | CPUID_EXT3_MISALIGNSSE |
            CPUID_EXT3_SSE4A | CPUID_EXT3_ABM | CPUID_EXT3_SVM |
            CPUID_EXT3_LAHF_LM,
        .features[FEAT_SVM] =
            CPUID_SVM_NPT | CPUID_SVM_NRIPSAVE,
        /* no xsaveopt! */
        .xlevel = 0x8000001A,
        .model_id = "AMD Opteron 63xx class CPU",
    },
    {
        .name = "EPYC",
        .level = 0xd,
        .vendor = CPUID_VENDOR_AMD,
        .family = 23,
        .model = 1,
        .stepping = 2,
        .features[FEAT_1_EDX] =
            CPUID_SSE2 | CPUID_SSE | CPUID_FXSR | CPUID_MMX | CPUID_CLFLUSH |
            CPUID_PSE36 | CPUID_PAT | CPUID_CMOV | CPUID_MCA | CPUID_PGE |
            CPUID_MTRR | CPUID_SEP | CPUID_APIC | CPUID_CX8 | CPUID_MCE |
            CPUID_PAE | CPUID_MSR | CPUID_TSC | CPUID_PSE | CPUID_DE |
            CPUID_VME | CPUID_FP87,
        .features[FEAT_1_ECX] =
            CPUID_EXT_RDRAND | CPUID_EXT_F16C | CPUID_EXT_AVX |
            CPUID_EXT_XSAVE | CPUID_EXT_AES |  CPUID_EXT_POPCNT |
            CPUID_EXT_MOVBE | CPUID_EXT_SSE42 | CPUID_EXT_SSE41 |
            CPUID_EXT_CX16 | CPUID_EXT_FMA | CPUID_EXT_SSSE3 |
            CPUID_EXT_MONITOR | CPUID_EXT_PCLMULQDQ | CPUID_EXT_SSE3,
        .features[FEAT_8000_0001_EDX] =
            CPUID_EXT2_LM | CPUID_EXT2_RDTSCP | CPUID_EXT2_PDPE1GB |
            CPUID_EXT2_FFXSR | CPUID_EXT2_MMXEXT | CPUID_EXT2_NX |
            CPUID_EXT2_SYSCALL,
        .features[FEAT_8000_0001_ECX] =
            CPUID_EXT3_OSVW | CPUID_EXT3_3DNOWPREFETCH |
            CPUID_EXT3_MISALIGNSSE | CPUID_EXT3_SSE4A | CPUID_EXT3_ABM |
            CPUID_EXT3_CR8LEG | CPUID_EXT3_SVM | CPUID_EXT3_LAHF_LM |
            CPUID_EXT3_TOPOEXT,
        .features[FEAT_7_0_EBX] =
            CPUID_7_0_EBX_FSGSBASE | CPUID_7_0_EBX_BMI1 | CPUID_7_0_EBX_AVX2 |
            CPUID_7_0_EBX_SMEP | CPUID_7_0_EBX_BMI2 | CPUID_7_0_EBX_RDSEED |
            CPUID_7_0_EBX_ADX | CPUID_7_0_EBX_SMAP | CPUID_7_0_EBX_CLFLUSHOPT |
            CPUID_7_0_EBX_SHA_NI,
        .features[FEAT_XSAVE] =
            CPUID_XSAVE_XSAVEOPT | CPUID_XSAVE_XSAVEC |
            CPUID_XSAVE_XGETBV1,
        .features[FEAT_6_EAX] =
            CPUID_6_EAX_ARAT,
        .features[FEAT_SVM] =
            CPUID_SVM_NPT | CPUID_SVM_NRIPSAVE,
        .xlevel = 0x8000001E,
        .model_id = "AMD EPYC Processor",
        .cache_info = &epyc_cache_info,
        .versions = (X86CPUVersionDefinition[]) {
            { .version = 1 },
            {
                .version = 2,
                .alias = "EPYC-IBPB",
                .props = (PropValue[]) {
                    { "ibpb", "on" },
                    { "model-id",
                      "AMD EPYC Processor (with IBPB)" },
                    { /* end of list */ }
                }
            },
            {
                .version = 3,
                .props = (PropValue[]) {
                    { "ibpb", "on" },
                    { "perfctr-core", "on" },
                    { "clzero", "on" },
                    { "xsaveerptr", "on" },
                    { "xsaves", "on" },
                    { "model-id",
                      "AMD EPYC Processor" },
                    { /* end of list */ }
                }
            },
            {
                .version = 4,
                .props = (PropValue[]) {
                    { "model-id",
                      "AMD EPYC-v4 Processor" },
                    { /* end of list */ }
                },
                .cache_info = &epyc_v4_cache_info
            },
            { /* end of list */ }
        }
    },
    {
        .name = "Dhyana",
        .level = 0xd,
        .vendor = CPUID_VENDOR_HYGON,
        .family = 24,
        .model = 0,
        .stepping = 1,
        .features[FEAT_1_EDX] =
            CPUID_SSE2 | CPUID_SSE | CPUID_FXSR | CPUID_MMX | CPUID_CLFLUSH |
            CPUID_PSE36 | CPUID_PAT | CPUID_CMOV | CPUID_MCA | CPUID_PGE |
            CPUID_MTRR | CPUID_SEP | CPUID_APIC | CPUID_CX8 | CPUID_MCE |
            CPUID_PAE | CPUID_MSR | CPUID_TSC | CPUID_PSE | CPUID_DE |
            CPUID_VME | CPUID_FP87,
        .features[FEAT_1_ECX] =
            CPUID_EXT_RDRAND | CPUID_EXT_F16C | CPUID_EXT_AVX |
            CPUID_EXT_XSAVE | CPUID_EXT_POPCNT |
            CPUID_EXT_MOVBE | CPUID_EXT_SSE42 | CPUID_EXT_SSE41 |
            CPUID_EXT_CX16 | CPUID_EXT_FMA | CPUID_EXT_SSSE3 |
            CPUID_EXT_MONITOR | CPUID_EXT_SSE3,
        .features[FEAT_8000_0001_EDX] =
            CPUID_EXT2_LM | CPUID_EXT2_RDTSCP | CPUID_EXT2_PDPE1GB |
            CPUID_EXT2_FFXSR | CPUID_EXT2_MMXEXT | CPUID_EXT2_NX |
            CPUID_EXT2_SYSCALL,
        .features[FEAT_8000_0001_ECX] =
            CPUID_EXT3_OSVW | CPUID_EXT3_3DNOWPREFETCH |
            CPUID_EXT3_MISALIGNSSE | CPUID_EXT3_SSE4A | CPUID_EXT3_ABM |
            CPUID_EXT3_CR8LEG | CPUID_EXT3_SVM | CPUID_EXT3_LAHF_LM |
            CPUID_EXT3_TOPOEXT,
        .features[FEAT_8000_0008_EBX] =
            CPUID_8000_0008_EBX_IBPB,
        .features[FEAT_7_0_EBX] =
            CPUID_7_0_EBX_FSGSBASE | CPUID_7_0_EBX_BMI1 | CPUID_7_0_EBX_AVX2 |
            CPUID_7_0_EBX_SMEP | CPUID_7_0_EBX_BMI2 | CPUID_7_0_EBX_RDSEED |
            CPUID_7_0_EBX_ADX | CPUID_7_0_EBX_SMAP | CPUID_7_0_EBX_CLFLUSHOPT,
        /* XSAVES is added in version 2 */
        .features[FEAT_XSAVE] =
            CPUID_XSAVE_XSAVEOPT | CPUID_XSAVE_XSAVEC |
            CPUID_XSAVE_XGETBV1,
        .features[FEAT_6_EAX] =
            CPUID_6_EAX_ARAT,
        .features[FEAT_SVM] =
            CPUID_SVM_NPT | CPUID_SVM_NRIPSAVE,
        .xlevel = 0x8000001E,
        .model_id = "Hygon Dhyana Processor",
        .cache_info = &epyc_cache_info,
        .versions = (X86CPUVersionDefinition[]) {
            { .version = 1 },
            { .version = 2,
              .note = "XSAVES",
              .props = (PropValue[]) {
                  { "xsaves", "on" },
                  { /* end of list */ }
              },
            },
            { /* end of list */ }
        }
    },
    {
        .name = "EPYC-Rome",
        .level = 0xd,
        .vendor = CPUID_VENDOR_AMD,
        .family = 23,
        .model = 49,
        .stepping = 0,
        .features[FEAT_1_EDX] =
            CPUID_SSE2 | CPUID_SSE | CPUID_FXSR | CPUID_MMX | CPUID_CLFLUSH |
            CPUID_PSE36 | CPUID_PAT | CPUID_CMOV | CPUID_MCA | CPUID_PGE |
            CPUID_MTRR | CPUID_SEP | CPUID_APIC | CPUID_CX8 | CPUID_MCE |
            CPUID_PAE | CPUID_MSR | CPUID_TSC | CPUID_PSE | CPUID_DE |
            CPUID_VME | CPUID_FP87,
        .features[FEAT_1_ECX] =
            CPUID_EXT_RDRAND | CPUID_EXT_F16C | CPUID_EXT_AVX |
            CPUID_EXT_XSAVE | CPUID_EXT_AES |  CPUID_EXT_POPCNT |
            CPUID_EXT_MOVBE | CPUID_EXT_SSE42 | CPUID_EXT_SSE41 |
            CPUID_EXT_CX16 | CPUID_EXT_FMA | CPUID_EXT_SSSE3 |
            CPUID_EXT_MONITOR | CPUID_EXT_PCLMULQDQ | CPUID_EXT_SSE3,
        .features[FEAT_8000_0001_EDX] =
            CPUID_EXT2_LM | CPUID_EXT2_RDTSCP | CPUID_EXT2_PDPE1GB |
            CPUID_EXT2_FFXSR | CPUID_EXT2_MMXEXT | CPUID_EXT2_NX |
            CPUID_EXT2_SYSCALL,
        .features[FEAT_8000_0001_ECX] =
            CPUID_EXT3_OSVW | CPUID_EXT3_3DNOWPREFETCH |
            CPUID_EXT3_MISALIGNSSE | CPUID_EXT3_SSE4A | CPUID_EXT3_ABM |
            CPUID_EXT3_CR8LEG | CPUID_EXT3_SVM | CPUID_EXT3_LAHF_LM |
            CPUID_EXT3_TOPOEXT | CPUID_EXT3_PERFCORE,
        .features[FEAT_8000_0008_EBX] =
            CPUID_8000_0008_EBX_CLZERO | CPUID_8000_0008_EBX_XSAVEERPTR |
            CPUID_8000_0008_EBX_WBNOINVD | CPUID_8000_0008_EBX_IBPB |
            CPUID_8000_0008_EBX_STIBP,
        .features[FEAT_7_0_EBX] =
            CPUID_7_0_EBX_FSGSBASE | CPUID_7_0_EBX_BMI1 | CPUID_7_0_EBX_AVX2 |
            CPUID_7_0_EBX_SMEP | CPUID_7_0_EBX_BMI2 | CPUID_7_0_EBX_RDSEED |
            CPUID_7_0_EBX_ADX | CPUID_7_0_EBX_SMAP | CPUID_7_0_EBX_CLFLUSHOPT |
            CPUID_7_0_EBX_SHA_NI | CPUID_7_0_EBX_CLWB,
        .features[FEAT_7_0_ECX] =
            CPUID_7_0_ECX_UMIP | CPUID_7_0_ECX_RDPID,
        .features[FEAT_XSAVE] =
            CPUID_XSAVE_XSAVEOPT | CPUID_XSAVE_XSAVEC |
            CPUID_XSAVE_XGETBV1 | CPUID_XSAVE_XSAVES,
        .features[FEAT_6_EAX] =
            CPUID_6_EAX_ARAT,
        .features[FEAT_SVM] =
            CPUID_SVM_NPT | CPUID_SVM_NRIPSAVE,
        .xlevel = 0x8000001E,
        .model_id = "AMD EPYC-Rome Processor",
        .cache_info = &epyc_rome_cache_info,
        .versions = (X86CPUVersionDefinition[]) {
            { .version = 1 },
            {
                .version = 2,
                .props = (PropValue[]) {
                    { "ibrs", "on" },
                    { "amd-ssbd", "on" },
                    { /* end of list */ }
                }
            },
            {
                .version = 3,
                .props = (PropValue[]) {
                    { "model-id",
                      "AMD EPYC-Rome-v3 Processor" },
                    { /* end of list */ }
                },
                .cache_info = &epyc_rome_v3_cache_info
            },
            {
                .version = 4,
                .props = (PropValue[]) {
                    /* Erratum 1386 */
                    { "model-id",
                      "AMD EPYC-Rome-v4 Processor (no XSAVES)" },
                    { "xsaves", "off" },
                    { /* end of list */ }
                },
            },
            { /* end of list */ }
        }
    },
    {
        .name = "EPYC-Milan",
        .level = 0xd,
        .vendor = CPUID_VENDOR_AMD,
        .family = 25,
        .model = 1,
        .stepping = 1,
        .features[FEAT_1_EDX] =
            CPUID_SSE2 | CPUID_SSE | CPUID_FXSR | CPUID_MMX | CPUID_CLFLUSH |
            CPUID_PSE36 | CPUID_PAT | CPUID_CMOV | CPUID_MCA | CPUID_PGE |
            CPUID_MTRR | CPUID_SEP | CPUID_APIC | CPUID_CX8 | CPUID_MCE |
            CPUID_PAE | CPUID_MSR | CPUID_TSC | CPUID_PSE | CPUID_DE |
            CPUID_VME | CPUID_FP87,
        .features[FEAT_1_ECX] =
            CPUID_EXT_RDRAND | CPUID_EXT_F16C | CPUID_EXT_AVX |
            CPUID_EXT_XSAVE | CPUID_EXT_AES |  CPUID_EXT_POPCNT |
            CPUID_EXT_MOVBE | CPUID_EXT_SSE42 | CPUID_EXT_SSE41 |
            CPUID_EXT_CX16 | CPUID_EXT_FMA | CPUID_EXT_SSSE3 |
            CPUID_EXT_MONITOR | CPUID_EXT_PCLMULQDQ | CPUID_EXT_SSE3 |
            CPUID_EXT_PCID,
        .features[FEAT_8000_0001_EDX] =
            CPUID_EXT2_LM | CPUID_EXT2_RDTSCP | CPUID_EXT2_PDPE1GB |
            CPUID_EXT2_FFXSR | CPUID_EXT2_MMXEXT | CPUID_EXT2_NX |
            CPUID_EXT2_SYSCALL,
        .features[FEAT_8000_0001_ECX] =
            CPUID_EXT3_OSVW | CPUID_EXT3_3DNOWPREFETCH |
            CPUID_EXT3_MISALIGNSSE | CPUID_EXT3_SSE4A | CPUID_EXT3_ABM |
            CPUID_EXT3_CR8LEG | CPUID_EXT3_SVM | CPUID_EXT3_LAHF_LM |
            CPUID_EXT3_TOPOEXT | CPUID_EXT3_PERFCORE,
        .features[FEAT_8000_0008_EBX] =
            CPUID_8000_0008_EBX_CLZERO | CPUID_8000_0008_EBX_XSAVEERPTR |
            CPUID_8000_0008_EBX_WBNOINVD | CPUID_8000_0008_EBX_IBPB |
            CPUID_8000_0008_EBX_IBRS | CPUID_8000_0008_EBX_STIBP |
            CPUID_8000_0008_EBX_AMD_SSBD,
        .features[FEAT_7_0_EBX] =
            CPUID_7_0_EBX_FSGSBASE | CPUID_7_0_EBX_BMI1 | CPUID_7_0_EBX_AVX2 |
            CPUID_7_0_EBX_SMEP | CPUID_7_0_EBX_BMI2 | CPUID_7_0_EBX_RDSEED |
            CPUID_7_0_EBX_ADX | CPUID_7_0_EBX_SMAP | CPUID_7_0_EBX_CLFLUSHOPT |
            CPUID_7_0_EBX_SHA_NI | CPUID_7_0_EBX_CLWB | CPUID_7_0_EBX_ERMS |
            CPUID_7_0_EBX_INVPCID,
        .features[FEAT_7_0_ECX] =
            CPUID_7_0_ECX_UMIP | CPUID_7_0_ECX_RDPID | CPUID_7_0_ECX_PKU,
        .features[FEAT_7_0_EDX] =
            CPUID_7_0_EDX_FSRM,
        .features[FEAT_XSAVE] =
            CPUID_XSAVE_XSAVEOPT | CPUID_XSAVE_XSAVEC |
            CPUID_XSAVE_XGETBV1 | CPUID_XSAVE_XSAVES,
        .features[FEAT_6_EAX] =
            CPUID_6_EAX_ARAT,
        .features[FEAT_SVM] =
            CPUID_SVM_NPT | CPUID_SVM_NRIPSAVE | CPUID_SVM_SVME_ADDR_CHK,
        .xlevel = 0x8000001E,
        .model_id = "AMD EPYC-Milan Processor",
        .cache_info = &epyc_milan_cache_info,
        .versions = (X86CPUVersionDefinition[]) {
            { .version = 1 },
            {
                .version = 2,
                .props = (PropValue[]) {
                    { "model-id",
                      "AMD EPYC-Milan-v2 Processor" },
                    { "vaes", "on" },
                    { "vpclmulqdq", "on" },
                    { "stibp-always-on", "on" },
                    { "amd-psfd", "on" },
                    { "no-nested-data-bp", "on" },
                    { "lfence-always-serializing", "on" },
                    { "null-sel-clr-base", "on" },
                    { /* end of list */ }
                },
                .cache_info = &epyc_milan_v2_cache_info
            },
            { /* end of list */ }
        }
    },
    {
        .name = "EPYC-Genoa",
        .level = 0xd,
        .vendor = CPUID_VENDOR_AMD,
        .family = 25,
        .model = 17,
        .stepping = 0,
        .features[FEAT_1_EDX] =
            CPUID_SSE2 | CPUID_SSE | CPUID_FXSR | CPUID_MMX | CPUID_CLFLUSH |
            CPUID_PSE36 | CPUID_PAT | CPUID_CMOV | CPUID_MCA | CPUID_PGE |
            CPUID_MTRR | CPUID_SEP | CPUID_APIC | CPUID_CX8 | CPUID_MCE |
            CPUID_PAE | CPUID_MSR | CPUID_TSC | CPUID_PSE | CPUID_DE |
            CPUID_VME | CPUID_FP87,
        .features[FEAT_1_ECX] =
            CPUID_EXT_RDRAND | CPUID_EXT_F16C | CPUID_EXT_AVX |
            CPUID_EXT_XSAVE | CPUID_EXT_AES |  CPUID_EXT_POPCNT |
            CPUID_EXT_MOVBE | CPUID_EXT_SSE42 | CPUID_EXT_SSE41 |
            CPUID_EXT_PCID | CPUID_EXT_CX16 | CPUID_EXT_FMA |
            CPUID_EXT_SSSE3 | CPUID_EXT_MONITOR | CPUID_EXT_PCLMULQDQ |
            CPUID_EXT_SSE3,
        .features[FEAT_8000_0001_EDX] =
            CPUID_EXT2_LM | CPUID_EXT2_RDTSCP | CPUID_EXT2_PDPE1GB |
            CPUID_EXT2_FFXSR | CPUID_EXT2_MMXEXT | CPUID_EXT2_NX |
            CPUID_EXT2_SYSCALL,
        .features[FEAT_8000_0001_ECX] =
            CPUID_EXT3_OSVW | CPUID_EXT3_3DNOWPREFETCH |
            CPUID_EXT3_MISALIGNSSE | CPUID_EXT3_SSE4A | CPUID_EXT3_ABM |
            CPUID_EXT3_CR8LEG | CPUID_EXT3_SVM | CPUID_EXT3_LAHF_LM |
            CPUID_EXT3_TOPOEXT | CPUID_EXT3_PERFCORE,
        .features[FEAT_8000_0008_EBX] =
            CPUID_8000_0008_EBX_CLZERO | CPUID_8000_0008_EBX_XSAVEERPTR |
            CPUID_8000_0008_EBX_WBNOINVD | CPUID_8000_0008_EBX_IBPB |
            CPUID_8000_0008_EBX_IBRS | CPUID_8000_0008_EBX_STIBP |
            CPUID_8000_0008_EBX_STIBP_ALWAYS_ON |
            CPUID_8000_0008_EBX_AMD_SSBD | CPUID_8000_0008_EBX_AMD_PSFD,
        .features[FEAT_8000_0021_EAX] =
            CPUID_8000_0021_EAX_No_NESTED_DATA_BP |
            CPUID_8000_0021_EAX_LFENCE_ALWAYS_SERIALIZING |
            CPUID_8000_0021_EAX_NULL_SEL_CLR_BASE |
            CPUID_8000_0021_EAX_AUTO_IBRS,
        .features[FEAT_7_0_EBX] =
            CPUID_7_0_EBX_FSGSBASE | CPUID_7_0_EBX_BMI1 | CPUID_7_0_EBX_AVX2 |
            CPUID_7_0_EBX_SMEP | CPUID_7_0_EBX_BMI2 | CPUID_7_0_EBX_ERMS |
            CPUID_7_0_EBX_INVPCID | CPUID_7_0_EBX_AVX512F |
            CPUID_7_0_EBX_AVX512DQ | CPUID_7_0_EBX_RDSEED | CPUID_7_0_EBX_ADX |
            CPUID_7_0_EBX_SMAP | CPUID_7_0_EBX_AVX512IFMA |
            CPUID_7_0_EBX_CLFLUSHOPT | CPUID_7_0_EBX_CLWB |
            CPUID_7_0_EBX_AVX512CD | CPUID_7_0_EBX_SHA_NI |
            CPUID_7_0_EBX_AVX512BW | CPUID_7_0_EBX_AVX512VL,
        .features[FEAT_7_0_ECX] =
            CPUID_7_0_ECX_AVX512_VBMI | CPUID_7_0_ECX_UMIP | CPUID_7_0_ECX_PKU |
            CPUID_7_0_ECX_AVX512_VBMI2 | CPUID_7_0_ECX_GFNI |
            CPUID_7_0_ECX_VAES | CPUID_7_0_ECX_VPCLMULQDQ |
            CPUID_7_0_ECX_AVX512VNNI | CPUID_7_0_ECX_AVX512BITALG |
            CPUID_7_0_ECX_AVX512_VPOPCNTDQ | CPUID_7_0_ECX_LA57 |
            CPUID_7_0_ECX_RDPID,
        .features[FEAT_7_0_EDX] =
            CPUID_7_0_EDX_FSRM,
        .features[FEAT_7_1_EAX] =
            CPUID_7_1_EAX_AVX512_BF16,
        .features[FEAT_XSAVE] =
            CPUID_XSAVE_XSAVEOPT | CPUID_XSAVE_XSAVEC |
            CPUID_XSAVE_XGETBV1 | CPUID_XSAVE_XSAVES,
        .features[FEAT_6_EAX] =
            CPUID_6_EAX_ARAT,
        .features[FEAT_SVM] =
            CPUID_SVM_NPT | CPUID_SVM_NRIPSAVE | CPUID_SVM_VNMI |
            CPUID_SVM_SVME_ADDR_CHK,
        .xlevel = 0x80000022,
        .model_id = "AMD EPYC-Genoa Processor",
        .cache_info = &epyc_genoa_cache_info,
    },
};

/*
 * We resolve CPU model aliases using -v1 when using "-machine
 * none", but this is just for compatibility while libvirt isn't
 * adapted to resolve CPU model versions before creating VMs.
 * See "Runnability guarantee of CPU models" at
 * docs/about/deprecated.rst.
 */
X86CPUVersion default_cpu_version = 1;

void x86_cpu_set_default_version(X86CPUVersion version)
{
    /* Translating CPU_VERSION_AUTO to CPU_VERSION_AUTO doesn't make sense */
    assert(version != CPU_VERSION_AUTO);
    default_cpu_version = version;
}

static X86CPUVersion x86_cpu_model_last_version(const X86CPUModel *model)
{
    int v = 0;
    const X86CPUVersionDefinition *vdef =
        x86_cpu_def_get_versions(model->cpudef);
    while (vdef->version) {
        v = vdef->version;
        vdef++;
    }
    return v;
}

/* Return the actual version being used for a specific CPU model */
static X86CPUVersion x86_cpu_model_resolve_version(const X86CPUModel *model)
{
    X86CPUVersion v = model->version;
    if (v == CPU_VERSION_AUTO) {
        v = default_cpu_version;
    }
    if (v == CPU_VERSION_LATEST) {
        return x86_cpu_model_last_version(model);
    }
    return v;
}

static Property max_x86_cpu_properties[] = {
    DEFINE_PROP_BOOL("migratable", X86CPU, migratable, true),
    DEFINE_PROP_BOOL("host-cache-info", X86CPU, cache_info_passthrough, false),
    DEFINE_PROP_END_OF_LIST()
};

static void max_x86_cpu_realize(DeviceState *dev, Error **errp)
{
    Object *obj = OBJECT(dev);

    if (!object_property_get_int(obj, "family", &error_abort)) {
        if (X86_CPU(obj)->env.features[FEAT_8000_0001_EDX] & CPUID_EXT2_LM) {
            object_property_set_int(obj, "family", 15, &error_abort);
            object_property_set_int(obj, "model", 107, &error_abort);
            object_property_set_int(obj, "stepping", 1, &error_abort);
        } else {
            object_property_set_int(obj, "family", 6, &error_abort);
            object_property_set_int(obj, "model", 6, &error_abort);
            object_property_set_int(obj, "stepping", 3, &error_abort);
        }
    }

    x86_cpu_realizefn(dev, errp);
}

static void max_x86_cpu_class_init(ObjectClass *oc, void *data)
{
    DeviceClass *dc = DEVICE_CLASS(oc);
    X86CPUClass *xcc = X86_CPU_CLASS(oc);

    xcc->ordering = 9;

    xcc->model_description =
        "Enables all features supported by the accelerator in the current host";

    device_class_set_props(dc, max_x86_cpu_properties);
    dc->realize = max_x86_cpu_realize;
}

static void max_x86_cpu_initfn(Object *obj)
{
    X86CPU *cpu = X86_CPU(obj);

    /* We can't fill the features array here because we don't know yet if
     * "migratable" is true or false.
     */
    cpu->max_features = true;
    object_property_set_bool(OBJECT(cpu), "pmu", true, &error_abort);

    /*
     * these defaults are used for TCG and all other accelerators
     * besides KVM and HVF, which overwrite these values
     */
    object_property_set_str(OBJECT(cpu), "vendor", CPUID_VENDOR_AMD,
                            &error_abort);
    object_property_set_str(OBJECT(cpu), "model-id",
                            "QEMU TCG CPU version " QEMU_HW_VERSION,
                            &error_abort);
}

static const TypeInfo max_x86_cpu_type_info = {
    .name = X86_CPU_TYPE_NAME("max"),
    .parent = TYPE_X86_CPU,
    .instance_init = max_x86_cpu_initfn,
    .class_init = max_x86_cpu_class_init,
};

static char *feature_word_description(FeatureWordInfo *f, uint32_t bit)
{
    assert(f->type == CPUID_FEATURE_WORD || f->type == MSR_FEATURE_WORD);

    switch (f->type) {
    case CPUID_FEATURE_WORD:
        {
            const char *reg = get_register_name_32(f->cpuid.reg);
            assert(reg);
            return g_strdup_printf("CPUID.%02XH:%s",
                                   f->cpuid.eax, reg);
        }
    case MSR_FEATURE_WORD:
        return g_strdup_printf("MSR(%02XH)",
                               f->msr.index);
    }

    return NULL;
}

static bool x86_cpu_have_filtered_features(X86CPU *cpu)
{
    FeatureWord w;

    for (w = 0; w < FEATURE_WORDS; w++) {
        if (cpu->filtered_features[w]) {
            return true;
        }
    }

    return false;
}

static void mark_unavailable_features(X86CPU *cpu, FeatureWord w, uint64_t mask,
                                      const char *verbose_prefix)
{
    CPUX86State *env = &cpu->env;
    FeatureWordInfo *f = &feature_word_info[w];
    int i;

    if (!cpu->force_features) {
        env->features[w] &= ~mask;
    }
    cpu->filtered_features[w] |= mask;

    if (!verbose_prefix) {
        return;
    }

    for (i = 0; i < 64; ++i) {
        if ((1ULL << i) & mask) {
            g_autofree char *feat_word_str = feature_word_description(f, i);
            warn_report("%s: %s%s%s [bit %d]",
                        verbose_prefix,
                        feat_word_str,
                        f->feat_names[i] ? "." : "",
                        f->feat_names[i] ? f->feat_names[i] : "", i);
        }
    }
}

static void x86_cpuid_version_get_family(Object *obj, Visitor *v,
                                         const char *name, void *opaque,
                                         Error **errp)
{
    X86CPU *cpu = X86_CPU(obj);
    CPUX86State *env = &cpu->env;
    int64_t value;

    value = (env->cpuid_version >> 8) & 0xf;
    if (value == 0xf) {
        value += (env->cpuid_version >> 20) & 0xff;
    }
    visit_type_int(v, name, &value, errp);
}

static void x86_cpuid_version_set_family(Object *obj, Visitor *v,
                                         const char *name, void *opaque,
                                         Error **errp)
{
    X86CPU *cpu = X86_CPU(obj);
    CPUX86State *env = &cpu->env;
    const int64_t min = 0;
    const int64_t max = 0xff + 0xf;
    int64_t value;

    if (!visit_type_int(v, name, &value, errp)) {
        return;
    }
    if (value < min || value > max) {
        error_setg(errp, QERR_PROPERTY_VALUE_OUT_OF_RANGE, "",
                   name ? name : "null", value, min, max);
        return;
    }

    env->cpuid_version &= ~0xff00f00;
    if (value > 0x0f) {
        env->cpuid_version |= 0xf00 | ((value - 0x0f) << 20);
    } else {
        env->cpuid_version |= value << 8;
    }
}

static void x86_cpuid_version_get_model(Object *obj, Visitor *v,
                                        const char *name, void *opaque,
                                        Error **errp)
{
    X86CPU *cpu = X86_CPU(obj);
    CPUX86State *env = &cpu->env;
    int64_t value;

    value = (env->cpuid_version >> 4) & 0xf;
    value |= ((env->cpuid_version >> 16) & 0xf) << 4;
    visit_type_int(v, name, &value, errp);
}

static void x86_cpuid_version_set_model(Object *obj, Visitor *v,
                                        const char *name, void *opaque,
                                        Error **errp)
{
    X86CPU *cpu = X86_CPU(obj);
    CPUX86State *env = &cpu->env;
    const int64_t min = 0;
    const int64_t max = 0xff;
    int64_t value;

    if (!visit_type_int(v, name, &value, errp)) {
        return;
    }
    if (value < min || value > max) {
        error_setg(errp, QERR_PROPERTY_VALUE_OUT_OF_RANGE, "",
                   name ? name : "null", value, min, max);
        return;
    }

    env->cpuid_version &= ~0xf00f0;
    env->cpuid_version |= ((value & 0xf) << 4) | ((value >> 4) << 16);
}

static void x86_cpuid_version_get_stepping(Object *obj, Visitor *v,
                                           const char *name, void *opaque,
                                           Error **errp)
{
    X86CPU *cpu = X86_CPU(obj);
    CPUX86State *env = &cpu->env;
    int64_t value;

    value = env->cpuid_version & 0xf;
    visit_type_int(v, name, &value, errp);
}

static void x86_cpuid_version_set_stepping(Object *obj, Visitor *v,
                                           const char *name, void *opaque,
                                           Error **errp)
{
    X86CPU *cpu = X86_CPU(obj);
    CPUX86State *env = &cpu->env;
    const int64_t min = 0;
    const int64_t max = 0xf;
    int64_t value;

    if (!visit_type_int(v, name, &value, errp)) {
        return;
    }
    if (value < min || value > max) {
        error_setg(errp, QERR_PROPERTY_VALUE_OUT_OF_RANGE, "",
                   name ? name : "null", value, min, max);
        return;
    }

    env->cpuid_version &= ~0xf;
    env->cpuid_version |= value & 0xf;
}

static char *x86_cpuid_get_vendor(Object *obj, Error **errp)
{
    X86CPU *cpu = X86_CPU(obj);
    CPUX86State *env = &cpu->env;
    char *value;

    value = g_malloc(CPUID_VENDOR_SZ + 1);
    x86_cpu_vendor_words2str(value, env->cpuid_vendor1, env->cpuid_vendor2,
                             env->cpuid_vendor3);
    return value;
}

static void x86_cpuid_set_vendor(Object *obj, const char *value,
                                 Error **errp)
{
    X86CPU *cpu = X86_CPU(obj);
    CPUX86State *env = &cpu->env;
    int i;

    if (strlen(value) != CPUID_VENDOR_SZ) {
        error_setg(errp, "value of property 'vendor' must consist of"
                   " exactly " stringify(CPUID_VENDOR_SZ) " characters");
        return;
    }

    env->cpuid_vendor1 = 0;
    env->cpuid_vendor2 = 0;
    env->cpuid_vendor3 = 0;
    for (i = 0; i < 4; i++) {
        env->cpuid_vendor1 |= ((uint8_t)value[i    ]) << (8 * i);
        env->cpuid_vendor2 |= ((uint8_t)value[i + 4]) << (8 * i);
        env->cpuid_vendor3 |= ((uint8_t)value[i + 8]) << (8 * i);
    }
}

static char *x86_cpuid_get_model_id(Object *obj, Error **errp)
{
    X86CPU *cpu = X86_CPU(obj);
    CPUX86State *env = &cpu->env;
    char *value;
    int i;

    value = g_malloc(48 + 1);
    for (i = 0; i < 48; i++) {
        value[i] = env->cpuid_model[i >> 2] >> (8 * (i & 3));
    }
    value[48] = '\0';
    return value;
}

static void x86_cpuid_set_model_id(Object *obj, const char *model_id,
                                   Error **errp)
{
    X86CPU *cpu = X86_CPU(obj);
    CPUX86State *env = &cpu->env;
    int c, len, i;

    if (model_id == NULL) {
        model_id = "";
    }
    len = strlen(model_id);
    memset(env->cpuid_model, 0, 48);
    for (i = 0; i < 48; i++) {
        if (i >= len) {
            c = '\0';
        } else {
            c = (uint8_t)model_id[i];
        }
        env->cpuid_model[i >> 2] |= c << (8 * (i & 3));
    }
}

static void x86_cpuid_get_tsc_freq(Object *obj, Visitor *v, const char *name,
                                   void *opaque, Error **errp)
{
    X86CPU *cpu = X86_CPU(obj);
    int64_t value;

    value = cpu->env.tsc_khz * 1000;
    visit_type_int(v, name, &value, errp);
}

static void x86_cpuid_set_tsc_freq(Object *obj, Visitor *v, const char *name,
                                   void *opaque, Error **errp)
{
    X86CPU *cpu = X86_CPU(obj);
    const int64_t min = 0;
    const int64_t max = INT64_MAX;
    int64_t value;

    if (!visit_type_int(v, name, &value, errp)) {
        return;
    }
    if (value < min || value > max) {
        error_setg(errp, QERR_PROPERTY_VALUE_OUT_OF_RANGE, "",
                   name ? name : "null", value, min, max);
        return;
    }

    cpu->env.tsc_khz = cpu->env.user_tsc_khz = value / 1000;
}

/* Generic getter for "feature-words" and "filtered-features" properties */
static void x86_cpu_get_feature_words(Object *obj, Visitor *v,
                                      const char *name, void *opaque,
                                      Error **errp)
{
    uint64_t *array = (uint64_t *)opaque;
    FeatureWord w;
    X86CPUFeatureWordInfo word_infos[FEATURE_WORDS] = { };
    X86CPUFeatureWordInfoList list_entries[FEATURE_WORDS] = { };
    X86CPUFeatureWordInfoList *list = NULL;

    for (w = 0; w < FEATURE_WORDS; w++) {
        FeatureWordInfo *wi = &feature_word_info[w];
        /*
                * We didn't have MSR features when "feature-words" was
                *  introduced. Therefore skipped other type entries.
                */
        if (wi->type != CPUID_FEATURE_WORD) {
            continue;
        }
        X86CPUFeatureWordInfo *qwi = &word_infos[w];
        qwi->cpuid_input_eax = wi->cpuid.eax;
        qwi->has_cpuid_input_ecx = wi->cpuid.needs_ecx;
        qwi->cpuid_input_ecx = wi->cpuid.ecx;
        qwi->cpuid_register = x86_reg_info_32[wi->cpuid.reg].qapi_enum;
        qwi->features = array[w];

        /* List will be in reverse order, but order shouldn't matter */
        list_entries[w].next = list;
        list_entries[w].value = &word_infos[w];
        list = &list_entries[w];
    }

    visit_type_X86CPUFeatureWordInfoList(v, "feature-words", &list, errp);
}

/* Convert all '_' in a feature string option name to '-', to make feature
 * name conform to QOM property naming rule, which uses '-' instead of '_'.
 */
static inline void feat2prop(char *s)
{
    while ((s = strchr(s, '_'))) {
        *s = '-';
    }
}

/* Return the feature property name for a feature flag bit */
static const char *x86_cpu_feature_name(FeatureWord w, int bitnr)
{
    const char *name;
    /* XSAVE components are automatically enabled by other features,
     * so return the original feature name instead
     */
    if (w == FEAT_XSAVE_XCR0_LO || w == FEAT_XSAVE_XCR0_HI) {
        int comp = (w == FEAT_XSAVE_XCR0_HI) ? bitnr + 32 : bitnr;

        if (comp < ARRAY_SIZE(x86_ext_save_areas) &&
            x86_ext_save_areas[comp].bits) {
            w = x86_ext_save_areas[comp].feature;
            bitnr = ctz32(x86_ext_save_areas[comp].bits);
        }
    }

    assert(bitnr < 64);
    assert(w < FEATURE_WORDS);
    name = feature_word_info[w].feat_names[bitnr];
    assert(bitnr < 32 || !(name && feature_word_info[w].type == CPUID_FEATURE_WORD));
    return name;
}

/* Compatibility hack to maintain legacy +-feat semantic,
 * where +-feat overwrites any feature set by
 * feat=on|feat even if the later is parsed after +-feat
 * (i.e. "-x2apic,x2apic=on" will result in x2apic disabled)
 */
static GList *plus_features, *minus_features;

static gint compare_string(gconstpointer a, gconstpointer b)
{
    return g_strcmp0(a, b);
}

/* Parse "+feature,-feature,feature=foo" CPU feature string
 */
static void x86_cpu_parse_featurestr(const char *typename, char *features,
                                     Error **errp)
{
    char *featurestr; /* Single 'key=value" string being parsed */
    static bool cpu_globals_initialized;
    bool ambiguous = false;

    if (cpu_globals_initialized) {
        return;
    }
    cpu_globals_initialized = true;

    if (!features) {
        return;
    }

    for (featurestr = strtok(features, ",");
         featurestr;
         featurestr = strtok(NULL, ",")) {
        const char *name;
        const char *val = NULL;
        char *eq = NULL;
        char num[32];
        GlobalProperty *prop;

        /* Compatibility syntax: */
        if (featurestr[0] == '+') {
            plus_features = g_list_append(plus_features,
                                          g_strdup(featurestr + 1));
            continue;
        } else if (featurestr[0] == '-') {
            minus_features = g_list_append(minus_features,
                                           g_strdup(featurestr + 1));
            continue;
        }

        eq = strchr(featurestr, '=');
        if (eq) {
            *eq++ = 0;
            val = eq;
        } else {
            val = "on";
        }

        feat2prop(featurestr);
        name = featurestr;

        if (g_list_find_custom(plus_features, name, compare_string)) {
            warn_report("Ambiguous CPU model string. "
                        "Don't mix both \"+%s\" and \"%s=%s\"",
                        name, name, val);
            ambiguous = true;
        }
        if (g_list_find_custom(minus_features, name, compare_string)) {
            warn_report("Ambiguous CPU model string. "
                        "Don't mix both \"-%s\" and \"%s=%s\"",
                        name, name, val);
            ambiguous = true;
        }

        /* Special case: */
        if (!strcmp(name, "tsc-freq")) {
            int ret;
            uint64_t tsc_freq;

            ret = qemu_strtosz_metric(val, NULL, &tsc_freq);
            if (ret < 0 || tsc_freq > INT64_MAX) {
                error_setg(errp, "bad numerical value %s", val);
                return;
            }
            snprintf(num, sizeof(num), "%" PRId64, tsc_freq);
            val = num;
            name = "tsc-frequency";
        }

        prop = g_new0(typeof(*prop), 1);
        prop->driver = typename;
        prop->property = g_strdup(name);
        prop->value = g_strdup(val);
        qdev_prop_register_global(prop);
    }

    if (ambiguous) {
        warn_report("Compatibility of ambiguous CPU model "
                    "strings won't be kept on future QEMU versions");
    }
}

static void x86_cpu_filter_features(X86CPU *cpu, bool verbose);

/* Build a list with the name of all features on a feature word array */
static void x86_cpu_list_feature_names(FeatureWordArray features,
                                       strList **list)
{
    strList **tail = list;
    FeatureWord w;

    for (w = 0; w < FEATURE_WORDS; w++) {
        uint64_t filtered = features[w];
        int i;
        for (i = 0; i < 64; i++) {
            if (filtered & (1ULL << i)) {
                QAPI_LIST_APPEND(tail, g_strdup(x86_cpu_feature_name(w, i)));
            }
        }
    }
}

static void x86_cpu_get_unavailable_features(Object *obj, Visitor *v,
                                             const char *name, void *opaque,
                                             Error **errp)
{
    X86CPU *xc = X86_CPU(obj);
    strList *result = NULL;

    x86_cpu_list_feature_names(xc->filtered_features, &result);
    visit_type_strList(v, "unavailable-features", &result, errp);
}

/* Print all cpuid feature names in featureset
 */
static void listflags(GList *features)
{
    size_t len = 0;
    GList *tmp;

    for (tmp = features; tmp; tmp = tmp->next) {
        const char *name = tmp->data;
        if ((len + strlen(name) + 1) >= 75) {
            qemu_printf("\n");
            len = 0;
        }
        qemu_printf("%s%s", len == 0 ? "  " : " ", name);
        len += strlen(name) + 1;
    }
    qemu_printf("\n");
}

/* Sort alphabetically by type name, respecting X86CPUClass::ordering. */
static gint x86_cpu_list_compare(gconstpointer a, gconstpointer b)
{
    ObjectClass *class_a = (ObjectClass *)a;
    ObjectClass *class_b = (ObjectClass *)b;
    X86CPUClass *cc_a = X86_CPU_CLASS(class_a);
    X86CPUClass *cc_b = X86_CPU_CLASS(class_b);
    int ret;

    if (cc_a->ordering != cc_b->ordering) {
        ret = cc_a->ordering - cc_b->ordering;
    } else {
        g_autofree char *name_a = x86_cpu_class_get_model_name(cc_a);
        g_autofree char *name_b = x86_cpu_class_get_model_name(cc_b);
        ret = strcmp(name_a, name_b);
    }
    return ret;
}

static GSList *get_sorted_cpu_model_list(void)
{
    GSList *list = object_class_get_list(TYPE_X86_CPU, false);
    list = g_slist_sort(list, x86_cpu_list_compare);
    return list;
}

static char *x86_cpu_class_get_model_id(X86CPUClass *xc)
{
    Object *obj = object_new_with_class(OBJECT_CLASS(xc));
    char *r = object_property_get_str(obj, "model-id", &error_abort);
    object_unref(obj);
    return r;
}

static char *x86_cpu_class_get_alias_of(X86CPUClass *cc)
{
    X86CPUVersion version;

    if (!cc->model || !cc->model->is_alias) {
        return NULL;
    }
    version = x86_cpu_model_resolve_version(cc->model);
    if (version <= 0) {
        return NULL;
    }
    return x86_cpu_versioned_model_name(cc->model->cpudef, version);
}

static void x86_cpu_list_entry(gpointer data, gpointer user_data)
{
    ObjectClass *oc = data;
    X86CPUClass *cc = X86_CPU_CLASS(oc);
    g_autofree char *name = x86_cpu_class_get_model_name(cc);
    g_autofree char *desc = g_strdup(cc->model_description);
    g_autofree char *alias_of = x86_cpu_class_get_alias_of(cc);
    g_autofree char *model_id = x86_cpu_class_get_model_id(cc);

    if (!desc && alias_of) {
        if (cc->model && cc->model->version == CPU_VERSION_AUTO) {
            desc = g_strdup("(alias configured by machine type)");
        } else {
            desc = g_strdup_printf("(alias of %s)", alias_of);
        }
    }
    if (!desc && cc->model && cc->model->note) {
        desc = g_strdup_printf("%s [%s]", model_id, cc->model->note);
    }
    if (!desc) {
        desc = g_strdup_printf("%s", model_id);
    }

    if (cc->model && cc->model->cpudef->deprecation_note) {
        g_autofree char *olddesc = desc;
        desc = g_strdup_printf("%s (deprecated)", olddesc);
    }

    qemu_printf("  %-20s  %s\n", name, desc);
}

/* list available CPU models and flags */
void x86_cpu_list(void)
{
    int i, j;
    GSList *list;
    GList *names = NULL;

    qemu_printf("Available CPUs:\n");
    list = get_sorted_cpu_model_list();
    g_slist_foreach(list, x86_cpu_list_entry, NULL);
    g_slist_free(list);

    names = NULL;
    for (i = 0; i < ARRAY_SIZE(feature_word_info); i++) {
        FeatureWordInfo *fw = &feature_word_info[i];
        for (j = 0; j < 64; j++) {
            if (fw->feat_names[j]) {
                names = g_list_append(names, (gpointer)fw->feat_names[j]);
            }
        }
    }

    names = g_list_sort(names, (GCompareFunc)strcmp);

    qemu_printf("\nRecognized CPUID flags:\n");
    listflags(names);
    qemu_printf("\n");
    g_list_free(names);
}

#ifndef CONFIG_USER_ONLY

/* Check for missing features that may prevent the CPU class from
 * running using the current machine and accelerator.
 */
static void x86_cpu_class_check_missing_features(X86CPUClass *xcc,
                                                 strList **list)
{
    strList **tail = list;
    X86CPU *xc;
    Error *err = NULL;

    if (xcc->host_cpuid_required && !accel_uses_host_cpuid()) {
        QAPI_LIST_APPEND(tail, g_strdup("kvm"));
        return;
    }

    xc = X86_CPU(object_new_with_class(OBJECT_CLASS(xcc)));

    x86_cpu_expand_features(xc, &err);
    if (err) {
        /* Errors at x86_cpu_expand_features should never happen,
         * but in case it does, just report the model as not
         * runnable at all using the "type" property.
         */
        QAPI_LIST_APPEND(tail, g_strdup("type"));
        error_free(err);
    }

    x86_cpu_filter_features(xc, false);

    x86_cpu_list_feature_names(xc->filtered_features, tail);

    object_unref(OBJECT(xc));
}

static void x86_cpu_definition_entry(gpointer data, gpointer user_data)
{
    ObjectClass *oc = data;
    X86CPUClass *cc = X86_CPU_CLASS(oc);
    CpuDefinitionInfoList **cpu_list = user_data;
    CpuDefinitionInfo *info;

    info = g_malloc0(sizeof(*info));
    info->name = x86_cpu_class_get_model_name(cc);
    x86_cpu_class_check_missing_features(cc, &info->unavailable_features);
    info->has_unavailable_features = true;
    info->q_typename = g_strdup(object_class_get_name(oc));
    info->migration_safe = cc->migration_safe;
    info->has_migration_safe = true;
    info->q_static = cc->static_model;
    if (cc->model && cc->model->cpudef->deprecation_note) {
        info->deprecated = true;
    } else {
        info->deprecated = false;
    }
    /*
     * Old machine types won't report aliases, so that alias translation
     * doesn't break compatibility with previous QEMU versions.
     */
    if (default_cpu_version != CPU_VERSION_LEGACY) {
        info->alias_of = x86_cpu_class_get_alias_of(cc);
    }

    QAPI_LIST_PREPEND(*cpu_list, info);
}

CpuDefinitionInfoList *qmp_query_cpu_definitions(Error **errp)
{
    CpuDefinitionInfoList *cpu_list = NULL;
    GSList *list = get_sorted_cpu_model_list();
    g_slist_foreach(list, x86_cpu_definition_entry, &cpu_list);
    g_slist_free(list);
    return cpu_list;
}

#endif /* !CONFIG_USER_ONLY */

uint64_t x86_cpu_get_supported_feature_word(X86CPU *cpu, FeatureWord w)
{
    FeatureWordInfo *wi = &feature_word_info[w];
    uint64_t r = 0;
    uint64_t unavail = 0;

    if (kvm_enabled()) {
        switch (wi->type) {
        case CPUID_FEATURE_WORD:
            r = kvm_arch_get_supported_cpuid(kvm_state, wi->cpuid.eax,
                                                        wi->cpuid.ecx,
                                                        wi->cpuid.reg);
            break;
        case MSR_FEATURE_WORD:
            r = kvm_arch_get_supported_msr_feature(kvm_state,
                        wi->msr.index);
            break;
        }
    } else if (hvf_enabled()) {
        if (wi->type != CPUID_FEATURE_WORD) {
            return 0;
        }
        r = hvf_get_supported_cpuid(wi->cpuid.eax,
                                    wi->cpuid.ecx,
                                    wi->cpuid.reg);
    } else if (tcg_enabled()) {
        r = wi->tcg_features;
    } else {
        return ~0;
    }

    switch (w) {
#ifndef TARGET_X86_64
    case FEAT_8000_0001_EDX:
        /*
         * 32-bit TCG can emulate 64-bit compatibility mode.  If there is no
         * way for userspace to get out of its 32-bit jail, we can leave
         * the LM bit set.
         */
        unavail = tcg_enabled()
            ? CPUID_EXT2_LM & ~CPUID_EXT2_KERNEL_FEATURES
            : CPUID_EXT2_LM;
        break;
#endif

    case FEAT_8000_0007_EBX:
        if (cpu && !IS_AMD_CPU(&cpu->env)) {
            /* Disable AMD machine check architecture for Intel CPU.  */
            unavail = ~0;
        }
        break;

    case FEAT_7_0_EBX:
#ifndef CONFIG_USER_ONLY
        if (!check_sgx_support()) {
            unavail = CPUID_7_0_EBX_SGX;
        }
#endif
        break;
    case FEAT_7_0_ECX:
#ifndef CONFIG_USER_ONLY
        if (!check_sgx_support()) {
            unavail = CPUID_7_0_ECX_SGX_LC;
        }
#endif
        break;

    default:
        break;
    }

    r &= ~unavail;
    if (cpu && cpu->migratable) {
        r &= x86_cpu_get_migratable_flags(w);
    }
    return r;
}

static void x86_cpu_get_supported_cpuid(uint32_t func, uint32_t index,
                                        uint32_t *eax, uint32_t *ebx,
                                        uint32_t *ecx, uint32_t *edx)
{
    if (kvm_enabled()) {
        *eax = kvm_arch_get_supported_cpuid(kvm_state, func, index, R_EAX);
        *ebx = kvm_arch_get_supported_cpuid(kvm_state, func, index, R_EBX);
        *ecx = kvm_arch_get_supported_cpuid(kvm_state, func, index, R_ECX);
        *edx = kvm_arch_get_supported_cpuid(kvm_state, func, index, R_EDX);
    } else if (hvf_enabled()) {
        *eax = hvf_get_supported_cpuid(func, index, R_EAX);
        *ebx = hvf_get_supported_cpuid(func, index, R_EBX);
        *ecx = hvf_get_supported_cpuid(func, index, R_ECX);
        *edx = hvf_get_supported_cpuid(func, index, R_EDX);
    } else {
        *eax = 0;
        *ebx = 0;
        *ecx = 0;
        *edx = 0;
    }
}

static void x86_cpu_get_cache_cpuid(uint32_t func, uint32_t index,
                                    uint32_t *eax, uint32_t *ebx,
                                    uint32_t *ecx, uint32_t *edx)
{
    uint32_t level, unused;

    /* Only return valid host leaves.  */
    switch (func) {
    case 2:
    case 4:
        host_cpuid(0, 0, &level, &unused, &unused, &unused);
        break;
    case 0x80000005:
    case 0x80000006:
    case 0x8000001d:
        host_cpuid(0x80000000, 0, &level, &unused, &unused, &unused);
        break;
    default:
        return;
    }

    if (func > level) {
        *eax = 0;
        *ebx = 0;
        *ecx = 0;
        *edx = 0;
    } else {
        host_cpuid(func, index, eax, ebx, ecx, edx);
    }
}

/*
 * Only for builtin_x86_defs models initialized with x86_register_cpudef_types.
 */
void x86_cpu_apply_props(X86CPU *cpu, PropValue *props)
{
    PropValue *pv;
    for (pv = props; pv->prop; pv++) {
        if (!pv->value) {
            continue;
        }
        object_property_parse(OBJECT(cpu), pv->prop, pv->value,
                              &error_abort);
    }
}

/*
 * Apply properties for the CPU model version specified in model.
 * Only for builtin_x86_defs models initialized with x86_register_cpudef_types.
 */

static void x86_cpu_apply_version_props(X86CPU *cpu, X86CPUModel *model)
{
    const X86CPUVersionDefinition *vdef;
    X86CPUVersion version = x86_cpu_model_resolve_version(model);

    if (version == CPU_VERSION_LEGACY) {
        return;
    }

    for (vdef = x86_cpu_def_get_versions(model->cpudef); vdef->version; vdef++) {
        PropValue *p;

        for (p = vdef->props; p && p->prop; p++) {
            object_property_parse(OBJECT(cpu), p->prop, p->value,
                                  &error_abort);
        }

        if (vdef->version == version) {
            break;
        }
    }

    /*
     * If we reached the end of the list, version number was invalid
     */
    assert(vdef->version == version);
}

static const CPUCaches *x86_cpu_get_versioned_cache_info(X86CPU *cpu,
                                                         X86CPUModel *model)
{
    const X86CPUVersionDefinition *vdef;
    X86CPUVersion version = x86_cpu_model_resolve_version(model);
    const CPUCaches *cache_info = model->cpudef->cache_info;

    if (version == CPU_VERSION_LEGACY) {
        return cache_info;
    }

    for (vdef = x86_cpu_def_get_versions(model->cpudef); vdef->version; vdef++) {
        if (vdef->cache_info) {
            cache_info = vdef->cache_info;
        }

        if (vdef->version == version) {
            break;
        }
    }

    assert(vdef->version == version);
    return cache_info;
}

/*
 * Load data from X86CPUDefinition into a X86CPU object.
 * Only for builtin_x86_defs models initialized with x86_register_cpudef_types.
 */
static void x86_cpu_load_model(X86CPU *cpu, X86CPUModel *model)
{
    const X86CPUDefinition *def = model->cpudef;
    CPUX86State *env = &cpu->env;
    FeatureWord w;

    /*NOTE: any property set by this function should be returned by
     * x86_cpu_static_props(), so static expansion of
     * query-cpu-model-expansion is always complete.
     */

    /* CPU models only set _minimum_ values for level/xlevel: */
    object_property_set_uint(OBJECT(cpu), "min-level", def->level,
                             &error_abort);
    object_property_set_uint(OBJECT(cpu), "min-xlevel", def->xlevel,
                             &error_abort);

    object_property_set_int(OBJECT(cpu), "family", def->family, &error_abort);
    object_property_set_int(OBJECT(cpu), "model", def->model, &error_abort);
    object_property_set_int(OBJECT(cpu), "stepping", def->stepping,
                            &error_abort);
    object_property_set_str(OBJECT(cpu), "model-id", def->model_id,
                            &error_abort);
    for (w = 0; w < FEATURE_WORDS; w++) {
        env->features[w] = def->features[w];
    }

    /* legacy-cache defaults to 'off' if CPU model provides cache info */
    cpu->legacy_cache = !x86_cpu_get_versioned_cache_info(cpu, model);

    env->features[FEAT_1_ECX] |= CPUID_EXT_HYPERVISOR;

    /* sysenter isn't supported in compatibility mode on AMD,
     * syscall isn't supported in compatibility mode on Intel.
     * Normally we advertise the actual CPU vendor, but you can
     * override this using the 'vendor' property if you want to use
     * KVM's sysenter/syscall emulation in compatibility mode and
     * when doing cross vendor migration
     */

    /*
     * vendor property is set here but then overloaded with the
     * host cpu vendor for KVM and HVF.
     */
    object_property_set_str(OBJECT(cpu), "vendor", def->vendor, &error_abort);

    x86_cpu_apply_version_props(cpu, model);

    /*
     * Properties in versioned CPU model are not user specified features.
     * We can simply clear env->user_features here since it will be filled later
     * in x86_cpu_expand_features() based on plus_features and minus_features.
     */
    memset(&env->user_features, 0, sizeof(env->user_features));
}

static const gchar *x86_gdb_arch_name(CPUState *cs)
{
#ifdef TARGET_X86_64
    return "i386:x86-64";
#else
    return "i386";
#endif
}

static void x86_cpu_cpudef_class_init(ObjectClass *oc, void *data)
{
    X86CPUModel *model = data;
    X86CPUClass *xcc = X86_CPU_CLASS(oc);
    CPUClass *cc = CPU_CLASS(oc);

    xcc->model = model;
    xcc->migration_safe = true;
    cc->deprecation_note = model->cpudef->deprecation_note;
}

static void x86_register_cpu_model_type(const char *name, X86CPUModel *model)
{
    g_autofree char *typename = x86_cpu_type_name(name);
    TypeInfo ti = {
        .name = typename,
        .parent = TYPE_X86_CPU,
        .class_init = x86_cpu_cpudef_class_init,
        .class_data = model,
    };

    type_register(&ti);
}


/*
 * register builtin_x86_defs;
 * "max", "base" and subclasses ("host") are not registered here.
 * See x86_cpu_register_types for all model registrations.
 */
static void x86_register_cpudef_types(const X86CPUDefinition *def)
{
    X86CPUModel *m;
    const X86CPUVersionDefinition *vdef;

    /* AMD aliases are handled at runtime based on CPUID vendor, so
     * they shouldn't be set on the CPU model table.
     */
    assert(!(def->features[FEAT_8000_0001_EDX] & CPUID_EXT2_AMD_ALIASES));
    /* catch mistakes instead of silently truncating model_id when too long */
    assert(def->model_id && strlen(def->model_id) <= 48);

    /* Unversioned model: */
    m = g_new0(X86CPUModel, 1);
    m->cpudef = def;
    m->version = CPU_VERSION_AUTO;
    m->is_alias = true;
    x86_register_cpu_model_type(def->name, m);

    /* Versioned models: */

    for (vdef = x86_cpu_def_get_versions(def); vdef->version; vdef++) {
        g_autofree char *name =
            x86_cpu_versioned_model_name(def, vdef->version);

        m = g_new0(X86CPUModel, 1);
        m->cpudef = def;
        m->version = vdef->version;
        m->note = vdef->note;
        x86_register_cpu_model_type(name, m);

        if (vdef->alias) {
            X86CPUModel *am = g_new0(X86CPUModel, 1);
            am->cpudef = def;
            am->version = vdef->version;
            am->is_alias = true;
            x86_register_cpu_model_type(vdef->alias, am);
        }
    }

}

uint32_t cpu_x86_virtual_addr_width(CPUX86State *env)
{
    if  (env->features[FEAT_7_0_ECX] & CPUID_7_0_ECX_LA57) {
        return 57; /* 57 bits virtual */
    } else {
        return 48; /* 48 bits virtual */
    }
}

void cpu_x86_cpuid(CPUX86State *env, uint32_t index, uint32_t count,
                   uint32_t *eax, uint32_t *ebx,
                   uint32_t *ecx, uint32_t *edx)
{
    X86CPU *cpu = env_archcpu(env);
    CPUState *cs = env_cpu(env);
    uint32_t limit;
    uint32_t signature[3];
    X86CPUTopoInfo topo_info;
    uint32_t cores_per_pkg;
    uint32_t threads_per_pkg;

    topo_info.dies_per_pkg = env->nr_dies;
    topo_info.modules_per_die = env->nr_modules;
    topo_info.cores_per_module = cs->nr_cores / env->nr_dies / env->nr_modules;
    topo_info.threads_per_core = cs->nr_threads;

    cores_per_pkg = topo_info.cores_per_module * topo_info.modules_per_die *
                    topo_info.dies_per_pkg;
    threads_per_pkg = cores_per_pkg * topo_info.threads_per_core;

    /* Calculate & apply limits for different index ranges */
    if (index >= 0xC0000000) {
        limit = env->cpuid_xlevel2;
    } else if (index >= 0x80000000) {
        limit = env->cpuid_xlevel;
    } else if (index >= 0x40000000) {
        limit = 0x40000001;
    } else {
        limit = env->cpuid_level;
    }

    if (index > limit) {
        /* Intel documentation states that invalid EAX input will
         * return the same information as EAX=cpuid_level
         * (Intel SDM Vol. 2A - Instruction Set Reference - CPUID)
         */
        index = env->cpuid_level;
    }

    switch(index) {
    case 0:
        *eax = env->cpuid_level;
        *ebx = env->cpuid_vendor1;
        *edx = env->cpuid_vendor2;
        *ecx = env->cpuid_vendor3;
        break;
    case 1:
        *eax = env->cpuid_version;
        *ebx = (cpu->apic_id << 24) |
               8 << 8; /* CLFLUSH size in quad words, Linux wants it. */
        *ecx = env->features[FEAT_1_ECX];
        if ((*ecx & CPUID_EXT_XSAVE) && (env->cr[4] & CR4_OSXSAVE_MASK)) {
            *ecx |= CPUID_EXT_OSXSAVE;
        }
        *edx = env->features[FEAT_1_EDX];
        if (threads_per_pkg > 1) {
            *ebx |= threads_per_pkg << 16;
            *edx |= CPUID_HT;
        }
        if (!cpu->enable_pmu) {
            *ecx &= ~CPUID_EXT_PDCM;
        }
        break;
    case 2:
        /* cache info: needed for Pentium Pro compatibility */
        if (cpu->cache_info_passthrough) {
            x86_cpu_get_cache_cpuid(index, 0, eax, ebx, ecx, edx);
            break;
        } else if (cpu->vendor_cpuid_only && IS_AMD_CPU(env)) {
            *eax = *ebx = *ecx = *edx = 0;
            break;
        }
        *eax = 1; /* Number of CPUID[EAX=2] calls required */
        *ebx = 0;
        if (!cpu->enable_l3_cache) {
            *ecx = 0;
        } else {
            *ecx = cpuid2_cache_descriptor(env->cache_info_cpuid2.l3_cache);
        }
        *edx = (cpuid2_cache_descriptor(env->cache_info_cpuid2.l1d_cache) << 16) |
               (cpuid2_cache_descriptor(env->cache_info_cpuid2.l1i_cache) <<  8) |
               (cpuid2_cache_descriptor(env->cache_info_cpuid2.l2_cache));
        break;
    case 4:
        /* cache info: needed for Core compatibility */
        if (cpu->cache_info_passthrough) {
            x86_cpu_get_cache_cpuid(index, count, eax, ebx, ecx, edx);
            /*
             * QEMU has its own number of cores/logical cpus,
             * set 24..14, 31..26 bit to configured values
             */
            if (*eax & 31) {
                int host_vcpus_per_cache = 1 + ((*eax & 0x3FFC000) >> 14);
<<<<<<< HEAD
                int vcpus_per_socket = cs->nr_cores * cs->nr_threads;
                *eax &= ~0xFC000000;
                *eax |= (pow2ceil(cs->nr_cores) - 1) << 26;
                if (host_vcpus_per_cache > vcpus_per_socket) {
=======

                *eax &= ~0xFC000000;
                *eax |= max_core_ids_in_package(&topo_info) << 26;
                if (host_vcpus_per_cache > threads_per_pkg) {
>>>>>>> 0ff5ab6f
                    *eax &= ~0x3FFC000;

                    /* Share the cache at package level. */
                    *eax |= max_thread_ids_for_cache(&topo_info,
                                CPU_TOPO_LEVEL_PACKAGE) << 14;
                }
            }
        } else if (cpu->vendor_cpuid_only && IS_AMD_CPU(env)) {
            *eax = *ebx = *ecx = *edx = 0;
        } else {
            *eax = 0;

            switch (count) {
            case 0: /* L1 dcache info */
                encode_cache_cpuid4(env->cache_info_cpuid4.l1d_cache,
                                    &topo_info,
                                    eax, ebx, ecx, edx);
                if (!cpu->l1_cache_per_core) {
                    *eax &= ~MAKE_64BIT_MASK(14, 12);
                }
                break;
            case 1: /* L1 icache info */
                encode_cache_cpuid4(env->cache_info_cpuid4.l1i_cache,
                                    &topo_info,
                                    eax, ebx, ecx, edx);
                if (!cpu->l1_cache_per_core) {
                    *eax &= ~MAKE_64BIT_MASK(14, 12);
                }
                break;
            case 2: /* L2 cache info */
                encode_cache_cpuid4(env->cache_info_cpuid4.l2_cache,
                                    &topo_info,
                                    eax, ebx, ecx, edx);
                break;
            case 3: /* L3 cache info */
                if (cpu->enable_l3_cache) {
                    encode_cache_cpuid4(env->cache_info_cpuid4.l3_cache,
                                        &topo_info,
                                        eax, ebx, ecx, edx);
                    break;
                }
                /* fall through */
            default: /* end of info */
                *eax = *ebx = *ecx = *edx = 0;
                break;
            }
        }
        break;
    case 5:
        /* MONITOR/MWAIT Leaf */
        *eax = cpu->mwait.eax; /* Smallest monitor-line size in bytes */
        *ebx = cpu->mwait.ebx; /* Largest monitor-line size in bytes */
        *ecx = cpu->mwait.ecx; /* flags */
        *edx = cpu->mwait.edx; /* mwait substates */
        break;
    case 6:
        /* Thermal and Power Leaf */
        *eax = env->features[FEAT_6_EAX];
        *ebx = 0;
        *ecx = 0;
        *edx = 0;
        break;
    case 7:
        /* Structured Extended Feature Flags Enumeration Leaf */
        if (count == 0) {
            /* Maximum ECX value for sub-leaves */
            *eax = env->cpuid_level_func7;
            *ebx = env->features[FEAT_7_0_EBX]; /* Feature flags */
            *ecx = env->features[FEAT_7_0_ECX]; /* Feature flags */
            if ((*ecx & CPUID_7_0_ECX_PKU) && env->cr[4] & CR4_PKE_MASK) {
                *ecx |= CPUID_7_0_ECX_OSPKE;
            }
            *edx = env->features[FEAT_7_0_EDX]; /* Feature flags */
        } else if (count == 1) {
            *eax = env->features[FEAT_7_1_EAX];
            *edx = env->features[FEAT_7_1_EDX];
            *ebx = 0;
            *ecx = 0;
        } else if (count == 2) {
            *edx = env->features[FEAT_7_2_EDX];
            *eax = 0;
            *ebx = 0;
            *ecx = 0;
        } else {
            *eax = 0;
            *ebx = 0;
            *ecx = 0;
            *edx = 0;
        }
        break;
    case 9:
        /* Direct Cache Access Information Leaf */
        *eax = 0; /* Bits 0-31 in DCA_CAP MSR */
        *ebx = 0;
        *ecx = 0;
        *edx = 0;
        break;
    case 0xA:
        /* Architectural Performance Monitoring Leaf */
        if (cpu->enable_pmu) {
            x86_cpu_get_supported_cpuid(0xA, count, eax, ebx, ecx, edx);
        } else {
            *eax = 0;
            *ebx = 0;
            *ecx = 0;
            *edx = 0;
        }
        break;
    case 0xB:
        /* Extended Topology Enumeration Leaf */
        if (!cpu->enable_cpuid_0xb) {
                *eax = *ebx = *ecx = *edx = 0;
                break;
        }

        *ecx = count & 0xff;
        *edx = cpu->apic_id;

        switch (count) {
        case 0:
            *eax = apicid_core_offset(&topo_info);
            *ebx = topo_info.threads_per_core;
            *ecx |= CPUID_B_ECX_TOPO_LEVEL_SMT << 8;
            break;
        case 1:
            *eax = apicid_pkg_offset(&topo_info);
            *ebx = threads_per_pkg;
            *ecx |= CPUID_B_ECX_TOPO_LEVEL_CORE << 8;
            break;
        default:
            *eax = 0;
            *ebx = 0;
            *ecx |= CPUID_B_ECX_TOPO_LEVEL_INVALID << 8;
        }

        assert(!(*eax & ~0x1f));
        *ebx &= 0xffff; /* The count doesn't need to be reliable. */
        break;
    case 0x1C:
        if (cpu->enable_pmu && (env->features[FEAT_7_0_EDX] & CPUID_7_0_EDX_ARCH_LBR)) {
            x86_cpu_get_supported_cpuid(0x1C, 0, eax, ebx, ecx, edx);
            *edx = 0;
        }
        break;
    case 0x1F:
        /* V2 Extended Topology Enumeration Leaf */
        if (!x86_has_extended_topo(env->avail_cpu_topo)) {
            *eax = *ebx = *ecx = *edx = 0;
            break;
        }

        encode_topo_cpuid1f(env, count, &topo_info, eax, ebx, ecx, edx);
        break;
    case 0xD: {
        /* Processor Extended State */
        *eax = 0;
        *ebx = 0;
        *ecx = 0;
        *edx = 0;
        if (!(env->features[FEAT_1_ECX] & CPUID_EXT_XSAVE)) {
            break;
        }

        if (count == 0) {
            *ecx = xsave_area_size(x86_cpu_xsave_xcr0_components(cpu), false);
            *eax = env->features[FEAT_XSAVE_XCR0_LO];
            *edx = env->features[FEAT_XSAVE_XCR0_HI];
            /*
             * The initial value of xcr0 and ebx == 0, On host without kvm
             * commit 412a3c41(e.g., CentOS 6), the ebx's value always == 0
             * even through guest update xcr0, this will crash some legacy guest
             * (e.g., CentOS 6), So set ebx == ecx to workaround it.
             */
            *ebx = kvm_enabled() ? *ecx : xsave_area_size(env->xcr0, false);
        } else if (count == 1) {
            uint64_t xstate = x86_cpu_xsave_xcr0_components(cpu) |
                              x86_cpu_xsave_xss_components(cpu);

            *eax = env->features[FEAT_XSAVE];
            *ebx = xsave_area_size(xstate, true);
            *ecx = env->features[FEAT_XSAVE_XSS_LO];
            *edx = env->features[FEAT_XSAVE_XSS_HI];
            if (kvm_enabled() && cpu->enable_pmu &&
                (env->features[FEAT_7_0_EDX] & CPUID_7_0_EDX_ARCH_LBR) &&
                (*eax & CPUID_XSAVE_XSAVES)) {
                *ecx |= XSTATE_ARCH_LBR_MASK;
            } else {
                *ecx &= ~XSTATE_ARCH_LBR_MASK;
            }
        } else if (count == 0xf && cpu->enable_pmu
                   && (env->features[FEAT_7_0_EDX] & CPUID_7_0_EDX_ARCH_LBR)) {
            x86_cpu_get_supported_cpuid(0xD, count, eax, ebx, ecx, edx);
        } else if (count < ARRAY_SIZE(x86_ext_save_areas)) {
            const ExtSaveArea *esa = &x86_ext_save_areas[count];

            if (x86_cpu_xsave_xcr0_components(cpu) & (1ULL << count)) {
                *eax = esa->size;
                *ebx = esa->offset;
                *ecx = esa->ecx &
                       (ESA_FEATURE_ALIGN64_MASK | ESA_FEATURE_XFD_MASK);
            } else if (x86_cpu_xsave_xss_components(cpu) & (1ULL << count)) {
                *eax = esa->size;
                *ebx = 0;
                *ecx = 1;
            }
        }
        break;
    }
    case 0x12:
#ifndef CONFIG_USER_ONLY
        if (!kvm_enabled() ||
            !(env->features[FEAT_7_0_EBX] & CPUID_7_0_EBX_SGX)) {
            *eax = *ebx = *ecx = *edx = 0;
            break;
        }

        /*
         * SGX sub-leafs CPUID.0x12.{0x2..N} enumerate EPC sections.  Retrieve
         * the EPC properties, e.g. confidentiality and integrity, from the
         * host's first EPC section, i.e. assume there is one EPC section or
         * that all EPC sections have the same security properties.
         */
        if (count > 1) {
            uint64_t epc_addr, epc_size;

            if (sgx_epc_get_section(count - 2, &epc_addr, &epc_size)) {
                *eax = *ebx = *ecx = *edx = 0;
                break;
            }
            host_cpuid(index, 2, eax, ebx, ecx, edx);
            *eax = (uint32_t)(epc_addr & 0xfffff000) | 0x1;
            *ebx = (uint32_t)(epc_addr >> 32);
            *ecx = (uint32_t)(epc_size & 0xfffff000) | (*ecx & 0xf);
            *edx = (uint32_t)(epc_size >> 32);
            break;
        }

        /*
         * SGX sub-leafs CPUID.0x12.{0x0,0x1} are heavily dependent on hardware
         * and KVM, i.e. QEMU cannot emulate features to override what KVM
         * supports.  Features can be further restricted by userspace, but not
         * made more permissive.
         */
        x86_cpu_get_supported_cpuid(0x12, count, eax, ebx, ecx, edx);

        if (count == 0) {
            *eax &= env->features[FEAT_SGX_12_0_EAX];
            *ebx &= env->features[FEAT_SGX_12_0_EBX];
        } else {
            *eax &= env->features[FEAT_SGX_12_1_EAX];
            *ebx &= 0; /* ebx reserve */
            *ecx &= env->features[FEAT_XSAVE_XCR0_LO];
            *edx &= env->features[FEAT_XSAVE_XCR0_HI];

            /* FP and SSE are always allowed regardless of XSAVE/XCR0. */
            *ecx |= XSTATE_FP_MASK | XSTATE_SSE_MASK;

            /* Access to PROVISIONKEY requires additional credentials. */
            if ((*eax & (1U << 4)) &&
                !kvm_enable_sgx_provisioning(cs->kvm_state)) {
                *eax &= ~(1U << 4);
            }
        }
#endif
        break;
    case 0x14: {
        /* Intel Processor Trace Enumeration */
        *eax = 0;
        *ebx = 0;
        *ecx = 0;
        *edx = 0;
        if (!(env->features[FEAT_7_0_EBX] & CPUID_7_0_EBX_INTEL_PT) ||
            !kvm_enabled()) {
            break;
        }

        /*
         * If these are changed, they should stay in sync with
         * x86_cpu_filter_features().
         */
        if (count == 0) {
            *eax = INTEL_PT_MAX_SUBLEAF;
            *ebx = INTEL_PT_MINIMAL_EBX;
            *ecx = INTEL_PT_MINIMAL_ECX;
            if (env->features[FEAT_14_0_ECX] & CPUID_14_0_ECX_LIP) {
                *ecx |= CPUID_14_0_ECX_LIP;
            }
        } else if (count == 1) {
            *eax = INTEL_PT_MTC_BITMAP | INTEL_PT_ADDR_RANGES_NUM;
            *ebx = INTEL_PT_PSB_BITMAP | INTEL_PT_CYCLE_BITMAP;
        }
        break;
    }
    case 0x1D: {
        /* AMX TILE, for now hardcoded for Sapphire Rapids*/
        *eax = 0;
        *ebx = 0;
        *ecx = 0;
        *edx = 0;
        if (!(env->features[FEAT_7_0_EDX] & CPUID_7_0_EDX_AMX_TILE)) {
            break;
        }

        if (count == 0) {
            /* Highest numbered palette subleaf */
            *eax = INTEL_AMX_TILE_MAX_SUBLEAF;
        } else if (count == 1) {
            *eax = INTEL_AMX_TOTAL_TILE_BYTES |
                   (INTEL_AMX_BYTES_PER_TILE << 16);
            *ebx = INTEL_AMX_BYTES_PER_ROW | (INTEL_AMX_TILE_MAX_NAMES << 16);
            *ecx = INTEL_AMX_TILE_MAX_ROWS;
        }
        break;
    }
    case 0x1E: {
        /* AMX TMUL, for now hardcoded for Sapphire Rapids */
        *eax = 0;
        *ebx = 0;
        *ecx = 0;
        *edx = 0;
        if (!(env->features[FEAT_7_0_EDX] & CPUID_7_0_EDX_AMX_TILE)) {
            break;
        }

        if (count == 0) {
            /* Highest numbered palette subleaf */
            *ebx = INTEL_AMX_TMUL_MAX_K | (INTEL_AMX_TMUL_MAX_N << 8);
        }
        break;
    }
    case 0x40000000:
        /*
         * CPUID code in kvm_arch_init_vcpu() ignores stuff
         * set here, but we restrict to TCG none the less.
         */
        if (tcg_enabled() && cpu->expose_tcg) {
            memcpy(signature, "TCGTCGTCGTCG", 12);
            *eax = 0x40000001;
            *ebx = signature[0];
            *ecx = signature[1];
            *edx = signature[2];
        } else {
            *eax = 0;
            *ebx = 0;
            *ecx = 0;
            *edx = 0;
        }
        break;
    case 0x40000001:
        *eax = 0;
        *ebx = 0;
        *ecx = 0;
        *edx = 0;
        break;
    case 0x80000000:
        *eax = env->cpuid_xlevel;
        *ebx = env->cpuid_vendor1;
        *edx = env->cpuid_vendor2;
        *ecx = env->cpuid_vendor3;
        break;
    case 0x80000001:
        *eax = env->cpuid_version;
        *ebx = 0;
        *ecx = env->features[FEAT_8000_0001_ECX];
        *edx = env->features[FEAT_8000_0001_EDX];

        /* The Linux kernel checks for the CMPLegacy bit and
         * discards multiple thread information if it is set.
         * So don't set it here for Intel to make Linux guests happy.
         */
        if (threads_per_pkg > 1) {
            if (env->cpuid_vendor1 != CPUID_VENDOR_INTEL_1 ||
                env->cpuid_vendor2 != CPUID_VENDOR_INTEL_2 ||
                env->cpuid_vendor3 != CPUID_VENDOR_INTEL_3) {
                *ecx |= 1 << 1;    /* CmpLegacy bit */
            }
        }
        if (tcg_enabled() && env->cpuid_vendor1 == CPUID_VENDOR_INTEL_1 &&
            !(env->hflags & HF_LMA_MASK)) {
            *edx &= ~CPUID_EXT2_SYSCALL;
        }
        break;
    case 0x80000002:
    case 0x80000003:
    case 0x80000004:
        *eax = env->cpuid_model[(index - 0x80000002) * 4 + 0];
        *ebx = env->cpuid_model[(index - 0x80000002) * 4 + 1];
        *ecx = env->cpuid_model[(index - 0x80000002) * 4 + 2];
        *edx = env->cpuid_model[(index - 0x80000002) * 4 + 3];
        break;
    case 0x80000005:
        /* cache info (L1 cache) */
        if (cpu->cache_info_passthrough) {
            x86_cpu_get_cache_cpuid(index, 0, eax, ebx, ecx, edx);
            break;
        }
        *eax = (L1_DTLB_2M_ASSOC << 24) | (L1_DTLB_2M_ENTRIES << 16) |
               (L1_ITLB_2M_ASSOC <<  8) | (L1_ITLB_2M_ENTRIES);
        *ebx = (L1_DTLB_4K_ASSOC << 24) | (L1_DTLB_4K_ENTRIES << 16) |
               (L1_ITLB_4K_ASSOC <<  8) | (L1_ITLB_4K_ENTRIES);
        *ecx = encode_cache_cpuid80000005(env->cache_info_amd.l1d_cache);
        *edx = encode_cache_cpuid80000005(env->cache_info_amd.l1i_cache);
        break;
    case 0x80000006:
        /* cache info (L2 cache) */
        if (cpu->cache_info_passthrough) {
            x86_cpu_get_cache_cpuid(index, 0, eax, ebx, ecx, edx);
            break;
        }
        *eax = (AMD_ENC_ASSOC(L2_DTLB_2M_ASSOC) << 28) |
               (L2_DTLB_2M_ENTRIES << 16) |
               (AMD_ENC_ASSOC(L2_ITLB_2M_ASSOC) << 12) |
               (L2_ITLB_2M_ENTRIES);
        *ebx = (AMD_ENC_ASSOC(L2_DTLB_4K_ASSOC) << 28) |
               (L2_DTLB_4K_ENTRIES << 16) |
               (AMD_ENC_ASSOC(L2_ITLB_4K_ASSOC) << 12) |
               (L2_ITLB_4K_ENTRIES);
        encode_cache_cpuid80000006(env->cache_info_amd.l2_cache,
                                   cpu->enable_l3_cache ?
                                   env->cache_info_amd.l3_cache : NULL,
                                   ecx, edx);
        break;
    case 0x80000007:
        *eax = 0;
        *ebx = env->features[FEAT_8000_0007_EBX];
        *ecx = 0;
        *edx = env->features[FEAT_8000_0007_EDX];
        break;
    case 0x80000008:
        /* virtual & phys address size in low 2 bytes. */
        *eax = cpu->phys_bits;
        if (env->features[FEAT_8000_0001_EDX] & CPUID_EXT2_LM) {
            /* 64 bit processor */
             *eax |= (cpu_x86_virtual_addr_width(env) << 8);
             *eax |= (cpu->guest_phys_bits << 16);
        }
        *ebx = env->features[FEAT_8000_0008_EBX];
        if (threads_per_pkg > 1) {
            /*
             * Bits 15:12 is "The number of bits in the initial
             * Core::X86::Apic::ApicId[ApicId] value that indicate
             * thread ID within a package".
             * Bits 7:0 is "The number of threads in the package is NC+1"
             */
            *ecx = (apicid_pkg_offset(&topo_info) << 12) |
                   (threads_per_pkg - 1);
        } else {
            *ecx = 0;
        }
        *edx = 0;
        break;
    case 0x8000000A:
        if (env->features[FEAT_8000_0001_ECX] & CPUID_EXT3_SVM) {
            *eax = 0x00000001; /* SVM Revision */
            *ebx = 0x00000010; /* nr of ASIDs */
            *ecx = 0;
            *edx = env->features[FEAT_SVM]; /* optional features */
        } else {
            *eax = 0;
            *ebx = 0;
            *ecx = 0;
            *edx = 0;
        }
        break;
    case 0x8000001D:
        *eax = 0;
        if (cpu->cache_info_passthrough) {
            x86_cpu_get_cache_cpuid(index, count, eax, ebx, ecx, edx);
            break;
        }
        switch (count) {
        case 0: /* L1 dcache info */
            encode_cache_cpuid8000001d(env->cache_info_amd.l1d_cache,
                                       &topo_info, eax, ebx, ecx, edx);
            break;
        case 1: /* L1 icache info */
            encode_cache_cpuid8000001d(env->cache_info_amd.l1i_cache,
                                       &topo_info, eax, ebx, ecx, edx);
            break;
        case 2: /* L2 cache info */
            encode_cache_cpuid8000001d(env->cache_info_amd.l2_cache,
                                       &topo_info, eax, ebx, ecx, edx);
            break;
        case 3: /* L3 cache info */
            encode_cache_cpuid8000001d(env->cache_info_amd.l3_cache,
                                       &topo_info, eax, ebx, ecx, edx);
            break;
        default: /* end of info */
            *eax = *ebx = *ecx = *edx = 0;
            break;
        }
        if (cpu->amd_topoext_features_only) {
            *edx &= CACHE_NO_INVD_SHARING | CACHE_INCLUSIVE;
        }
        break;
    case 0x8000001E:
        if (cpu->core_id <= 255) {
            encode_topo_cpuid8000001e(cpu, &topo_info, eax, ebx, ecx, edx);
        } else {
            *eax = 0;
            *ebx = 0;
            *ecx = 0;
            *edx = 0;
        }
        break;
    case 0xC0000000:
        *eax = env->cpuid_xlevel2;
        *ebx = 0;
        *ecx = 0;
        *edx = 0;
        break;
    case 0xC0000001:
        /* Support for VIA CPU's CPUID instruction */
        *eax = env->cpuid_version;
        *ebx = 0;
        *ecx = 0;
        *edx = env->features[FEAT_C000_0001_EDX];
        break;
    case 0xC0000002:
    case 0xC0000003:
    case 0xC0000004:
        /* Reserved for the future, and now filled with zero */
        *eax = 0;
        *ebx = 0;
        *ecx = 0;
        *edx = 0;
        break;
    case 0x8000001F:
        *eax = *ebx = *ecx = *edx = 0;
        if (sev_enabled()) {
            *eax = 0x2;
            *eax |= sev_es_enabled() ? 0x8 : 0;
            *eax |= sev_snp_enabled() ? 0x10 : 0;
            *ebx = sev_get_cbit_position() & 0x3f; /* EBX[5:0] */
            *ebx |= (sev_get_reduced_phys_bits() & 0x3f) << 6; /* EBX[11:6] */
        }
        break;
    case 0x80000021:
        *eax = env->features[FEAT_8000_0021_EAX];
        *ebx = *ecx = *edx = 0;
        break;
    default:
        /* reserved values: zero */
        *eax = 0;
        *ebx = 0;
        *ecx = 0;
        *edx = 0;
        break;
    }
}

static void x86_cpu_set_sgxlepubkeyhash(CPUX86State *env)
{
#ifndef CONFIG_USER_ONLY
    /* Those default values are defined in Skylake HW */
    env->msr_ia32_sgxlepubkeyhash[0] = 0xa6053e051270b7acULL;
    env->msr_ia32_sgxlepubkeyhash[1] = 0x6cfbe8ba8b3b413dULL;
    env->msr_ia32_sgxlepubkeyhash[2] = 0xc4916d99f2b3735dULL;
    env->msr_ia32_sgxlepubkeyhash[3] = 0xd4f8c05909f9bb3bULL;
#endif
}

static void x86_cpu_reset_hold(Object *obj, ResetType type)
{
    CPUState *cs = CPU(obj);
    X86CPU *cpu = X86_CPU(cs);
    X86CPUClass *xcc = X86_CPU_GET_CLASS(obj);
    CPUX86State *env = &cpu->env;
    target_ulong cr4;
    uint64_t xcr0;
    int i;

    if (xcc->parent_phases.hold) {
        xcc->parent_phases.hold(obj, type);
    }

    memset(env, 0, offsetof(CPUX86State, end_reset_fields));

    env->old_exception = -1;

    /* init to reset state */
    env->int_ctl = 0;
    env->hflags2 |= HF2_GIF_MASK;
    env->hflags2 |= HF2_VGIF_MASK;
    env->hflags &= ~HF_GUEST_MASK;

    cpu_x86_update_cr0(env, 0x60000010);
    env->a20_mask = ~0x0;
    env->smbase = 0x30000;
    env->msr_smi_count = 0;

    env->idt.limit = 0xffff;
    env->gdt.limit = 0xffff;
    env->ldt.limit = 0xffff;
    env->ldt.flags = DESC_P_MASK | (2 << DESC_TYPE_SHIFT);
    env->tr.limit = 0xffff;
    env->tr.flags = DESC_P_MASK | (11 << DESC_TYPE_SHIFT);

    cpu_x86_load_seg_cache(env, R_CS, 0xf000, 0xffff0000, 0xffff,
                           DESC_P_MASK | DESC_S_MASK | DESC_CS_MASK |
                           DESC_R_MASK | DESC_A_MASK);
    cpu_x86_load_seg_cache(env, R_DS, 0, 0, 0xffff,
                           DESC_P_MASK | DESC_S_MASK | DESC_W_MASK |
                           DESC_A_MASK);
    cpu_x86_load_seg_cache(env, R_ES, 0, 0, 0xffff,
                           DESC_P_MASK | DESC_S_MASK | DESC_W_MASK |
                           DESC_A_MASK);
    cpu_x86_load_seg_cache(env, R_SS, 0, 0, 0xffff,
                           DESC_P_MASK | DESC_S_MASK | DESC_W_MASK |
                           DESC_A_MASK);
    cpu_x86_load_seg_cache(env, R_FS, 0, 0, 0xffff,
                           DESC_P_MASK | DESC_S_MASK | DESC_W_MASK |
                           DESC_A_MASK);
    cpu_x86_load_seg_cache(env, R_GS, 0, 0, 0xffff,
                           DESC_P_MASK | DESC_S_MASK | DESC_W_MASK |
                           DESC_A_MASK);

    env->eip = 0xfff0;
    env->regs[R_EDX] = env->cpuid_version;

    env->eflags = 0x2;

    /* FPU init */
    for (i = 0; i < 8; i++) {
        env->fptags[i] = 1;
    }
    cpu_set_fpuc(env, 0x37f);

    env->mxcsr = 0x1f80;
    /* All units are in INIT state.  */
    env->xstate_bv = 0;

    env->pat = 0x0007040600070406ULL;

    if (kvm_enabled()) {
        /*
         * KVM handles TSC = 0 specially and thinks we are hot-plugging
         * a new CPU, use 1 instead to force a reset.
         */
        if (env->tsc != 0) {
            env->tsc = 1;
        }
    } else {
        env->tsc = 0;
    }

    env->msr_ia32_misc_enable = MSR_IA32_MISC_ENABLE_DEFAULT;
    if (env->features[FEAT_1_ECX] & CPUID_EXT_MONITOR) {
        env->msr_ia32_misc_enable |= MSR_IA32_MISC_ENABLE_MWAIT;
    }

    memset(env->dr, 0, sizeof(env->dr));
    env->dr[6] = DR6_FIXED_1;
    env->dr[7] = DR7_FIXED_1;
    cpu_breakpoint_remove_all(cs, BP_CPU);
    cpu_watchpoint_remove_all(cs, BP_CPU);

    cr4 = 0;
    xcr0 = XSTATE_FP_MASK;

#ifdef CONFIG_USER_ONLY
    /* Enable all the features for user-mode.  */
    if (env->features[FEAT_1_EDX] & CPUID_SSE) {
        xcr0 |= XSTATE_SSE_MASK;
    }
    for (i = 2; i < ARRAY_SIZE(x86_ext_save_areas); i++) {
        const ExtSaveArea *esa = &x86_ext_save_areas[i];
        if (!((1 << i) & CPUID_XSTATE_XCR0_MASK)) {
            continue;
        }
        if (env->features[esa->feature] & esa->bits) {
            xcr0 |= 1ull << i;
        }
    }

    if (env->features[FEAT_1_ECX] & CPUID_EXT_XSAVE) {
        cr4 |= CR4_OSFXSR_MASK | CR4_OSXSAVE_MASK;
    }
    if (env->features[FEAT_7_0_EBX] & CPUID_7_0_EBX_FSGSBASE) {
        cr4 |= CR4_FSGSBASE_MASK;
    }
#endif

    env->xcr0 = xcr0;
    cpu_x86_update_cr4(env, cr4);

    /*
     * SDM 11.11.5 requires:
     *  - IA32_MTRR_DEF_TYPE MSR.E = 0
     *  - IA32_MTRR_PHYSMASKn.V = 0
     * All other bits are undefined.  For simplification, zero it all.
     */
    env->mtrr_deftype = 0;
    memset(env->mtrr_var, 0, sizeof(env->mtrr_var));
    memset(env->mtrr_fixed, 0, sizeof(env->mtrr_fixed));

    env->interrupt_injected = -1;
    env->exception_nr = -1;
    env->exception_pending = 0;
    env->exception_injected = 0;
    env->exception_has_payload = false;
    env->exception_payload = 0;
    env->nmi_injected = false;
    env->triple_fault_pending = false;
#if !defined(CONFIG_USER_ONLY)
    /* We hard-wire the BSP to the first CPU. */
    apic_designate_bsp(cpu->apic_state, cs->cpu_index == 0);

    cs->halted = !cpu_is_bsp(cpu);

    if (kvm_enabled()) {
        kvm_arch_reset_vcpu(cpu);
    }

    x86_cpu_set_sgxlepubkeyhash(env);

    env->amd_tsc_scale_msr =  MSR_AMD64_TSC_RATIO_DEFAULT;

#endif
}

void x86_cpu_after_reset(X86CPU *cpu)
{
#ifndef CONFIG_USER_ONLY
    if (kvm_enabled()) {
        kvm_arch_after_reset_vcpu(cpu);
    }

    if (cpu->apic_state) {
        device_cold_reset(cpu->apic_state);
    }
#endif
}

static void mce_init(X86CPU *cpu)
{
    CPUX86State *cenv = &cpu->env;
    unsigned int bank;

    if (((cenv->cpuid_version >> 8) & 0xf) >= 6
        && (cenv->features[FEAT_1_EDX] & (CPUID_MCE | CPUID_MCA)) ==
            (CPUID_MCE | CPUID_MCA)) {
        cenv->mcg_cap = MCE_CAP_DEF | MCE_BANKS_DEF |
                        (cpu->enable_lmce ? MCG_LMCE_P : 0);
        cenv->mcg_ctl = ~(uint64_t)0;
        for (bank = 0; bank < MCE_BANKS_DEF; bank++) {
            cenv->mce_banks[bank * 4] = ~(uint64_t)0;
        }
    }
}

static void x86_cpu_adjust_level(X86CPU *cpu, uint32_t *min, uint32_t value)
{
    if (*min < value) {
        *min = value;
    }
}

/* Increase cpuid_min_{level,xlevel,xlevel2} automatically, if appropriate */
static void x86_cpu_adjust_feat_level(X86CPU *cpu, FeatureWord w)
{
    CPUX86State *env = &cpu->env;
    FeatureWordInfo *fi = &feature_word_info[w];
    uint32_t eax = fi->cpuid.eax;
    uint32_t region = eax & 0xF0000000;

    assert(feature_word_info[w].type == CPUID_FEATURE_WORD);
    if (!env->features[w]) {
        return;
    }

    switch (region) {
    case 0x00000000:
        x86_cpu_adjust_level(cpu, &env->cpuid_min_level, eax);
    break;
    case 0x80000000:
        x86_cpu_adjust_level(cpu, &env->cpuid_min_xlevel, eax);
    break;
    case 0xC0000000:
        x86_cpu_adjust_level(cpu, &env->cpuid_min_xlevel2, eax);
    break;
    }

    if (eax == 7) {
        x86_cpu_adjust_level(cpu, &env->cpuid_min_level_func7,
                             fi->cpuid.ecx);
    }
}

/* Calculate XSAVE components based on the configured CPU feature flags */
static void x86_cpu_enable_xsave_components(X86CPU *cpu)
{
    CPUX86State *env = &cpu->env;
    int i;
    uint64_t mask;
    static bool request_perm;

    if (!(env->features[FEAT_1_ECX] & CPUID_EXT_XSAVE)) {
        env->features[FEAT_XSAVE_XCR0_LO] = 0;
        env->features[FEAT_XSAVE_XCR0_HI] = 0;
        env->features[FEAT_XSAVE_XSS_LO] = 0;
        env->features[FEAT_XSAVE_XSS_HI] = 0;
        return;
    }

    mask = 0;
    for (i = 0; i < ARRAY_SIZE(x86_ext_save_areas); i++) {
        const ExtSaveArea *esa = &x86_ext_save_areas[i];
        if (env->features[esa->feature] & esa->bits) {
            mask |= (1ULL << i);
        }
    }

    /* Only request permission for first vcpu */
    if (kvm_enabled() && !request_perm) {
        kvm_request_xsave_components(cpu, mask);
        request_perm = true;
    }

    env->features[FEAT_XSAVE_XCR0_LO] = mask & CPUID_XSTATE_XCR0_MASK;
    env->features[FEAT_XSAVE_XCR0_HI] = (mask & CPUID_XSTATE_XCR0_MASK) >> 32;
    env->features[FEAT_XSAVE_XSS_LO] = mask & CPUID_XSTATE_XSS_MASK;
    env->features[FEAT_XSAVE_XSS_HI] = (mask & CPUID_XSTATE_XSS_MASK) >> 32;
}

/***** Steps involved on loading and filtering CPUID data
 *
 * When initializing and realizing a CPU object, the steps
 * involved in setting up CPUID data are:
 *
 * 1) Loading CPU model definition (X86CPUDefinition). This is
 *    implemented by x86_cpu_load_model() and should be completely
 *    transparent, as it is done automatically by instance_init.
 *    No code should need to look at X86CPUDefinition structs
 *    outside instance_init.
 *
 * 2) CPU expansion. This is done by realize before CPUID
 *    filtering, and will make sure host/accelerator data is
 *    loaded for CPU models that depend on host capabilities
 *    (e.g. "host"). Done by x86_cpu_expand_features().
 *
 * 3) CPUID filtering. This initializes extra data related to
 *    CPUID, and checks if the host supports all capabilities
 *    required by the CPU. Runnability of a CPU model is
 *    determined at this step. Done by x86_cpu_filter_features().
 *
 * Some operations don't require all steps to be performed.
 * More precisely:
 *
 * - CPU instance creation (instance_init) will run only CPU
 *   model loading. CPU expansion can't run at instance_init-time
 *   because host/accelerator data may be not available yet.
 * - CPU realization will perform both CPU model expansion and CPUID
 *   filtering, and return an error in case one of them fails.
 * - query-cpu-definitions needs to run all 3 steps. It needs
 *   to run CPUID filtering, as the 'unavailable-features'
 *   field is set based on the filtering results.
 * - The query-cpu-model-expansion QMP command only needs to run
 *   CPU model loading and CPU expansion. It should not filter
 *   any CPUID data based on host capabilities.
 */

/* Expand CPU configuration data, based on configured features
 * and host/accelerator capabilities when appropriate.
 */
void x86_cpu_expand_features(X86CPU *cpu, Error **errp)
{
    CPUX86State *env = &cpu->env;
    FeatureWord w;
    int i;
    GList *l;

    for (l = plus_features; l; l = l->next) {
        const char *prop = l->data;
        if (!object_property_set_bool(OBJECT(cpu), prop, true, errp)) {
            return;
        }
    }

    for (l = minus_features; l; l = l->next) {
        const char *prop = l->data;
        if (!object_property_set_bool(OBJECT(cpu), prop, false, errp)) {
            return;
        }
    }

    /*TODO: Now cpu->max_features doesn't overwrite features
     * set using QOM properties, and we can convert
     * plus_features & minus_features to global properties
     * inside x86_cpu_parse_featurestr() too.
     */
    if (cpu->max_features) {
        for (w = 0; w < FEATURE_WORDS; w++) {
            /* Override only features that weren't set explicitly
             * by the user.
             */
            env->features[w] |=
                x86_cpu_get_supported_feature_word(cpu, w) &
                ~env->user_features[w] &
                ~feature_word_info[w].no_autoenable_flags;
        }
    }

    for (i = 0; i < ARRAY_SIZE(feature_dependencies); i++) {
        FeatureDep *d = &feature_dependencies[i];
        if (!(env->features[d->from.index] & d->from.mask)) {
            uint64_t unavailable_features = env->features[d->to.index] & d->to.mask;

            /* Not an error unless the dependent feature was added explicitly.  */
            mark_unavailable_features(cpu, d->to.index,
                                      unavailable_features & env->user_features[d->to.index],
                                      "This feature depends on other features that were not requested");

            env->features[d->to.index] &= ~unavailable_features;
        }
    }

    if (!kvm_enabled() || !cpu->expose_kvm) {
        env->features[FEAT_KVM] = 0;
    }

    x86_cpu_enable_xsave_components(cpu);

    /* CPUID[EAX=7,ECX=0].EBX always increased level automatically: */
    x86_cpu_adjust_feat_level(cpu, FEAT_7_0_EBX);
    if (cpu->full_cpuid_auto_level) {
        x86_cpu_adjust_feat_level(cpu, FEAT_1_EDX);
        x86_cpu_adjust_feat_level(cpu, FEAT_1_ECX);
        x86_cpu_adjust_feat_level(cpu, FEAT_6_EAX);
        x86_cpu_adjust_feat_level(cpu, FEAT_7_0_ECX);
        x86_cpu_adjust_feat_level(cpu, FEAT_7_1_EAX);
        x86_cpu_adjust_feat_level(cpu, FEAT_7_1_EDX);
        x86_cpu_adjust_feat_level(cpu, FEAT_7_2_EDX);
        x86_cpu_adjust_feat_level(cpu, FEAT_8000_0001_EDX);
        x86_cpu_adjust_feat_level(cpu, FEAT_8000_0001_ECX);
        x86_cpu_adjust_feat_level(cpu, FEAT_8000_0007_EDX);
        x86_cpu_adjust_feat_level(cpu, FEAT_8000_0008_EBX);
        x86_cpu_adjust_feat_level(cpu, FEAT_C000_0001_EDX);
        x86_cpu_adjust_feat_level(cpu, FEAT_SVM);
        x86_cpu_adjust_feat_level(cpu, FEAT_XSAVE);

        /* Intel Processor Trace requires CPUID[0x14] */
        if ((env->features[FEAT_7_0_EBX] & CPUID_7_0_EBX_INTEL_PT)) {
            if (cpu->intel_pt_auto_level) {
                x86_cpu_adjust_level(cpu, &cpu->env.cpuid_min_level, 0x14);
            } else if (cpu->env.cpuid_min_level < 0x14) {
                mark_unavailable_features(cpu, FEAT_7_0_EBX,
                    CPUID_7_0_EBX_INTEL_PT,
                    "Intel PT need CPUID leaf 0x14, please set by \"-cpu ...,intel-pt=on,min-level=0x14\"");
            }
        }

        /*
         * Intel CPU topology with multi-dies support requires CPUID[0x1F].
         * For AMD Rome/Milan, cpuid level is 0x10, and guest OS should detect
         * extended toplogy by leaf 0xB. Only adjust it for Intel CPU, unless
         * cpu->vendor_cpuid_only has been unset for compatibility with older
         * machine types.
         */
        if (x86_has_extended_topo(env->avail_cpu_topo) &&
            (IS_INTEL_CPU(env) || !cpu->vendor_cpuid_only)) {
            x86_cpu_adjust_level(cpu, &env->cpuid_min_level, 0x1F);
        }

        /* SVM requires CPUID[0x8000000A] */
        if (env->features[FEAT_8000_0001_ECX] & CPUID_EXT3_SVM) {
            x86_cpu_adjust_level(cpu, &env->cpuid_min_xlevel, 0x8000000A);
        }

        /* SEV requires CPUID[0x8000001F] */
        if (sev_enabled()) {
            x86_cpu_adjust_level(cpu, &env->cpuid_min_xlevel, 0x8000001F);
        }

        if (env->features[FEAT_8000_0021_EAX]) {
            x86_cpu_adjust_level(cpu, &env->cpuid_min_xlevel, 0x80000021);
        }

        /* SGX requires CPUID[0x12] for EPC enumeration */
        if (env->features[FEAT_7_0_EBX] & CPUID_7_0_EBX_SGX) {
            x86_cpu_adjust_level(cpu, &env->cpuid_min_level, 0x12);
        }
    }

    /* Set cpuid_*level* based on cpuid_min_*level, if not explicitly set */
    if (env->cpuid_level_func7 == UINT32_MAX) {
        env->cpuid_level_func7 = env->cpuid_min_level_func7;
    }
    if (env->cpuid_level == UINT32_MAX) {
        env->cpuid_level = env->cpuid_min_level;
    }
    if (env->cpuid_xlevel == UINT32_MAX) {
        env->cpuid_xlevel = env->cpuid_min_xlevel;
    }
    if (env->cpuid_xlevel2 == UINT32_MAX) {
        env->cpuid_xlevel2 = env->cpuid_min_xlevel2;
    }

    if (kvm_enabled() && !kvm_hyperv_expand_features(cpu, errp)) {
        return;
    }
}

/*
 * Finishes initialization of CPUID data, filters CPU feature
 * words based on host availability of each feature.
 *
 * Returns: 0 if all flags are supported by the host, non-zero otherwise.
 */
static void x86_cpu_filter_features(X86CPU *cpu, bool verbose)
{
    CPUX86State *env = &cpu->env;
    FeatureWord w;
    const char *prefix = NULL;

    if (verbose) {
        prefix = accel_uses_host_cpuid()
                 ? "host doesn't support requested feature"
                 : "TCG doesn't support requested feature";
    }

    for (w = 0; w < FEATURE_WORDS; w++) {
        uint64_t host_feat =
            x86_cpu_get_supported_feature_word(NULL, w);
        uint64_t requested_features = env->features[w];
        uint64_t unavailable_features = requested_features & ~host_feat;
        mark_unavailable_features(cpu, w, unavailable_features, prefix);
    }

    /*
     * Check that KVM actually allows the processor tracing features that
     * are advertised by cpu_x86_cpuid().  Keep these two in sync.
     */
    if ((env->features[FEAT_7_0_EBX] & CPUID_7_0_EBX_INTEL_PT) &&
        kvm_enabled()) {
        uint32_t eax_0, ebx_0, ecx_0, edx_0_unused;
        uint32_t eax_1, ebx_1, ecx_1_unused, edx_1_unused;

        x86_cpu_get_supported_cpuid(0x14, 0,
                                    &eax_0, &ebx_0, &ecx_0, &edx_0_unused);
        x86_cpu_get_supported_cpuid(0x14, 1,
                                    &eax_1, &ebx_1, &ecx_1_unused, &edx_1_unused);

        if (!eax_0 ||
           ((ebx_0 & INTEL_PT_MINIMAL_EBX) != INTEL_PT_MINIMAL_EBX) ||
           ((ecx_0 & INTEL_PT_MINIMAL_ECX) != INTEL_PT_MINIMAL_ECX) ||
           ((eax_1 & INTEL_PT_MTC_BITMAP) != INTEL_PT_MTC_BITMAP) ||
           ((eax_1 & INTEL_PT_ADDR_RANGES_NUM_MASK) <
                                           INTEL_PT_ADDR_RANGES_NUM) ||
           ((ebx_1 & (INTEL_PT_PSB_BITMAP | INTEL_PT_CYCLE_BITMAP)) !=
                (INTEL_PT_PSB_BITMAP | INTEL_PT_CYCLE_BITMAP)) ||
           ((ecx_0 & CPUID_14_0_ECX_LIP) !=
                (env->features[FEAT_14_0_ECX] & CPUID_14_0_ECX_LIP))) {
            /*
             * Processor Trace capabilities aren't configurable, so if the
             * host can't emulate the capabilities we report on
             * cpu_x86_cpuid(), intel-pt can't be enabled on the current host.
             */
            mark_unavailable_features(cpu, FEAT_7_0_EBX, CPUID_7_0_EBX_INTEL_PT, prefix);
        }
    }
}

static void x86_cpu_hyperv_realize(X86CPU *cpu)
{
    size_t len;

    /* Hyper-V vendor id */
    if (!cpu->hyperv_vendor) {
        object_property_set_str(OBJECT(cpu), "hv-vendor-id", "Microsoft Hv",
                                &error_abort);
    }
    len = strlen(cpu->hyperv_vendor);
    if (len > 12) {
        warn_report("hv-vendor-id truncated to 12 characters");
        len = 12;
    }
    memset(cpu->hyperv_vendor_id, 0, 12);
    memcpy(cpu->hyperv_vendor_id, cpu->hyperv_vendor, len);

    /* 'Hv#1' interface identification*/
    cpu->hyperv_interface_id[0] = 0x31237648;
    cpu->hyperv_interface_id[1] = 0;
    cpu->hyperv_interface_id[2] = 0;
    cpu->hyperv_interface_id[3] = 0;

    /* Hypervisor implementation limits */
    cpu->hyperv_limits[0] = 64;
    cpu->hyperv_limits[1] = 0;
    cpu->hyperv_limits[2] = 0;
}

static void x86_cpu_realizefn(DeviceState *dev, Error **errp)
{
    CPUState *cs = CPU(dev);
    X86CPU *cpu = X86_CPU(dev);
    X86CPUClass *xcc = X86_CPU_GET_CLASS(dev);
    CPUX86State *env = &cpu->env;
    Error *local_err = NULL;
    unsigned requested_lbr_fmt;

#if defined(CONFIG_TCG) && !defined(CONFIG_USER_ONLY)
    /* Use pc-relative instructions in system-mode */
    tcg_cflags_set(cs, CF_PCREL);
#endif

    if (cpu->apic_id == UNASSIGNED_APIC_ID) {
        error_setg(errp, "apic-id property was not initialized properly");
        return;
    }

    /*
     * Process Hyper-V enlightenments.
     * Note: this currently has to happen before the expansion of CPU features.
     */
    x86_cpu_hyperv_realize(cpu);

    x86_cpu_expand_features(cpu, &local_err);
    if (local_err) {
        goto out;
    }

    /*
     * Override env->features[FEAT_PERF_CAPABILITIES].LBR_FMT
     * with user-provided setting.
     */
    if (cpu->lbr_fmt != ~PERF_CAP_LBR_FMT) {
        if ((cpu->lbr_fmt & PERF_CAP_LBR_FMT) != cpu->lbr_fmt) {
            error_setg(errp, "invalid lbr-fmt");
            return;
        }
        env->features[FEAT_PERF_CAPABILITIES] &= ~PERF_CAP_LBR_FMT;
        env->features[FEAT_PERF_CAPABILITIES] |= cpu->lbr_fmt;
    }

    /*
     * vPMU LBR is supported when 1) KVM is enabled 2) Option pmu=on and
     * 3)vPMU LBR format matches that of host setting.
     */
    requested_lbr_fmt =
        env->features[FEAT_PERF_CAPABILITIES] & PERF_CAP_LBR_FMT;
    if (requested_lbr_fmt && kvm_enabled()) {
        uint64_t host_perf_cap =
            x86_cpu_get_supported_feature_word(NULL, FEAT_PERF_CAPABILITIES);
        unsigned host_lbr_fmt = host_perf_cap & PERF_CAP_LBR_FMT;

        if (!cpu->enable_pmu) {
            error_setg(errp, "vPMU: LBR is unsupported without pmu=on");
            return;
        }
        if (requested_lbr_fmt != host_lbr_fmt) {
            error_setg(errp, "vPMU: the lbr-fmt value (0x%x) does not match "
                        "the host value (0x%x).",
                        requested_lbr_fmt, host_lbr_fmt);
            return;
        }
    }

    x86_cpu_filter_features(cpu, cpu->check_cpuid || cpu->enforce_cpuid);

    if (cpu->enforce_cpuid && x86_cpu_have_filtered_features(cpu)) {
        error_setg(&local_err,
                   accel_uses_host_cpuid() ?
                       "Host doesn't support requested features" :
                       "TCG doesn't support requested features");
        goto out;
    }

    /* On AMD CPUs, some CPUID[8000_0001].EDX bits must match the bits on
     * CPUID[1].EDX.
     */
    if (IS_AMD_CPU(env)) {
        env->features[FEAT_8000_0001_EDX] &= ~CPUID_EXT2_AMD_ALIASES;
        env->features[FEAT_8000_0001_EDX] |= (env->features[FEAT_1_EDX]
           & CPUID_EXT2_AMD_ALIASES);
    }

    x86_cpu_set_sgxlepubkeyhash(env);

    /*
     * note: the call to the framework needs to happen after feature expansion,
     * but before the checks/modifications to ucode_rev, mwait, phys_bits.
     * These may be set by the accel-specific code,
     * and the results are subsequently checked / assumed in this function.
     */
    cpu_exec_realizefn(cs, &local_err);
    if (local_err != NULL) {
        error_propagate(errp, local_err);
        return;
    }

    if (xcc->host_cpuid_required && !accel_uses_host_cpuid()) {
        g_autofree char *name = x86_cpu_class_get_model_name(xcc);
        error_setg(&local_err, "CPU model '%s' requires KVM or HVF", name);
        goto out;
    }

    if (cpu->guest_phys_bits == -1) {
        /*
         * If it was not set by the user, or by the accelerator via
         * cpu_exec_realizefn, clear.
         */
        cpu->guest_phys_bits = 0;
    }

    if (cpu->ucode_rev == 0) {
        /*
         * The default is the same as KVM's. Note that this check
         * needs to happen after the evenual setting of ucode_rev in
         * accel-specific code in cpu_exec_realizefn.
         */
        if (IS_AMD_CPU(env)) {
            cpu->ucode_rev = 0x01000065;
        } else {
            cpu->ucode_rev = 0x100000000ULL;
        }
    }

    /*
     * mwait extended info: needed for Core compatibility
     * We always wake on interrupt even if host does not have the capability.
     *
     * requires the accel-specific code in cpu_exec_realizefn to
     * have already acquired the CPUID data into cpu->mwait.
     */
    cpu->mwait.ecx |= CPUID_MWAIT_EMX | CPUID_MWAIT_IBE;

    /* For 64bit systems think about the number of physical bits to present.
     * ideally this should be the same as the host; anything other than matching
     * the host can cause incorrect guest behaviour.
     * QEMU used to pick the magic value of 40 bits that corresponds to
     * consumer AMD devices but nothing else.
     *
     * Note that this code assumes features expansion has already been done
     * (as it checks for CPUID_EXT2_LM), and also assumes that potential
     * phys_bits adjustments to match the host have been already done in
     * accel-specific code in cpu_exec_realizefn.
     */
    if (env->features[FEAT_8000_0001_EDX] & CPUID_EXT2_LM) {
        if (cpu->phys_bits &&
            (cpu->phys_bits > TARGET_PHYS_ADDR_SPACE_BITS ||
            cpu->phys_bits < 32)) {
            error_setg(errp, "phys-bits should be between 32 and %u "
                             " (but is %u)",
                             TARGET_PHYS_ADDR_SPACE_BITS, cpu->phys_bits);
            return;
        }
        /*
         * 0 means it was not explicitly set by the user (or by machine
         * compat_props or by the host code in host-cpu.c).
         * In this case, the default is the value used by TCG (40).
         */
        if (cpu->phys_bits == 0) {
            cpu->phys_bits = TCG_PHYS_ADDR_BITS;
        }
        if (cpu->guest_phys_bits &&
            (cpu->guest_phys_bits > cpu->phys_bits ||
            cpu->guest_phys_bits < 32)) {
            error_setg(errp, "guest-phys-bits should be between 32 and %u "
                             " (but is %u)",
                             cpu->phys_bits, cpu->guest_phys_bits);
            return;
        }
    } else {
        /* For 32 bit systems don't use the user set value, but keep
         * phys_bits consistent with what we tell the guest.
         */
        if (cpu->phys_bits != 0) {
            error_setg(errp, "phys-bits is not user-configurable in 32 bit");
            return;
        }
        if (cpu->guest_phys_bits != 0) {
            error_setg(errp, "guest-phys-bits is not user-configurable in 32 bit");
            return;
        }

        if (env->features[FEAT_1_EDX] & (CPUID_PSE36 | CPUID_PAE)) {
            cpu->phys_bits = 36;
        } else {
            cpu->phys_bits = 32;
        }
    }

    /* Cache information initialization */
    if (!cpu->legacy_cache) {
        const CPUCaches *cache_info =
            x86_cpu_get_versioned_cache_info(cpu, xcc->model);

        if (!xcc->model || !cache_info) {
            g_autofree char *name = x86_cpu_class_get_model_name(xcc);
            error_setg(errp,
                       "CPU model '%s' doesn't support legacy-cache=off", name);
            return;
        }
        env->cache_info_cpuid2 = env->cache_info_cpuid4 = env->cache_info_amd =
            *cache_info;
    } else {
        /* Build legacy cache information */
        env->cache_info_cpuid2.l1d_cache = &legacy_l1d_cache;
        env->cache_info_cpuid2.l1i_cache = &legacy_l1i_cache;
        env->cache_info_cpuid2.l2_cache = &legacy_l2_cache_cpuid2;
        env->cache_info_cpuid2.l3_cache = &legacy_l3_cache;

        env->cache_info_cpuid4.l1d_cache = &legacy_l1d_cache;
        env->cache_info_cpuid4.l1i_cache = &legacy_l1i_cache;
        env->cache_info_cpuid4.l2_cache = &legacy_l2_cache;
        env->cache_info_cpuid4.l3_cache = &legacy_l3_cache;

        env->cache_info_amd.l1d_cache = &legacy_l1d_cache_amd;
        env->cache_info_amd.l1i_cache = &legacy_l1i_cache_amd;
        env->cache_info_amd.l2_cache = &legacy_l2_cache_amd;
        env->cache_info_amd.l3_cache = &legacy_l3_cache;
    }

#ifndef CONFIG_USER_ONLY
    MachineState *ms = MACHINE(qdev_get_machine());
    qemu_register_reset(x86_cpu_machine_reset_cb, cpu);

    if (cpu->env.features[FEAT_1_EDX] & CPUID_APIC || ms->smp.cpus > 1) {
        x86_cpu_apic_create(cpu, &local_err);
        if (local_err != NULL) {
            goto out;
        }
    }
#endif

    mce_init(cpu);

    qemu_init_vcpu(cs);

    /*
     * Most Intel and certain AMD CPUs support hyperthreading. Even though QEMU
     * fixes this issue by adjusting CPUID_0000_0001_EBX and CPUID_8000_0008_ECX
     * based on inputs (sockets,cores,threads), it is still better to give
     * users a warning.
     *
     * NOTE: the following code has to follow qemu_init_vcpu(). Otherwise
     * cs->nr_threads hasn't be populated yet and the checking is incorrect.
     */
    if (IS_AMD_CPU(env) &&
        !(env->features[FEAT_8000_0001_ECX] & CPUID_EXT3_TOPOEXT) &&
        cs->nr_threads > 1) {
            warn_report_once("This family of AMD CPU doesn't support "
                             "hyperthreading(%d). Please configure -smp "
                             "options properly or try enabling topoext "
                             "feature.", cs->nr_threads);
    }

#ifndef CONFIG_USER_ONLY
    x86_cpu_apic_realize(cpu, &local_err);
    if (local_err != NULL) {
        goto out;
    }
#endif /* !CONFIG_USER_ONLY */
    cpu_reset(cs);

    xcc->parent_realize(dev, &local_err);

out:
    if (local_err != NULL) {
        error_propagate(errp, local_err);
        return;
    }
}

static void x86_cpu_unrealizefn(DeviceState *dev)
{
    X86CPU *cpu = X86_CPU(dev);
    X86CPUClass *xcc = X86_CPU_GET_CLASS(dev);

#ifndef CONFIG_USER_ONLY
    cpu_remove_sync(CPU(dev));
    qemu_unregister_reset(x86_cpu_machine_reset_cb, dev);
#endif

    if (cpu->apic_state) {
        object_unparent(OBJECT(cpu->apic_state));
        cpu->apic_state = NULL;
    }

    xcc->parent_unrealize(dev);
}

typedef struct BitProperty {
    FeatureWord w;
    uint64_t mask;
} BitProperty;

static void x86_cpu_get_bit_prop(Object *obj, Visitor *v, const char *name,
                                 void *opaque, Error **errp)
{
    X86CPU *cpu = X86_CPU(obj);
    BitProperty *fp = opaque;
    uint64_t f = cpu->env.features[fp->w];
    bool value = (f & fp->mask) == fp->mask;
    visit_type_bool(v, name, &value, errp);
}

static void x86_cpu_set_bit_prop(Object *obj, Visitor *v, const char *name,
                                 void *opaque, Error **errp)
{
    DeviceState *dev = DEVICE(obj);
    X86CPU *cpu = X86_CPU(obj);
    BitProperty *fp = opaque;
    bool value;

    if (dev->realized) {
        qdev_prop_set_after_realize(dev, name, errp);
        return;
    }

    if (!visit_type_bool(v, name, &value, errp)) {
        return;
    }

    if (value) {
        cpu->env.features[fp->w] |= fp->mask;
    } else {
        cpu->env.features[fp->w] &= ~fp->mask;
    }
    cpu->env.user_features[fp->w] |= fp->mask;
}

/* Register a boolean property to get/set a single bit in a uint32_t field.
 *
 * The same property name can be registered multiple times to make it affect
 * multiple bits in the same FeatureWord. In that case, the getter will return
 * true only if all bits are set.
 */
static void x86_cpu_register_bit_prop(X86CPUClass *xcc,
                                      const char *prop_name,
                                      FeatureWord w,
                                      int bitnr)
{
    ObjectClass *oc = OBJECT_CLASS(xcc);
    BitProperty *fp;
    ObjectProperty *op;
    uint64_t mask = (1ULL << bitnr);

    op = object_class_property_find(oc, prop_name);
    if (op) {
        fp = op->opaque;
        assert(fp->w == w);
        fp->mask |= mask;
    } else {
        fp = g_new0(BitProperty, 1);
        fp->w = w;
        fp->mask = mask;
        object_class_property_add(oc, prop_name, "bool",
                                  x86_cpu_get_bit_prop,
                                  x86_cpu_set_bit_prop,
                                  NULL, fp);
    }
}

static void x86_cpu_register_feature_bit_props(X86CPUClass *xcc,
                                               FeatureWord w,
                                               int bitnr)
{
    FeatureWordInfo *fi = &feature_word_info[w];
    const char *name = fi->feat_names[bitnr];

    if (!name) {
        return;
    }

    /* Property names should use "-" instead of "_".
     * Old names containing underscores are registered as aliases
     * using object_property_add_alias()
     */
    assert(!strchr(name, '_'));
    /* aliases don't use "|" delimiters anymore, they are registered
     * manually using object_property_add_alias() */
    assert(!strchr(name, '|'));
    x86_cpu_register_bit_prop(xcc, name, w, bitnr);
}

static void x86_cpu_post_initfn(Object *obj)
{
    accel_cpu_instance_init(CPU(obj));
}

static void x86_cpu_init_default_topo(X86CPU *cpu)
{
    CPUX86State *env = &cpu->env;

    env->nr_modules = 1;
    env->nr_dies = 1;

    /* SMT, core and package levels are set by default. */
    set_bit(CPU_TOPO_LEVEL_SMT, env->avail_cpu_topo);
    set_bit(CPU_TOPO_LEVEL_CORE, env->avail_cpu_topo);
    set_bit(CPU_TOPO_LEVEL_PACKAGE, env->avail_cpu_topo);
}

static void x86_cpu_initfn(Object *obj)
{
    X86CPU *cpu = X86_CPU(obj);
    X86CPUClass *xcc = X86_CPU_GET_CLASS(obj);
    CPUX86State *env = &cpu->env;

<<<<<<< HEAD
    memset(cpu->env_exprs, 0, sizeof(cpu->env_exprs));
    _sym_register_expression_region(cpu->env_exprs, sizeof(cpu->env_exprs));

    env->nr_dies = 1;
=======
    x86_cpu_init_default_topo(cpu);
>>>>>>> 0ff5ab6f

    object_property_add(obj, "feature-words", "X86CPUFeatureWordInfo",
                        x86_cpu_get_feature_words,
                        NULL, NULL, (void *)env->features);
    object_property_add(obj, "filtered-features", "X86CPUFeatureWordInfo",
                        x86_cpu_get_feature_words,
                        NULL, NULL, (void *)cpu->filtered_features);

    object_property_add_alias(obj, "sse3", obj, "pni");
    object_property_add_alias(obj, "pclmuldq", obj, "pclmulqdq");
    object_property_add_alias(obj, "sse4-1", obj, "sse4.1");
    object_property_add_alias(obj, "sse4-2", obj, "sse4.2");
    object_property_add_alias(obj, "xd", obj, "nx");
    object_property_add_alias(obj, "ffxsr", obj, "fxsr-opt");
    object_property_add_alias(obj, "i64", obj, "lm");

    object_property_add_alias(obj, "ds_cpl", obj, "ds-cpl");
    object_property_add_alias(obj, "tsc_adjust", obj, "tsc-adjust");
    object_property_add_alias(obj, "fxsr_opt", obj, "fxsr-opt");
    object_property_add_alias(obj, "lahf_lm", obj, "lahf-lm");
    object_property_add_alias(obj, "cmp_legacy", obj, "cmp-legacy");
    object_property_add_alias(obj, "nodeid_msr", obj, "nodeid-msr");
    object_property_add_alias(obj, "perfctr_core", obj, "perfctr-core");
    object_property_add_alias(obj, "perfctr_nb", obj, "perfctr-nb");
    object_property_add_alias(obj, "kvm_nopiodelay", obj, "kvm-nopiodelay");
    object_property_add_alias(obj, "kvm_mmu", obj, "kvm-mmu");
    object_property_add_alias(obj, "kvm_asyncpf", obj, "kvm-asyncpf");
    object_property_add_alias(obj, "kvm_asyncpf_int", obj, "kvm-asyncpf-int");
    object_property_add_alias(obj, "kvm_steal_time", obj, "kvm-steal-time");
    object_property_add_alias(obj, "kvm_pv_eoi", obj, "kvm-pv-eoi");
    object_property_add_alias(obj, "kvm_pv_unhalt", obj, "kvm-pv-unhalt");
    object_property_add_alias(obj, "kvm_poll_control", obj, "kvm-poll-control");
    object_property_add_alias(obj, "svm_lock", obj, "svm-lock");
    object_property_add_alias(obj, "nrip_save", obj, "nrip-save");
    object_property_add_alias(obj, "tsc_scale", obj, "tsc-scale");
    object_property_add_alias(obj, "vmcb_clean", obj, "vmcb-clean");
    object_property_add_alias(obj, "pause_filter", obj, "pause-filter");
    object_property_add_alias(obj, "sse4_1", obj, "sse4.1");
    object_property_add_alias(obj, "sse4_2", obj, "sse4.2");

    object_property_add_alias(obj, "hv-apicv", obj, "hv-avic");
    cpu->lbr_fmt = ~PERF_CAP_LBR_FMT;
    object_property_add_alias(obj, "lbr_fmt", obj, "lbr-fmt");

    if (xcc->model) {
        x86_cpu_load_model(cpu, xcc->model);
    }
}

static int64_t x86_cpu_get_arch_id(CPUState *cs)
{
    X86CPU *cpu = X86_CPU(cs);

    return cpu->apic_id;
}

#if !defined(CONFIG_USER_ONLY)
static bool x86_cpu_get_paging_enabled(const CPUState *cs)
{
    X86CPU *cpu = X86_CPU(cs);

    return cpu->env.cr[0] & CR0_PG_MASK;
}
#endif /* !CONFIG_USER_ONLY */

static void x86_cpu_set_pc(CPUState *cs, vaddr value)
{
    X86CPU *cpu = X86_CPU(cs);

    cpu->env.eip = value;
}

static vaddr x86_cpu_get_pc(CPUState *cs)
{
    X86CPU *cpu = X86_CPU(cs);

    /* Match cpu_get_tb_cpu_state. */
    return cpu->env.eip + cpu->env.segs[R_CS].base;
}

int x86_cpu_pending_interrupt(CPUState *cs, int interrupt_request)
{
    X86CPU *cpu = X86_CPU(cs);
    CPUX86State *env = &cpu->env;

#if !defined(CONFIG_USER_ONLY)
    if (interrupt_request & CPU_INTERRUPT_POLL) {
        return CPU_INTERRUPT_POLL;
    }
#endif
    if (interrupt_request & CPU_INTERRUPT_SIPI) {
        return CPU_INTERRUPT_SIPI;
    }

    if (env->hflags2 & HF2_GIF_MASK) {
        if ((interrupt_request & CPU_INTERRUPT_SMI) &&
            !(env->hflags & HF_SMM_MASK)) {
            return CPU_INTERRUPT_SMI;
        } else if ((interrupt_request & CPU_INTERRUPT_NMI) &&
                   !(env->hflags2 & HF2_NMI_MASK)) {
            return CPU_INTERRUPT_NMI;
        } else if (interrupt_request & CPU_INTERRUPT_MCE) {
            return CPU_INTERRUPT_MCE;
        } else if ((interrupt_request & CPU_INTERRUPT_HARD) &&
                   (((env->hflags2 & HF2_VINTR_MASK) &&
                     (env->hflags2 & HF2_HIF_MASK)) ||
                    (!(env->hflags2 & HF2_VINTR_MASK) &&
                     (env->eflags & IF_MASK &&
                      !(env->hflags & HF_INHIBIT_IRQ_MASK))))) {
            return CPU_INTERRUPT_HARD;
#if !defined(CONFIG_USER_ONLY)
        } else if (env->hflags2 & HF2_VGIF_MASK) {
            if((interrupt_request & CPU_INTERRUPT_VIRQ) &&
                   (env->eflags & IF_MASK) &&
                   !(env->hflags & HF_INHIBIT_IRQ_MASK)) {
                        return CPU_INTERRUPT_VIRQ;
            }
#endif
        }
    }

    return 0;
}

static bool x86_cpu_has_work(CPUState *cs)
{
    return x86_cpu_pending_interrupt(cs, cs->interrupt_request) != 0;
}

int x86_mmu_index_pl(CPUX86State *env, unsigned pl)
{
    int mmu_index_32 = (env->hflags & HF_CS64_MASK) ? 0 : 1;
    int mmu_index_base =
        pl == 3 ? MMU_USER64_IDX :
        !(env->hflags & HF_SMAP_MASK) ? MMU_KNOSMAP64_IDX :
        (env->eflags & AC_MASK) ? MMU_KNOSMAP64_IDX : MMU_KSMAP64_IDX;

    return mmu_index_base + mmu_index_32;
}

static int x86_cpu_mmu_index(CPUState *cs, bool ifetch)
{
    CPUX86State *env = cpu_env(cs);
    return x86_mmu_index_pl(env, env->hflags & HF_CPL_MASK);
}

static int x86_mmu_index_kernel_pl(CPUX86State *env, unsigned pl)
{
    int mmu_index_32 = (env->hflags & HF_LMA_MASK) ? 0 : 1;
    int mmu_index_base =
        !(env->hflags & HF_SMAP_MASK) ? MMU_KNOSMAP64_IDX :
        (pl < 3 && (env->eflags & AC_MASK)
         ? MMU_KNOSMAP64_IDX : MMU_KSMAP64_IDX);

    return mmu_index_base + mmu_index_32;
}

int cpu_mmu_index_kernel(CPUX86State *env)
{
    return x86_mmu_index_kernel_pl(env, env->hflags & HF_CPL_MASK);
}

static void x86_disas_set_info(CPUState *cs, disassemble_info *info)
{
    X86CPU *cpu = X86_CPU(cs);
    CPUX86State *env = &cpu->env;

    info->mach = (env->hflags & HF_CS64_MASK ? bfd_mach_x86_64
                  : env->hflags & HF_CS32_MASK ? bfd_mach_i386_i386
                  : bfd_mach_i386_i8086);

    info->cap_arch = CS_ARCH_X86;
    info->cap_mode = (env->hflags & HF_CS64_MASK ? CS_MODE_64
                      : env->hflags & HF_CS32_MASK ? CS_MODE_32
                      : CS_MODE_16);
    info->cap_insn_unit = 1;
    info->cap_insn_split = 8;
}

void x86_update_hflags(CPUX86State *env)
{
   uint32_t hflags;
#define HFLAG_COPY_MASK \
    ~( HF_CPL_MASK | HF_PE_MASK | HF_MP_MASK | HF_EM_MASK | \
       HF_TS_MASK | HF_TF_MASK | HF_VM_MASK | HF_IOPL_MASK | \
       HF_OSFXSR_MASK | HF_LMA_MASK | HF_CS32_MASK | \
       HF_SS32_MASK | HF_CS64_MASK | HF_ADDSEG_MASK)

    hflags = env->hflags & HFLAG_COPY_MASK;
    hflags |= (env->segs[R_SS].flags >> DESC_DPL_SHIFT) & HF_CPL_MASK;
    hflags |= (env->cr[0] & CR0_PE_MASK) << (HF_PE_SHIFT - CR0_PE_SHIFT);
    hflags |= (env->cr[0] << (HF_MP_SHIFT - CR0_MP_SHIFT)) &
                (HF_MP_MASK | HF_EM_MASK | HF_TS_MASK);
    hflags |= (env->eflags & (HF_TF_MASK | HF_VM_MASK | HF_IOPL_MASK));

    if (env->cr[4] & CR4_OSFXSR_MASK) {
        hflags |= HF_OSFXSR_MASK;
    }

    if (env->efer & MSR_EFER_LMA) {
        hflags |= HF_LMA_MASK;
    }

    if ((hflags & HF_LMA_MASK) && (env->segs[R_CS].flags & DESC_L_MASK)) {
        hflags |= HF_CS32_MASK | HF_SS32_MASK | HF_CS64_MASK;
    } else {
        hflags |= (env->segs[R_CS].flags & DESC_B_MASK) >>
                    (DESC_B_SHIFT - HF_CS32_SHIFT);
        hflags |= (env->segs[R_SS].flags & DESC_B_MASK) >>
                    (DESC_B_SHIFT - HF_SS32_SHIFT);
        if (!(env->cr[0] & CR0_PE_MASK) || (env->eflags & VM_MASK) ||
            !(hflags & HF_CS32_MASK)) {
            hflags |= HF_ADDSEG_MASK;
        } else {
            hflags |= ((env->segs[R_DS].base | env->segs[R_ES].base |
                        env->segs[R_SS].base) != 0) << HF_ADDSEG_SHIFT;
        }
    }
    env->hflags = hflags;
}

static Property x86_cpu_properties[] = {
#ifdef CONFIG_USER_ONLY
    /* apic_id = 0 by default for *-user, see commit 9886e834 */
    DEFINE_PROP_UINT32("apic-id", X86CPU, apic_id, 0),
    DEFINE_PROP_INT32("thread-id", X86CPU, thread_id, 0),
    DEFINE_PROP_INT32("core-id", X86CPU, core_id, 0),
    DEFINE_PROP_INT32("module-id", X86CPU, module_id, 0),
    DEFINE_PROP_INT32("die-id", X86CPU, die_id, 0),
    DEFINE_PROP_INT32("socket-id", X86CPU, socket_id, 0),
#else
    DEFINE_PROP_UINT32("apic-id", X86CPU, apic_id, UNASSIGNED_APIC_ID),
    DEFINE_PROP_INT32("thread-id", X86CPU, thread_id, -1),
    DEFINE_PROP_INT32("core-id", X86CPU, core_id, -1),
    DEFINE_PROP_INT32("module-id", X86CPU, module_id, -1),
    DEFINE_PROP_INT32("die-id", X86CPU, die_id, -1),
    DEFINE_PROP_INT32("socket-id", X86CPU, socket_id, -1),
#endif
    DEFINE_PROP_INT32("node-id", X86CPU, node_id, CPU_UNSET_NUMA_NODE_ID),
    DEFINE_PROP_BOOL("pmu", X86CPU, enable_pmu, false),
    DEFINE_PROP_UINT64_CHECKMASK("lbr-fmt", X86CPU, lbr_fmt, PERF_CAP_LBR_FMT),

    DEFINE_PROP_UINT32("hv-spinlocks", X86CPU, hyperv_spinlock_attempts,
                       HYPERV_SPINLOCK_NEVER_NOTIFY),
    DEFINE_PROP_BIT64("hv-relaxed", X86CPU, hyperv_features,
                      HYPERV_FEAT_RELAXED, 0),
    DEFINE_PROP_BIT64("hv-vapic", X86CPU, hyperv_features,
                      HYPERV_FEAT_VAPIC, 0),
    DEFINE_PROP_BIT64("hv-time", X86CPU, hyperv_features,
                      HYPERV_FEAT_TIME, 0),
    DEFINE_PROP_BIT64("hv-crash", X86CPU, hyperv_features,
                      HYPERV_FEAT_CRASH, 0),
    DEFINE_PROP_BIT64("hv-reset", X86CPU, hyperv_features,
                      HYPERV_FEAT_RESET, 0),
    DEFINE_PROP_BIT64("hv-vpindex", X86CPU, hyperv_features,
                      HYPERV_FEAT_VPINDEX, 0),
    DEFINE_PROP_BIT64("hv-runtime", X86CPU, hyperv_features,
                      HYPERV_FEAT_RUNTIME, 0),
    DEFINE_PROP_BIT64("hv-synic", X86CPU, hyperv_features,
                      HYPERV_FEAT_SYNIC, 0),
    DEFINE_PROP_BIT64("hv-stimer", X86CPU, hyperv_features,
                      HYPERV_FEAT_STIMER, 0),
    DEFINE_PROP_BIT64("hv-frequencies", X86CPU, hyperv_features,
                      HYPERV_FEAT_FREQUENCIES, 0),
    DEFINE_PROP_BIT64("hv-reenlightenment", X86CPU, hyperv_features,
                      HYPERV_FEAT_REENLIGHTENMENT, 0),
    DEFINE_PROP_BIT64("hv-tlbflush", X86CPU, hyperv_features,
                      HYPERV_FEAT_TLBFLUSH, 0),
    DEFINE_PROP_BIT64("hv-evmcs", X86CPU, hyperv_features,
                      HYPERV_FEAT_EVMCS, 0),
    DEFINE_PROP_BIT64("hv-ipi", X86CPU, hyperv_features,
                      HYPERV_FEAT_IPI, 0),
    DEFINE_PROP_BIT64("hv-stimer-direct", X86CPU, hyperv_features,
                      HYPERV_FEAT_STIMER_DIRECT, 0),
    DEFINE_PROP_BIT64("hv-avic", X86CPU, hyperv_features,
                      HYPERV_FEAT_AVIC, 0),
    DEFINE_PROP_BIT64("hv-emsr-bitmap", X86CPU, hyperv_features,
                      HYPERV_FEAT_MSR_BITMAP, 0),
    DEFINE_PROP_BIT64("hv-xmm-input", X86CPU, hyperv_features,
                      HYPERV_FEAT_XMM_INPUT, 0),
    DEFINE_PROP_BIT64("hv-tlbflush-ext", X86CPU, hyperv_features,
                      HYPERV_FEAT_TLBFLUSH_EXT, 0),
    DEFINE_PROP_BIT64("hv-tlbflush-direct", X86CPU, hyperv_features,
                      HYPERV_FEAT_TLBFLUSH_DIRECT, 0),
    DEFINE_PROP_ON_OFF_AUTO("hv-no-nonarch-coresharing", X86CPU,
                            hyperv_no_nonarch_cs, ON_OFF_AUTO_OFF),
    DEFINE_PROP_BIT64("hv-syndbg", X86CPU, hyperv_features,
                      HYPERV_FEAT_SYNDBG, 0),
    DEFINE_PROP_BOOL("hv-passthrough", X86CPU, hyperv_passthrough, false),
    DEFINE_PROP_BOOL("hv-enforce-cpuid", X86CPU, hyperv_enforce_cpuid, false),

    /* WS2008R2 identify by default */
    DEFINE_PROP_UINT32("hv-version-id-build", X86CPU, hyperv_ver_id_build,
                       0x3839),
    DEFINE_PROP_UINT16("hv-version-id-major", X86CPU, hyperv_ver_id_major,
                       0x000A),
    DEFINE_PROP_UINT16("hv-version-id-minor", X86CPU, hyperv_ver_id_minor,
                       0x0000),
    DEFINE_PROP_UINT32("hv-version-id-spack", X86CPU, hyperv_ver_id_sp, 0),
    DEFINE_PROP_UINT8("hv-version-id-sbranch", X86CPU, hyperv_ver_id_sb, 0),
    DEFINE_PROP_UINT32("hv-version-id-snumber", X86CPU, hyperv_ver_id_sn, 0),

    DEFINE_PROP_BOOL("check", X86CPU, check_cpuid, true),
    DEFINE_PROP_BOOL("enforce", X86CPU, enforce_cpuid, false),
    DEFINE_PROP_BOOL("x-force-features", X86CPU, force_features, false),
    DEFINE_PROP_BOOL("kvm", X86CPU, expose_kvm, true),
    DEFINE_PROP_UINT32("phys-bits", X86CPU, phys_bits, 0),
    DEFINE_PROP_UINT32("guest-phys-bits", X86CPU, guest_phys_bits, -1),
    DEFINE_PROP_BOOL("host-phys-bits", X86CPU, host_phys_bits, false),
    DEFINE_PROP_UINT8("host-phys-bits-limit", X86CPU, host_phys_bits_limit, 0),
    DEFINE_PROP_BOOL("fill-mtrr-mask", X86CPU, fill_mtrr_mask, true),
    DEFINE_PROP_UINT32("level-func7", X86CPU, env.cpuid_level_func7,
                       UINT32_MAX),
    DEFINE_PROP_UINT32("level", X86CPU, env.cpuid_level, UINT32_MAX),
    DEFINE_PROP_UINT32("xlevel", X86CPU, env.cpuid_xlevel, UINT32_MAX),
    DEFINE_PROP_UINT32("xlevel2", X86CPU, env.cpuid_xlevel2, UINT32_MAX),
    DEFINE_PROP_UINT32("min-level", X86CPU, env.cpuid_min_level, 0),
    DEFINE_PROP_UINT32("min-xlevel", X86CPU, env.cpuid_min_xlevel, 0),
    DEFINE_PROP_UINT32("min-xlevel2", X86CPU, env.cpuid_min_xlevel2, 0),
    DEFINE_PROP_UINT64("ucode-rev", X86CPU, ucode_rev, 0),
    DEFINE_PROP_BOOL("full-cpuid-auto-level", X86CPU, full_cpuid_auto_level, true),
    DEFINE_PROP_STRING("hv-vendor-id", X86CPU, hyperv_vendor),
    DEFINE_PROP_BOOL("cpuid-0xb", X86CPU, enable_cpuid_0xb, true),
    DEFINE_PROP_BOOL("x-vendor-cpuid-only", X86CPU, vendor_cpuid_only, true),
    DEFINE_PROP_BOOL("x-amd-topoext-features-only", X86CPU, amd_topoext_features_only, true),
    DEFINE_PROP_BOOL("lmce", X86CPU, enable_lmce, false),
    DEFINE_PROP_BOOL("l3-cache", X86CPU, enable_l3_cache, true),
    DEFINE_PROP_BOOL("kvm-pv-enforce-cpuid", X86CPU, kvm_pv_enforce_cpuid,
                     false),
    DEFINE_PROP_BOOL("vmware-cpuid-freq", X86CPU, vmware_cpuid_freq, true),
    DEFINE_PROP_BOOL("tcg-cpuid", X86CPU, expose_tcg, true),
    DEFINE_PROP_BOOL("x-migrate-smi-count", X86CPU, migrate_smi_count,
                     true),
    /*
     * lecacy_cache defaults to true unless the CPU model provides its
     * own cache information (see x86_cpu_load_def()).
     */
    DEFINE_PROP_BOOL("legacy-cache", X86CPU, legacy_cache, true),
    DEFINE_PROP_BOOL("legacy-multi-node", X86CPU, legacy_multi_node, false),
    DEFINE_PROP_BOOL("xen-vapic", X86CPU, xen_vapic, false),

    /*
     * From "Requirements for Implementing the Microsoft
     * Hypervisor Interface":
     * https://docs.microsoft.com/en-us/virtualization/hyper-v-on-windows/reference/tlfs
     *
     * "Starting with Windows Server 2012 and Windows 8, if
     * CPUID.40000005.EAX contains a value of -1, Windows assumes that
     * the hypervisor imposes no specific limit to the number of VPs.
     * In this case, Windows Server 2012 guest VMs may use more than
     * 64 VPs, up to the maximum supported number of processors applicable
     * to the specific Windows version being used."
     */
    DEFINE_PROP_INT32("x-hv-max-vps", X86CPU, hv_max_vps, -1),
    DEFINE_PROP_BOOL("x-hv-synic-kvm-only", X86CPU, hyperv_synic_kvm_only,
                     false),
    DEFINE_PROP_BOOL("x-intel-pt-auto-level", X86CPU, intel_pt_auto_level,
                     true),
    DEFINE_PROP_BOOL("x-l1-cache-per-thread", X86CPU, l1_cache_per_core, true),
    DEFINE_PROP_END_OF_LIST()
};

#ifndef CONFIG_USER_ONLY
#include "hw/core/sysemu-cpu-ops.h"

static const struct SysemuCPUOps i386_sysemu_ops = {
    .get_memory_mapping = x86_cpu_get_memory_mapping,
    .get_paging_enabled = x86_cpu_get_paging_enabled,
    .get_phys_page_attrs_debug = x86_cpu_get_phys_page_attrs_debug,
    .asidx_from_attrs = x86_asidx_from_attrs,
    .get_crash_info = x86_cpu_get_crash_info,
    .write_elf32_note = x86_cpu_write_elf32_note,
    .write_elf64_note = x86_cpu_write_elf64_note,
    .write_elf32_qemunote = x86_cpu_write_elf32_qemunote,
    .write_elf64_qemunote = x86_cpu_write_elf64_qemunote,
    .legacy_vmsd = &vmstate_x86_cpu,
};
#endif

static void x86_cpu_common_class_init(ObjectClass *oc, void *data)
{
    X86CPUClass *xcc = X86_CPU_CLASS(oc);
    CPUClass *cc = CPU_CLASS(oc);
    DeviceClass *dc = DEVICE_CLASS(oc);
    ResettableClass *rc = RESETTABLE_CLASS(oc);
    FeatureWord w;

    device_class_set_parent_realize(dc, x86_cpu_realizefn,
                                    &xcc->parent_realize);
    device_class_set_parent_unrealize(dc, x86_cpu_unrealizefn,
                                      &xcc->parent_unrealize);
    device_class_set_props(dc, x86_cpu_properties);

    resettable_class_set_parent_phases(rc, NULL, x86_cpu_reset_hold, NULL,
                                       &xcc->parent_phases);
    cc->reset_dump_flags = CPU_DUMP_FPU | CPU_DUMP_CCOP;

    cc->class_by_name = x86_cpu_class_by_name;
    cc->parse_features = x86_cpu_parse_featurestr;
    cc->has_work = x86_cpu_has_work;
    cc->mmu_index = x86_cpu_mmu_index;
    cc->dump_state = x86_cpu_dump_state;
    cc->set_pc = x86_cpu_set_pc;
    cc->get_pc = x86_cpu_get_pc;
    cc->gdb_read_register = x86_cpu_gdb_read_register;
    cc->gdb_write_register = x86_cpu_gdb_write_register;
    cc->get_arch_id = x86_cpu_get_arch_id;

#ifndef CONFIG_USER_ONLY
    cc->sysemu_ops = &i386_sysemu_ops;
#endif /* !CONFIG_USER_ONLY */

    cc->gdb_arch_name = x86_gdb_arch_name;
#ifdef TARGET_X86_64
    cc->gdb_core_xml_file = "i386-64bit.xml";
#else
    cc->gdb_core_xml_file = "i386-32bit.xml";
#endif
    cc->disas_set_info = x86_disas_set_info;

    dc->user_creatable = true;

    object_class_property_add(oc, "family", "int",
                              x86_cpuid_version_get_family,
                              x86_cpuid_version_set_family, NULL, NULL);
    object_class_property_add(oc, "model", "int",
                              x86_cpuid_version_get_model,
                              x86_cpuid_version_set_model, NULL, NULL);
    object_class_property_add(oc, "stepping", "int",
                              x86_cpuid_version_get_stepping,
                              x86_cpuid_version_set_stepping, NULL, NULL);
    object_class_property_add_str(oc, "vendor",
                                  x86_cpuid_get_vendor,
                                  x86_cpuid_set_vendor);
    object_class_property_add_str(oc, "model-id",
                                  x86_cpuid_get_model_id,
                                  x86_cpuid_set_model_id);
    object_class_property_add(oc, "tsc-frequency", "int",
                              x86_cpuid_get_tsc_freq,
                              x86_cpuid_set_tsc_freq, NULL, NULL);
    /*
     * The "unavailable-features" property has the same semantics as
     * CpuDefinitionInfo.unavailable-features on the "query-cpu-definitions"
     * QMP command: they list the features that would have prevented the
     * CPU from running if the "enforce" flag was set.
     */
    object_class_property_add(oc, "unavailable-features", "strList",
                              x86_cpu_get_unavailable_features,
                              NULL, NULL, NULL);

#if !defined(CONFIG_USER_ONLY)
    object_class_property_add(oc, "crash-information", "GuestPanicInformation",
                              x86_cpu_get_crash_info_qom, NULL, NULL, NULL);
#endif

    for (w = 0; w < FEATURE_WORDS; w++) {
        int bitnr;
        for (bitnr = 0; bitnr < 64; bitnr++) {
            x86_cpu_register_feature_bit_props(xcc, w, bitnr);
        }
    }
}

static const TypeInfo x86_cpu_type_info = {
    .name = TYPE_X86_CPU,
    .parent = TYPE_CPU,
    .instance_size = sizeof(X86CPU),
    .instance_align = __alignof(X86CPU),
    .instance_init = x86_cpu_initfn,
    .instance_post_init = x86_cpu_post_initfn,

    .abstract = true,
    .class_size = sizeof(X86CPUClass),
    .class_init = x86_cpu_common_class_init,
};

/* "base" CPU model, used by query-cpu-model-expansion */
static void x86_cpu_base_class_init(ObjectClass *oc, void *data)
{
    X86CPUClass *xcc = X86_CPU_CLASS(oc);

    xcc->static_model = true;
    xcc->migration_safe = true;
    xcc->model_description = "base CPU model type with no features enabled";
    xcc->ordering = 8;
}

static const TypeInfo x86_base_cpu_type_info = {
        .name = X86_CPU_TYPE_NAME("base"),
        .parent = TYPE_X86_CPU,
        .class_init = x86_cpu_base_class_init,
};

static void x86_cpu_register_types(void)
{
    int i;

    type_register_static(&x86_cpu_type_info);
    for (i = 0; i < ARRAY_SIZE(builtin_x86_defs); i++) {
        x86_register_cpudef_types(&builtin_x86_defs[i]);
    }
    type_register_static(&max_x86_cpu_type_info);
    type_register_static(&x86_base_cpu_type_info);
}

type_init(x86_cpu_register_types)<|MERGE_RESOLUTION|>--- conflicted
+++ resolved
@@ -1720,8 +1720,6 @@
     {
         .from = { FEAT_7_0_ECX,             CPUID_7_0_ECX_WAITPKG },
         .to = { FEAT_VMX_SECONDARY_CTLS,    VMX_SECONDARY_EXEC_ENABLE_USER_WAIT_PAUSE },
-<<<<<<< HEAD
-=======
     },
     {
         .from = { FEAT_8000_0001_EDX,       CPUID_EXT2_LM },
@@ -1750,7 +1748,6 @@
     {
         .from = { FEAT_7_0_EBX,             CPUID_7_0_EBX_SGX },
         .to = { FEAT_SGX_12_1_EAX,          ~0ull },
->>>>>>> 0ff5ab6f
     },
 };
 
@@ -6505,17 +6502,10 @@
              */
             if (*eax & 31) {
                 int host_vcpus_per_cache = 1 + ((*eax & 0x3FFC000) >> 14);
-<<<<<<< HEAD
-                int vcpus_per_socket = cs->nr_cores * cs->nr_threads;
-                *eax &= ~0xFC000000;
-                *eax |= (pow2ceil(cs->nr_cores) - 1) << 26;
-                if (host_vcpus_per_cache > vcpus_per_socket) {
-=======
 
                 *eax &= ~0xFC000000;
                 *eax |= max_core_ids_in_package(&topo_info) << 26;
                 if (host_vcpus_per_cache > threads_per_pkg) {
->>>>>>> 0ff5ab6f
                     *eax &= ~0x3FFC000;
 
                     /* Share the cache at package level. */
@@ -8017,14 +8007,10 @@
     X86CPUClass *xcc = X86_CPU_GET_CLASS(obj);
     CPUX86State *env = &cpu->env;
 
-<<<<<<< HEAD
     memset(cpu->env_exprs, 0, sizeof(cpu->env_exprs));
     _sym_register_expression_region(cpu->env_exprs, sizeof(cpu->env_exprs));
 
-    env->nr_dies = 1;
-=======
     x86_cpu_init_default_topo(cpu);
->>>>>>> 0ff5ab6f
 
     object_property_add(obj, "feature-words", "X86CPUFeatureWordInfo",
                         x86_cpu_get_feature_words,
