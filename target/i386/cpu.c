/*
 *  i386 CPUID, CPU class, definitions, models
 *
 *  Copyright (c) 2003 Fabrice Bellard
 *
 * This library is free software; you can redistribute it and/or
 * modify it under the terms of the GNU Lesser General Public
 * License as published by the Free Software Foundation; either
 * version 2.1 of the License, or (at your option) any later version.
 *
 * This library is distributed in the hope that it will be useful,
 * but WITHOUT ANY WARRANTY; without even the implied warranty of
 * MERCHANTABILITY or FITNESS FOR A PARTICULAR PURPOSE.  See the GNU
 * Lesser General Public License for more details.
 *
 * You should have received a copy of the GNU Lesser General Public
 * License along with this library; if not, see <http://www.gnu.org/licenses/>.
 */

#include "qemu/osdep.h"
#include "qemu/units.h"
#include "qemu/cutils.h"
#include "qemu/qemu-print.h"
#include "qemu/hw-version.h"
#include "cpu.h"
#include "tcg/helper-tcg.h"
#include "sysemu/reset.h"
#include "sysemu/hvf.h"
#include "kvm/kvm_i386.h"
#include "sev.h"
#include "qapi/error.h"
#include "qemu/error-report.h"
#include "qapi/qapi-visit-machine.h"
#include "qapi/qmp/qerror.h"
#include "standard-headers/asm-x86/kvm_para.h"
#include "hw/qdev-properties.h"
#include "hw/i386/topology.h"
#ifndef CONFIG_USER_ONLY
#include "qapi/qapi-commands-machine-target.h"
#include "exec/address-spaces.h"
#include "hw/boards.h"
#include "hw/i386/sgx-epc.h"
#endif

#include "disas/capstone.h"
#include "cpu-internal.h"

<<<<<<< HEAD
static void x86_cpu_realizefn(DeviceState *dev, Error **errp);
=======
#define SymExpr void*
#include "RuntimeCommon.h"
>>>>>>> 5bdb1bd2

/* Helpers for building CPUID[2] descriptors: */

struct CPUID2CacheDescriptorInfo {
    enum CacheType type;
    int level;
    int size;
    int line_size;
    int associativity;
};

/*
 * Known CPUID 2 cache descriptors.
 * From Intel SDM Volume 2A, CPUID instruction
 */
struct CPUID2CacheDescriptorInfo cpuid2_cache_descriptors[] = {
    [0x06] = { .level = 1, .type = INSTRUCTION_CACHE, .size =   8 * KiB,
               .associativity = 4,  .line_size = 32, },
    [0x08] = { .level = 1, .type = INSTRUCTION_CACHE, .size =  16 * KiB,
               .associativity = 4,  .line_size = 32, },
    [0x09] = { .level = 1, .type = INSTRUCTION_CACHE, .size =  32 * KiB,
               .associativity = 4,  .line_size = 64, },
    [0x0A] = { .level = 1, .type = DATA_CACHE,        .size =   8 * KiB,
               .associativity = 2,  .line_size = 32, },
    [0x0C] = { .level = 1, .type = DATA_CACHE,        .size =  16 * KiB,
               .associativity = 4,  .line_size = 32, },
    [0x0D] = { .level = 1, .type = DATA_CACHE,        .size =  16 * KiB,
               .associativity = 4,  .line_size = 64, },
    [0x0E] = { .level = 1, .type = DATA_CACHE,        .size =  24 * KiB,
               .associativity = 6,  .line_size = 64, },
    [0x1D] = { .level = 2, .type = UNIFIED_CACHE,     .size = 128 * KiB,
               .associativity = 2,  .line_size = 64, },
    [0x21] = { .level = 2, .type = UNIFIED_CACHE,     .size = 256 * KiB,
               .associativity = 8,  .line_size = 64, },
    /* lines per sector is not supported cpuid2_cache_descriptor(),
    * so descriptors 0x22, 0x23 are not included
    */
    [0x24] = { .level = 2, .type = UNIFIED_CACHE,     .size =   1 * MiB,
               .associativity = 16, .line_size = 64, },
    /* lines per sector is not supported cpuid2_cache_descriptor(),
    * so descriptors 0x25, 0x20 are not included
    */
    [0x2C] = { .level = 1, .type = DATA_CACHE,        .size =  32 * KiB,
               .associativity = 8,  .line_size = 64, },
    [0x30] = { .level = 1, .type = INSTRUCTION_CACHE, .size =  32 * KiB,
               .associativity = 8,  .line_size = 64, },
    [0x41] = { .level = 2, .type = UNIFIED_CACHE,     .size = 128 * KiB,
               .associativity = 4,  .line_size = 32, },
    [0x42] = { .level = 2, .type = UNIFIED_CACHE,     .size = 256 * KiB,
               .associativity = 4,  .line_size = 32, },
    [0x43] = { .level = 2, .type = UNIFIED_CACHE,     .size = 512 * KiB,
               .associativity = 4,  .line_size = 32, },
    [0x44] = { .level = 2, .type = UNIFIED_CACHE,     .size =   1 * MiB,
               .associativity = 4,  .line_size = 32, },
    [0x45] = { .level = 2, .type = UNIFIED_CACHE,     .size =   2 * MiB,
               .associativity = 4,  .line_size = 32, },
    [0x46] = { .level = 3, .type = UNIFIED_CACHE,     .size =   4 * MiB,
               .associativity = 4,  .line_size = 64, },
    [0x47] = { .level = 3, .type = UNIFIED_CACHE,     .size =   8 * MiB,
               .associativity = 8,  .line_size = 64, },
    [0x48] = { .level = 2, .type = UNIFIED_CACHE,     .size =   3 * MiB,
               .associativity = 12, .line_size = 64, },
    /* Descriptor 0x49 depends on CPU family/model, so it is not included */
    [0x4A] = { .level = 3, .type = UNIFIED_CACHE,     .size =   6 * MiB,
               .associativity = 12, .line_size = 64, },
    [0x4B] = { .level = 3, .type = UNIFIED_CACHE,     .size =   8 * MiB,
               .associativity = 16, .line_size = 64, },
    [0x4C] = { .level = 3, .type = UNIFIED_CACHE,     .size =  12 * MiB,
               .associativity = 12, .line_size = 64, },
    [0x4D] = { .level = 3, .type = UNIFIED_CACHE,     .size =  16 * MiB,
               .associativity = 16, .line_size = 64, },
    [0x4E] = { .level = 2, .type = UNIFIED_CACHE,     .size =   6 * MiB,
               .associativity = 24, .line_size = 64, },
    [0x60] = { .level = 1, .type = DATA_CACHE,        .size =  16 * KiB,
               .associativity = 8,  .line_size = 64, },
    [0x66] = { .level = 1, .type = DATA_CACHE,        .size =   8 * KiB,
               .associativity = 4,  .line_size = 64, },
    [0x67] = { .level = 1, .type = DATA_CACHE,        .size =  16 * KiB,
               .associativity = 4,  .line_size = 64, },
    [0x68] = { .level = 1, .type = DATA_CACHE,        .size =  32 * KiB,
               .associativity = 4,  .line_size = 64, },
    [0x78] = { .level = 2, .type = UNIFIED_CACHE,     .size =   1 * MiB,
               .associativity = 4,  .line_size = 64, },
    /* lines per sector is not supported cpuid2_cache_descriptor(),
    * so descriptors 0x79, 0x7A, 0x7B, 0x7C are not included.
    */
    [0x7D] = { .level = 2, .type = UNIFIED_CACHE,     .size =   2 * MiB,
               .associativity = 8,  .line_size = 64, },
    [0x7F] = { .level = 2, .type = UNIFIED_CACHE,     .size = 512 * KiB,
               .associativity = 2,  .line_size = 64, },
    [0x80] = { .level = 2, .type = UNIFIED_CACHE,     .size = 512 * KiB,
               .associativity = 8,  .line_size = 64, },
    [0x82] = { .level = 2, .type = UNIFIED_CACHE,     .size = 256 * KiB,
               .associativity = 8,  .line_size = 32, },
    [0x83] = { .level = 2, .type = UNIFIED_CACHE,     .size = 512 * KiB,
               .associativity = 8,  .line_size = 32, },
    [0x84] = { .level = 2, .type = UNIFIED_CACHE,     .size =   1 * MiB,
               .associativity = 8,  .line_size = 32, },
    [0x85] = { .level = 2, .type = UNIFIED_CACHE,     .size =   2 * MiB,
               .associativity = 8,  .line_size = 32, },
    [0x86] = { .level = 2, .type = UNIFIED_CACHE,     .size = 512 * KiB,
               .associativity = 4,  .line_size = 64, },
    [0x87] = { .level = 2, .type = UNIFIED_CACHE,     .size =   1 * MiB,
               .associativity = 8,  .line_size = 64, },
    [0xD0] = { .level = 3, .type = UNIFIED_CACHE,     .size = 512 * KiB,
               .associativity = 4,  .line_size = 64, },
    [0xD1] = { .level = 3, .type = UNIFIED_CACHE,     .size =   1 * MiB,
               .associativity = 4,  .line_size = 64, },
    [0xD2] = { .level = 3, .type = UNIFIED_CACHE,     .size =   2 * MiB,
               .associativity = 4,  .line_size = 64, },
    [0xD6] = { .level = 3, .type = UNIFIED_CACHE,     .size =   1 * MiB,
               .associativity = 8,  .line_size = 64, },
    [0xD7] = { .level = 3, .type = UNIFIED_CACHE,     .size =   2 * MiB,
               .associativity = 8,  .line_size = 64, },
    [0xD8] = { .level = 3, .type = UNIFIED_CACHE,     .size =   4 * MiB,
               .associativity = 8,  .line_size = 64, },
    [0xDC] = { .level = 3, .type = UNIFIED_CACHE,     .size = 1.5 * MiB,
               .associativity = 12, .line_size = 64, },
    [0xDD] = { .level = 3, .type = UNIFIED_CACHE,     .size =   3 * MiB,
               .associativity = 12, .line_size = 64, },
    [0xDE] = { .level = 3, .type = UNIFIED_CACHE,     .size =   6 * MiB,
               .associativity = 12, .line_size = 64, },
    [0xE2] = { .level = 3, .type = UNIFIED_CACHE,     .size =   2 * MiB,
               .associativity = 16, .line_size = 64, },
    [0xE3] = { .level = 3, .type = UNIFIED_CACHE,     .size =   4 * MiB,
               .associativity = 16, .line_size = 64, },
    [0xE4] = { .level = 3, .type = UNIFIED_CACHE,     .size =   8 * MiB,
               .associativity = 16, .line_size = 64, },
    [0xEA] = { .level = 3, .type = UNIFIED_CACHE,     .size =  12 * MiB,
               .associativity = 24, .line_size = 64, },
    [0xEB] = { .level = 3, .type = UNIFIED_CACHE,     .size =  18 * MiB,
               .associativity = 24, .line_size = 64, },
    [0xEC] = { .level = 3, .type = UNIFIED_CACHE,     .size =  24 * MiB,
               .associativity = 24, .line_size = 64, },
};

/*
 * "CPUID leaf 2 does not report cache descriptor information,
 * use CPUID leaf 4 to query cache parameters"
 */
#define CACHE_DESCRIPTOR_UNAVAILABLE 0xFF

/*
 * Return a CPUID 2 cache descriptor for a given cache.
 * If no known descriptor is found, return CACHE_DESCRIPTOR_UNAVAILABLE
 */
static uint8_t cpuid2_cache_descriptor(CPUCacheInfo *cache)
{
    int i;

    assert(cache->size > 0);
    assert(cache->level > 0);
    assert(cache->line_size > 0);
    assert(cache->associativity > 0);
    for (i = 0; i < ARRAY_SIZE(cpuid2_cache_descriptors); i++) {
        struct CPUID2CacheDescriptorInfo *d = &cpuid2_cache_descriptors[i];
        if (d->level == cache->level && d->type == cache->type &&
            d->size == cache->size && d->line_size == cache->line_size &&
            d->associativity == cache->associativity) {
                return i;
            }
    }

    return CACHE_DESCRIPTOR_UNAVAILABLE;
}

/* CPUID Leaf 4 constants: */

/* EAX: */
#define CACHE_TYPE_D    1
#define CACHE_TYPE_I    2
#define CACHE_TYPE_UNIFIED   3

#define CACHE_LEVEL(l)        (l << 5)

#define CACHE_SELF_INIT_LEVEL (1 << 8)

/* EDX: */
#define CACHE_NO_INVD_SHARING   (1 << 0)
#define CACHE_INCLUSIVE       (1 << 1)
#define CACHE_COMPLEX_IDX     (1 << 2)

/* Encode CacheType for CPUID[4].EAX */
#define CACHE_TYPE(t) (((t) == DATA_CACHE) ? CACHE_TYPE_D : \
                       ((t) == INSTRUCTION_CACHE) ? CACHE_TYPE_I : \
                       ((t) == UNIFIED_CACHE) ? CACHE_TYPE_UNIFIED : \
                       0 /* Invalid value */)


/* Encode cache info for CPUID[4] */
static void encode_cache_cpuid4(CPUCacheInfo *cache,
                                int num_apic_ids, int num_cores,
                                uint32_t *eax, uint32_t *ebx,
                                uint32_t *ecx, uint32_t *edx)
{
    assert(cache->size == cache->line_size * cache->associativity *
                          cache->partitions * cache->sets);

    assert(num_apic_ids > 0);
    *eax = CACHE_TYPE(cache->type) |
           CACHE_LEVEL(cache->level) |
           (cache->self_init ? CACHE_SELF_INIT_LEVEL : 0) |
           ((num_cores - 1) << 26) |
           ((num_apic_ids - 1) << 14);

    assert(cache->line_size > 0);
    assert(cache->partitions > 0);
    assert(cache->associativity > 0);
    /* We don't implement fully-associative caches */
    assert(cache->associativity < cache->sets);
    *ebx = (cache->line_size - 1) |
           ((cache->partitions - 1) << 12) |
           ((cache->associativity - 1) << 22);

    assert(cache->sets > 0);
    *ecx = cache->sets - 1;

    *edx = (cache->no_invd_sharing ? CACHE_NO_INVD_SHARING : 0) |
           (cache->inclusive ? CACHE_INCLUSIVE : 0) |
           (cache->complex_indexing ? CACHE_COMPLEX_IDX : 0);
}

/* Encode cache info for CPUID[0x80000005].ECX or CPUID[0x80000005].EDX */
static uint32_t encode_cache_cpuid80000005(CPUCacheInfo *cache)
{
    assert(cache->size % 1024 == 0);
    assert(cache->lines_per_tag > 0);
    assert(cache->associativity > 0);
    assert(cache->line_size > 0);
    return ((cache->size / 1024) << 24) | (cache->associativity << 16) |
           (cache->lines_per_tag << 8) | (cache->line_size);
}

#define ASSOC_FULL 0xFF

/* AMD associativity encoding used on CPUID Leaf 0x80000006: */
#define AMD_ENC_ASSOC(a) (a <=   1 ? a   : \
                          a ==   2 ? 0x2 : \
                          a ==   4 ? 0x4 : \
                          a ==   8 ? 0x6 : \
                          a ==  16 ? 0x8 : \
                          a ==  32 ? 0xA : \
                          a ==  48 ? 0xB : \
                          a ==  64 ? 0xC : \
                          a ==  96 ? 0xD : \
                          a == 128 ? 0xE : \
                          a == ASSOC_FULL ? 0xF : \
                          0 /* invalid value */)

/*
 * Encode cache info for CPUID[0x80000006].ECX and CPUID[0x80000006].EDX
 * @l3 can be NULL.
 */
static void encode_cache_cpuid80000006(CPUCacheInfo *l2,
                                       CPUCacheInfo *l3,
                                       uint32_t *ecx, uint32_t *edx)
{
    assert(l2->size % 1024 == 0);
    assert(l2->associativity > 0);
    assert(l2->lines_per_tag > 0);
    assert(l2->line_size > 0);
    *ecx = ((l2->size / 1024) << 16) |
           (AMD_ENC_ASSOC(l2->associativity) << 12) |
           (l2->lines_per_tag << 8) | (l2->line_size);

    if (l3) {
        assert(l3->size % (512 * 1024) == 0);
        assert(l3->associativity > 0);
        assert(l3->lines_per_tag > 0);
        assert(l3->line_size > 0);
        *edx = ((l3->size / (512 * 1024)) << 18) |
               (AMD_ENC_ASSOC(l3->associativity) << 12) |
               (l3->lines_per_tag << 8) | (l3->line_size);
    } else {
        *edx = 0;
    }
}

/* Encode cache info for CPUID[8000001D] */
static void encode_cache_cpuid8000001d(CPUCacheInfo *cache,
                                       X86CPUTopoInfo *topo_info,
                                       uint32_t *eax, uint32_t *ebx,
                                       uint32_t *ecx, uint32_t *edx)
{
    uint32_t l3_threads;
    assert(cache->size == cache->line_size * cache->associativity *
                          cache->partitions * cache->sets);

    *eax = CACHE_TYPE(cache->type) | CACHE_LEVEL(cache->level) |
               (cache->self_init ? CACHE_SELF_INIT_LEVEL : 0);

    /* L3 is shared among multiple cores */
    if (cache->level == 3) {
        l3_threads = topo_info->cores_per_die * topo_info->threads_per_core;
        *eax |= (l3_threads - 1) << 14;
    } else {
        *eax |= ((topo_info->threads_per_core - 1) << 14);
    }

    assert(cache->line_size > 0);
    assert(cache->partitions > 0);
    assert(cache->associativity > 0);
    /* We don't implement fully-associative caches */
    assert(cache->associativity < cache->sets);
    *ebx = (cache->line_size - 1) |
           ((cache->partitions - 1) << 12) |
           ((cache->associativity - 1) << 22);

    assert(cache->sets > 0);
    *ecx = cache->sets - 1;

    *edx = (cache->no_invd_sharing ? CACHE_NO_INVD_SHARING : 0) |
           (cache->inclusive ? CACHE_INCLUSIVE : 0) |
           (cache->complex_indexing ? CACHE_COMPLEX_IDX : 0);
}

/* Encode cache info for CPUID[8000001E] */
static void encode_topo_cpuid8000001e(X86CPU *cpu, X86CPUTopoInfo *topo_info,
                                      uint32_t *eax, uint32_t *ebx,
                                      uint32_t *ecx, uint32_t *edx)
{
    X86CPUTopoIDs topo_ids;

    x86_topo_ids_from_apicid(cpu->apic_id, topo_info, &topo_ids);

    *eax = cpu->apic_id;

    /*
     * CPUID_Fn8000001E_EBX [Core Identifiers] (CoreId)
     * Read-only. Reset: 0000_XXXXh.
     * See Core::X86::Cpuid::ExtApicId.
     * Core::X86::Cpuid::CoreId_lthree[1:0]_core[3:0]_thread[1:0];
     * Bits Description
     * 31:16 Reserved.
     * 15:8 ThreadsPerCore: threads per core. Read-only. Reset: XXh.
     *      The number of threads per core is ThreadsPerCore+1.
     *  7:0 CoreId: core ID. Read-only. Reset: XXh.
     *
     *  NOTE: CoreId is already part of apic_id. Just use it. We can
     *  use all the 8 bits to represent the core_id here.
     */
    *ebx = ((topo_info->threads_per_core - 1) << 8) | (topo_ids.core_id & 0xFF);

    /*
     * CPUID_Fn8000001E_ECX [Node Identifiers] (NodeId)
     * Read-only. Reset: 0000_0XXXh.
     * Core::X86::Cpuid::NodeId_lthree[1:0]_core[3:0]_thread[1:0];
     * Bits Description
     * 31:11 Reserved.
     * 10:8 NodesPerProcessor: Node per processor. Read-only. Reset: XXXb.
     *      ValidValues:
     *      Value Description
     *      000b  1 node per processor.
     *      001b  2 nodes per processor.
     *      010b Reserved.
     *      011b 4 nodes per processor.
     *      111b-100b Reserved.
     *  7:0 NodeId: Node ID. Read-only. Reset: XXh.
     *
     * NOTE: Hardware reserves 3 bits for number of nodes per processor.
     * But users can create more nodes than the actual hardware can
     * support. To genaralize we can use all the upper 8 bits for nodes.
     * NodeId is combination of node and socket_id which is already decoded
     * in apic_id. Just use it by shifting.
     */
    *ecx = ((topo_info->dies_per_pkg - 1) << 8) |
           ((cpu->apic_id >> apicid_die_offset(topo_info)) & 0xFF);

    *edx = 0;
}

/*
 * Definitions of the hardcoded cache entries we expose:
 * These are legacy cache values. If there is a need to change any
 * of these values please use builtin_x86_defs
 */

/* L1 data cache: */
static CPUCacheInfo legacy_l1d_cache = {
    .type = DATA_CACHE,
    .level = 1,
    .size = 32 * KiB,
    .self_init = 1,
    .line_size = 64,
    .associativity = 8,
    .sets = 64,
    .partitions = 1,
    .no_invd_sharing = true,
};

/*FIXME: CPUID leaf 0x80000005 is inconsistent with leaves 2 & 4 */
static CPUCacheInfo legacy_l1d_cache_amd = {
    .type = DATA_CACHE,
    .level = 1,
    .size = 64 * KiB,
    .self_init = 1,
    .line_size = 64,
    .associativity = 2,
    .sets = 512,
    .partitions = 1,
    .lines_per_tag = 1,
    .no_invd_sharing = true,
};

/* L1 instruction cache: */
static CPUCacheInfo legacy_l1i_cache = {
    .type = INSTRUCTION_CACHE,
    .level = 1,
    .size = 32 * KiB,
    .self_init = 1,
    .line_size = 64,
    .associativity = 8,
    .sets = 64,
    .partitions = 1,
    .no_invd_sharing = true,
};

/*FIXME: CPUID leaf 0x80000005 is inconsistent with leaves 2 & 4 */
static CPUCacheInfo legacy_l1i_cache_amd = {
    .type = INSTRUCTION_CACHE,
    .level = 1,
    .size = 64 * KiB,
    .self_init = 1,
    .line_size = 64,
    .associativity = 2,
    .sets = 512,
    .partitions = 1,
    .lines_per_tag = 1,
    .no_invd_sharing = true,
};

/* Level 2 unified cache: */
static CPUCacheInfo legacy_l2_cache = {
    .type = UNIFIED_CACHE,
    .level = 2,
    .size = 4 * MiB,
    .self_init = 1,
    .line_size = 64,
    .associativity = 16,
    .sets = 4096,
    .partitions = 1,
    .no_invd_sharing = true,
};

/*FIXME: CPUID leaf 2 descriptor is inconsistent with CPUID leaf 4 */
static CPUCacheInfo legacy_l2_cache_cpuid2 = {
    .type = UNIFIED_CACHE,
    .level = 2,
    .size = 2 * MiB,
    .line_size = 64,
    .associativity = 8,
};


/*FIXME: CPUID leaf 0x80000006 is inconsistent with leaves 2 & 4 */
static CPUCacheInfo legacy_l2_cache_amd = {
    .type = UNIFIED_CACHE,
    .level = 2,
    .size = 512 * KiB,
    .line_size = 64,
    .lines_per_tag = 1,
    .associativity = 16,
    .sets = 512,
    .partitions = 1,
};

/* Level 3 unified cache: */
static CPUCacheInfo legacy_l3_cache = {
    .type = UNIFIED_CACHE,
    .level = 3,
    .size = 16 * MiB,
    .line_size = 64,
    .associativity = 16,
    .sets = 16384,
    .partitions = 1,
    .lines_per_tag = 1,
    .self_init = true,
    .inclusive = true,
    .complex_indexing = true,
};

/* TLB definitions: */

#define L1_DTLB_2M_ASSOC       1
#define L1_DTLB_2M_ENTRIES   255
#define L1_DTLB_4K_ASSOC       1
#define L1_DTLB_4K_ENTRIES   255

#define L1_ITLB_2M_ASSOC       1
#define L1_ITLB_2M_ENTRIES   255
#define L1_ITLB_4K_ASSOC       1
#define L1_ITLB_4K_ENTRIES   255

#define L2_DTLB_2M_ASSOC       0 /* disabled */
#define L2_DTLB_2M_ENTRIES     0 /* disabled */
#define L2_DTLB_4K_ASSOC       4
#define L2_DTLB_4K_ENTRIES   512

#define L2_ITLB_2M_ASSOC       0 /* disabled */
#define L2_ITLB_2M_ENTRIES     0 /* disabled */
#define L2_ITLB_4K_ASSOC       4
#define L2_ITLB_4K_ENTRIES   512

/* CPUID Leaf 0x14 constants: */
#define INTEL_PT_MAX_SUBLEAF     0x1
/*
 * bit[00]: IA32_RTIT_CTL.CR3 filter can be set to 1 and IA32_RTIT_CR3_MATCH
 *          MSR can be accessed;
 * bit[01]: Support Configurable PSB and Cycle-Accurate Mode;
 * bit[02]: Support IP Filtering, TraceStop filtering, and preservation
 *          of Intel PT MSRs across warm reset;
 * bit[03]: Support MTC timing packet and suppression of COFI-based packets;
 */
#define INTEL_PT_MINIMAL_EBX     0xf
/*
 * bit[00]: Tracing can be enabled with IA32_RTIT_CTL.ToPA = 1 and
 *          IA32_RTIT_OUTPUT_BASE and IA32_RTIT_OUTPUT_MASK_PTRS MSRs can be
 *          accessed;
 * bit[01]: ToPA tables can hold any number of output entries, up to the
 *          maximum allowed by the MaskOrTableOffset field of
 *          IA32_RTIT_OUTPUT_MASK_PTRS;
 * bit[02]: Support Single-Range Output scheme;
 */
#define INTEL_PT_MINIMAL_ECX     0x7
/* generated packets which contain IP payloads have LIP values */
#define INTEL_PT_IP_LIP          (1 << 31)
#define INTEL_PT_ADDR_RANGES_NUM 0x2 /* Number of configurable address ranges */
#define INTEL_PT_ADDR_RANGES_NUM_MASK 0x3
#define INTEL_PT_MTC_BITMAP      (0x0249 << 16) /* Support ART(0,3,6,9) */
#define INTEL_PT_CYCLE_BITMAP    0x1fff         /* Support 0,2^(0~11) */
#define INTEL_PT_PSB_BITMAP      (0x003f << 16) /* Support 2K,4K,8K,16K,32K,64K */

/* CPUID Leaf 0x1D constants: */
#define INTEL_AMX_TILE_MAX_SUBLEAF     0x1
#define INTEL_AMX_TOTAL_TILE_BYTES     0x2000
#define INTEL_AMX_BYTES_PER_TILE       0x400
#define INTEL_AMX_BYTES_PER_ROW        0x40
#define INTEL_AMX_TILE_MAX_NAMES       0x8
#define INTEL_AMX_TILE_MAX_ROWS        0x10

/* CPUID Leaf 0x1E constants: */
#define INTEL_AMX_TMUL_MAX_K           0x10
#define INTEL_AMX_TMUL_MAX_N           0x40

void x86_cpu_vendor_words2str(char *dst, uint32_t vendor1,
                              uint32_t vendor2, uint32_t vendor3)
{
    int i;
    for (i = 0; i < 4; i++) {
        dst[i] = vendor1 >> (8 * i);
        dst[i + 4] = vendor2 >> (8 * i);
        dst[i + 8] = vendor3 >> (8 * i);
    }
    dst[CPUID_VENDOR_SZ] = '\0';
}

#define I486_FEATURES (CPUID_FP87 | CPUID_VME | CPUID_PSE)
#define PENTIUM_FEATURES (I486_FEATURES | CPUID_DE | CPUID_TSC | \
          CPUID_MSR | CPUID_MCE | CPUID_CX8 | CPUID_MMX | CPUID_APIC)
#define PENTIUM2_FEATURES (PENTIUM_FEATURES | CPUID_PAE | CPUID_SEP | \
          CPUID_MTRR | CPUID_PGE | CPUID_MCA | CPUID_CMOV | CPUID_PAT | \
          CPUID_PSE36 | CPUID_FXSR)
#define PENTIUM3_FEATURES (PENTIUM2_FEATURES | CPUID_SSE)
#define PPRO_FEATURES (CPUID_FP87 | CPUID_DE | CPUID_PSE | CPUID_TSC | \
          CPUID_MSR | CPUID_MCE | CPUID_CX8 | CPUID_PGE | CPUID_CMOV | \
          CPUID_PAT | CPUID_FXSR | CPUID_MMX | CPUID_SSE | CPUID_SSE2 | \
          CPUID_PAE | CPUID_SEP | CPUID_APIC)

#define TCG_FEATURES (CPUID_FP87 | CPUID_PSE | CPUID_TSC | CPUID_MSR | \
          CPUID_PAE | CPUID_MCE | CPUID_CX8 | CPUID_APIC | CPUID_SEP | \
          CPUID_MTRR | CPUID_PGE | CPUID_MCA | CPUID_CMOV | CPUID_PAT | \
          CPUID_PSE36 | CPUID_CLFLUSH | CPUID_ACPI | CPUID_MMX | \
          CPUID_FXSR | CPUID_SSE | CPUID_SSE2 | CPUID_SS | CPUID_DE)
          /* partly implemented:
          CPUID_MTRR, CPUID_MCA, CPUID_CLFLUSH (needed for Win64) */
          /* missing:
          CPUID_VME, CPUID_DTS, CPUID_SS, CPUID_HT, CPUID_TM, CPUID_PBE */

/*
 * Kernel-only features that can be shown to usermode programs even if
 * they aren't actually supported by TCG, because qemu-user only runs
 * in CPL=3; remove them if they are ever implemented for system emulation.
 */
#if defined CONFIG_USER_ONLY
#define CPUID_EXT_KERNEL_FEATURES (CPUID_EXT_PCID | CPUID_EXT_TSC_DEADLINE_TIMER | \
                                 CPUID_EXT_X2APIC)
#else
#define CPUID_EXT_KERNEL_FEATURES 0
#endif
#define TCG_EXT_FEATURES (CPUID_EXT_SSE3 | CPUID_EXT_PCLMULQDQ | \
          CPUID_EXT_MONITOR | CPUID_EXT_SSSE3 | CPUID_EXT_CX16 | \
          CPUID_EXT_SSE41 | CPUID_EXT_SSE42 | CPUID_EXT_POPCNT | \
          CPUID_EXT_XSAVE | /* CPUID_EXT_OSXSAVE is dynamic */   \
          CPUID_EXT_MOVBE | CPUID_EXT_AES | CPUID_EXT_HYPERVISOR | \
          CPUID_EXT_RDRAND | CPUID_EXT_AVX | CPUID_EXT_F16C | \
          CPUID_EXT_FMA | CPUID_EXT_KERNEL_FEATURES)
          /* missing:
          CPUID_EXT_DTES64, CPUID_EXT_DSCPL, CPUID_EXT_VMX, CPUID_EXT_SMX,
          CPUID_EXT_EST, CPUID_EXT_TM2, CPUID_EXT_CID,
          CPUID_EXT_XTPR, CPUID_EXT_PDCM, CPUID_EXT_PCID, CPUID_EXT_DCA,
          CPUID_EXT_X2APIC, CPUID_EXT_TSC_DEADLINE_TIMER */

#ifdef TARGET_X86_64
#define TCG_EXT2_X86_64_FEATURES CPUID_EXT2_LM
#else
#define TCG_EXT2_X86_64_FEATURES 0
#endif

/*
 * CPUID_*_KERNEL_FEATURES denotes bits and features that are not usable
 * in usermode or by 32-bit programs.  Those are added to supported
 * TCG features unconditionally in user-mode emulation mode.  This may
 * indeed seem strange or incorrect, but it works because code running
 * under usermode emulation cannot access them.
 *
 * Even for long mode, qemu-i386 is not running "a userspace program on a
 * 32-bit CPU"; it's running "a userspace program with a 32-bit code segment"
 * and therefore using the 32-bit ABI; the CPU itself might be 64-bit
 * but again the difference is only visible in kernel mode.
 */
#if defined CONFIG_LINUX_USER
#define CPUID_EXT2_KERNEL_FEATURES (CPUID_EXT2_LM | CPUID_EXT2_FFXSR)
#elif defined CONFIG_USER_ONLY
/* FIXME: Long mode not yet supported for i386 bsd-user */
#define CPUID_EXT2_KERNEL_FEATURES CPUID_EXT2_FFXSR
#else
#define CPUID_EXT2_KERNEL_FEATURES 0
#endif

#define TCG_EXT2_FEATURES ((TCG_FEATURES & CPUID_EXT2_AMD_ALIASES) | \
          CPUID_EXT2_NX | CPUID_EXT2_MMXEXT | CPUID_EXT2_RDTSCP | \
          CPUID_EXT2_3DNOW | CPUID_EXT2_3DNOWEXT | CPUID_EXT2_PDPE1GB | \
          CPUID_EXT2_SYSCALL | TCG_EXT2_X86_64_FEATURES | \
          CPUID_EXT2_KERNEL_FEATURES)

#if defined CONFIG_USER_ONLY
#define CPUID_EXT3_KERNEL_FEATURES CPUID_EXT3_OSVW
#else
#define CPUID_EXT3_KERNEL_FEATURES 0
#endif

#define TCG_EXT3_FEATURES (CPUID_EXT3_LAHF_LM | CPUID_EXT3_SVM | \
          CPUID_EXT3_CR8LEG | CPUID_EXT3_ABM | CPUID_EXT3_SSE4A | \
          CPUID_EXT3_3DNOWPREFETCH | CPUID_EXT3_KERNEL_FEATURES)

#define TCG_EXT4_FEATURES 0

#if defined CONFIG_USER_ONLY
#define CPUID_SVM_KERNEL_FEATURES (CPUID_SVM_NRIPSAVE | CPUID_SVM_VNMI)
#else
#define CPUID_SVM_KERNEL_FEATURES 0
#endif
#define TCG_SVM_FEATURES (CPUID_SVM_NPT | CPUID_SVM_VGIF | \
          CPUID_SVM_SVME_ADDR_CHK | CPUID_SVM_KERNEL_FEATURES)

#define TCG_KVM_FEATURES 0

#if defined CONFIG_USER_ONLY
#define CPUID_7_0_EBX_KERNEL_FEATURES CPUID_7_0_EBX_INVPCID
#else
#define CPUID_7_0_EBX_KERNEL_FEATURES 0
#endif
#define TCG_7_0_EBX_FEATURES (CPUID_7_0_EBX_SMEP | CPUID_7_0_EBX_SMAP | \
          CPUID_7_0_EBX_BMI1 | CPUID_7_0_EBX_BMI2 | CPUID_7_0_EBX_ADX | \
          CPUID_7_0_EBX_PCOMMIT | CPUID_7_0_EBX_CLFLUSHOPT |            \
          CPUID_7_0_EBX_CLWB | CPUID_7_0_EBX_MPX | CPUID_7_0_EBX_FSGSBASE | \
          CPUID_7_0_EBX_ERMS | CPUID_7_0_EBX_AVX2 | CPUID_7_0_EBX_RDSEED | \
          CPUID_7_0_EBX_KERNEL_FEATURES)
          /* missing:
          CPUID_7_0_EBX_HLE
          CPUID_7_0_EBX_INVPCID, CPUID_7_0_EBX_RTM */

#if defined CONFIG_SOFTMMU || defined CONFIG_LINUX
#define TCG_7_0_ECX_RDPID CPUID_7_0_ECX_RDPID
#else
#define TCG_7_0_ECX_RDPID 0
#endif
#define TCG_7_0_ECX_FEATURES (CPUID_7_0_ECX_UMIP | CPUID_7_0_ECX_PKU | \
          /* CPUID_7_0_ECX_OSPKE is dynamic */ \
          CPUID_7_0_ECX_LA57 | CPUID_7_0_ECX_PKS | CPUID_7_0_ECX_VAES | \
          TCG_7_0_ECX_RDPID)

#if defined CONFIG_USER_ONLY
#define CPUID_7_0_EDX_KERNEL_FEATURES (CPUID_7_0_EDX_SPEC_CTRL | \
          CPUID_7_0_EDX_ARCH_CAPABILITIES | CPUID_7_0_EDX_SPEC_CTRL_SSBD)
#else
#define CPUID_7_0_EDX_KERNEL_FEATURES 0
#endif
#define TCG_7_0_EDX_FEATURES (CPUID_7_0_EDX_FSRM | CPUID_7_0_EDX_KERNEL_FEATURES)

#define TCG_7_1_EAX_FEATURES (CPUID_7_1_EAX_FZRM | CPUID_7_1_EAX_FSRS | \
          CPUID_7_1_EAX_FSRC)
#define TCG_7_1_EDX_FEATURES 0
#define TCG_7_2_EDX_FEATURES 0
#define TCG_APM_FEATURES 0
#define TCG_6_EAX_FEATURES CPUID_6_EAX_ARAT
#define TCG_XSAVE_FEATURES (CPUID_XSAVE_XSAVEOPT | CPUID_XSAVE_XGETBV1)
          /* missing:
          CPUID_XSAVE_XSAVEC, CPUID_XSAVE_XSAVES */
#define TCG_14_0_ECX_FEATURES 0
#define TCG_SGX_12_0_EAX_FEATURES 0
#define TCG_SGX_12_0_EBX_FEATURES 0
#define TCG_SGX_12_1_EAX_FEATURES 0

#if defined CONFIG_USER_ONLY
#define CPUID_8000_0008_EBX_KERNEL_FEATURES (CPUID_8000_0008_EBX_IBPB | \
          CPUID_8000_0008_EBX_IBRS | CPUID_8000_0008_EBX_STIBP | \
          CPUID_8000_0008_EBX_STIBP_ALWAYS_ON | CPUID_8000_0008_EBX_AMD_SSBD | \
          CPUID_8000_0008_EBX_AMD_PSFD)
#else
#define CPUID_8000_0008_EBX_KERNEL_FEATURES 0
#endif

#define TCG_8000_0008_EBX  (CPUID_8000_0008_EBX_XSAVEERPTR | \
          CPUID_8000_0008_EBX_WBNOINVD | CPUID_8000_0008_EBX_KERNEL_FEATURES)

FeatureWordInfo feature_word_info[FEATURE_WORDS] = {
    [FEAT_1_EDX] = {
        .type = CPUID_FEATURE_WORD,
        .feat_names = {
            "fpu", "vme", "de", "pse",
            "tsc", "msr", "pae", "mce",
            "cx8", "apic", NULL, "sep",
            "mtrr", "pge", "mca", "cmov",
            "pat", "pse36", "pn" /* Intel psn */, "clflush" /* Intel clfsh */,
            NULL, "ds" /* Intel dts */, "acpi", "mmx",
            "fxsr", "sse", "sse2", "ss",
            "ht" /* Intel htt */, "tm", "ia64", "pbe",
        },
        .cpuid = {.eax = 1, .reg = R_EDX, },
        .tcg_features = TCG_FEATURES,
    },
    [FEAT_1_ECX] = {
        .type = CPUID_FEATURE_WORD,
        .feat_names = {
            "pni" /* Intel,AMD sse3 */, "pclmulqdq", "dtes64", "monitor",
            "ds-cpl", "vmx", "smx", "est",
            "tm2", "ssse3", "cid", NULL,
            "fma", "cx16", "xtpr", "pdcm",
            NULL, "pcid", "dca", "sse4.1",
            "sse4.2", "x2apic", "movbe", "popcnt",
            "tsc-deadline", "aes", "xsave", NULL /* osxsave */,
            "avx", "f16c", "rdrand", "hypervisor",
        },
        .cpuid = { .eax = 1, .reg = R_ECX, },
        .tcg_features = TCG_EXT_FEATURES,
    },
    /* Feature names that are already defined on feature_name[] but
     * are set on CPUID[8000_0001].EDX on AMD CPUs don't have their
     * names on feat_names below. They are copied automatically
     * to features[FEAT_8000_0001_EDX] if and only if CPU vendor is AMD.
     */
    [FEAT_8000_0001_EDX] = {
        .type = CPUID_FEATURE_WORD,
        .feat_names = {
            NULL /* fpu */, NULL /* vme */, NULL /* de */, NULL /* pse */,
            NULL /* tsc */, NULL /* msr */, NULL /* pae */, NULL /* mce */,
            NULL /* cx8 */, NULL /* apic */, NULL, "syscall",
            NULL /* mtrr */, NULL /* pge */, NULL /* mca */, NULL /* cmov */,
            NULL /* pat */, NULL /* pse36 */, NULL, NULL /* Linux mp */,
            "nx", NULL, "mmxext", NULL /* mmx */,
            NULL /* fxsr */, "fxsr-opt", "pdpe1gb", "rdtscp",
            NULL, "lm", "3dnowext", "3dnow",
        },
        .cpuid = { .eax = 0x80000001, .reg = R_EDX, },
        .tcg_features = TCG_EXT2_FEATURES,
    },
    [FEAT_8000_0001_ECX] = {
        .type = CPUID_FEATURE_WORD,
        .feat_names = {
            "lahf-lm", "cmp-legacy", "svm", "extapic",
            "cr8legacy", "abm", "sse4a", "misalignsse",
            "3dnowprefetch", "osvw", "ibs", "xop",
            "skinit", "wdt", NULL, "lwp",
            "fma4", "tce", NULL, "nodeid-msr",
            NULL, "tbm", "topoext", "perfctr-core",
            "perfctr-nb", NULL, NULL, NULL,
            NULL, NULL, NULL, NULL,
        },
        .cpuid = { .eax = 0x80000001, .reg = R_ECX, },
        .tcg_features = TCG_EXT3_FEATURES,
        /*
         * TOPOEXT is always allowed but can't be enabled blindly by
         * "-cpu host", as it requires consistent cache topology info
         * to be provided so it doesn't confuse guests.
         */
        .no_autoenable_flags = CPUID_EXT3_TOPOEXT,
    },
    [FEAT_C000_0001_EDX] = {
        .type = CPUID_FEATURE_WORD,
        .feat_names = {
            NULL, NULL, "xstore", "xstore-en",
            NULL, NULL, "xcrypt", "xcrypt-en",
            "ace2", "ace2-en", "phe", "phe-en",
            "pmm", "pmm-en", NULL, NULL,
            NULL, NULL, NULL, NULL,
            NULL, NULL, NULL, NULL,
            NULL, NULL, NULL, NULL,
            NULL, NULL, NULL, NULL,
        },
        .cpuid = { .eax = 0xC0000001, .reg = R_EDX, },
        .tcg_features = TCG_EXT4_FEATURES,
    },
    [FEAT_KVM] = {
        .type = CPUID_FEATURE_WORD,
        .feat_names = {
            "kvmclock", "kvm-nopiodelay", "kvm-mmu", "kvmclock",
            "kvm-asyncpf", "kvm-steal-time", "kvm-pv-eoi", "kvm-pv-unhalt",
            NULL, "kvm-pv-tlb-flush", NULL, "kvm-pv-ipi",
            "kvm-poll-control", "kvm-pv-sched-yield", "kvm-asyncpf-int", "kvm-msi-ext-dest-id",
            NULL, NULL, NULL, NULL,
            NULL, NULL, NULL, NULL,
            "kvmclock-stable-bit", NULL, NULL, NULL,
            NULL, NULL, NULL, NULL,
        },
        .cpuid = { .eax = KVM_CPUID_FEATURES, .reg = R_EAX, },
        .tcg_features = TCG_KVM_FEATURES,
    },
    [FEAT_KVM_HINTS] = {
        .type = CPUID_FEATURE_WORD,
        .feat_names = {
            "kvm-hint-dedicated", NULL, NULL, NULL,
            NULL, NULL, NULL, NULL,
            NULL, NULL, NULL, NULL,
            NULL, NULL, NULL, NULL,
            NULL, NULL, NULL, NULL,
            NULL, NULL, NULL, NULL,
            NULL, NULL, NULL, NULL,
            NULL, NULL, NULL, NULL,
        },
        .cpuid = { .eax = KVM_CPUID_FEATURES, .reg = R_EDX, },
        .tcg_features = TCG_KVM_FEATURES,
        /*
         * KVM hints aren't auto-enabled by -cpu host, they need to be
         * explicitly enabled in the command-line.
         */
        .no_autoenable_flags = ~0U,
    },
    [FEAT_SVM] = {
        .type = CPUID_FEATURE_WORD,
        .feat_names = {
            "npt", "lbrv", "svm-lock", "nrip-save",
            "tsc-scale", "vmcb-clean",  "flushbyasid", "decodeassists",
            NULL, NULL, "pause-filter", NULL,
            "pfthreshold", "avic", NULL, "v-vmsave-vmload",
            "vgif", NULL, NULL, NULL,
            NULL, NULL, NULL, NULL,
            NULL, "vnmi", NULL, NULL,
            "svme-addr-chk", NULL, NULL, NULL,
        },
        .cpuid = { .eax = 0x8000000A, .reg = R_EDX, },
        .tcg_features = TCG_SVM_FEATURES,
    },
    [FEAT_7_0_EBX] = {
        .type = CPUID_FEATURE_WORD,
        .feat_names = {
            "fsgsbase", "tsc-adjust", "sgx", "bmi1",
            "hle", "avx2", NULL, "smep",
            "bmi2", "erms", "invpcid", "rtm",
            NULL, NULL, "mpx", NULL,
            "avx512f", "avx512dq", "rdseed", "adx",
            "smap", "avx512ifma", "pcommit", "clflushopt",
            "clwb", "intel-pt", "avx512pf", "avx512er",
            "avx512cd", "sha-ni", "avx512bw", "avx512vl",
        },
        .cpuid = {
            .eax = 7,
            .needs_ecx = true, .ecx = 0,
            .reg = R_EBX,
        },
        .tcg_features = TCG_7_0_EBX_FEATURES,
    },
    [FEAT_7_0_ECX] = {
        .type = CPUID_FEATURE_WORD,
        .feat_names = {
            NULL, "avx512vbmi", "umip", "pku",
            NULL /* ospke */, "waitpkg", "avx512vbmi2", NULL,
            "gfni", "vaes", "vpclmulqdq", "avx512vnni",
            "avx512bitalg", NULL, "avx512-vpopcntdq", NULL,
            "la57", NULL, NULL, NULL,
            NULL, NULL, "rdpid", NULL,
            "bus-lock-detect", "cldemote", NULL, "movdiri",
            "movdir64b", NULL, "sgxlc", "pks",
        },
        .cpuid = {
            .eax = 7,
            .needs_ecx = true, .ecx = 0,
            .reg = R_ECX,
        },
        .tcg_features = TCG_7_0_ECX_FEATURES,
    },
    [FEAT_7_0_EDX] = {
        .type = CPUID_FEATURE_WORD,
        .feat_names = {
            NULL, NULL, "avx512-4vnniw", "avx512-4fmaps",
            "fsrm", NULL, NULL, NULL,
            "avx512-vp2intersect", NULL, "md-clear", NULL,
            NULL, NULL, "serialize", NULL,
            "tsx-ldtrk", NULL, NULL /* pconfig */, "arch-lbr",
            NULL, NULL, "amx-bf16", "avx512-fp16",
            "amx-tile", "amx-int8", "spec-ctrl", "stibp",
            "flush-l1d", "arch-capabilities", "core-capability", "ssbd",
        },
        .cpuid = {
            .eax = 7,
            .needs_ecx = true, .ecx = 0,
            .reg = R_EDX,
        },
        .tcg_features = TCG_7_0_EDX_FEATURES,
    },
    [FEAT_7_1_EAX] = {
        .type = CPUID_FEATURE_WORD,
        .feat_names = {
            NULL, NULL, NULL, NULL,
            "avx-vnni", "avx512-bf16", NULL, "cmpccxadd",
            NULL, NULL, "fzrm", "fsrs",
            "fsrc", NULL, NULL, NULL,
            NULL, NULL, NULL, NULL,
            NULL, "amx-fp16", NULL, "avx-ifma",
            NULL, NULL, NULL, NULL,
            NULL, NULL, NULL, NULL,
        },
        .cpuid = {
            .eax = 7,
            .needs_ecx = true, .ecx = 1,
            .reg = R_EAX,
        },
        .tcg_features = TCG_7_1_EAX_FEATURES,
    },
    [FEAT_7_1_EDX] = {
        .type = CPUID_FEATURE_WORD,
        .feat_names = {
            NULL, NULL, NULL, NULL,
            "avx-vnni-int8", "avx-ne-convert", NULL, NULL,
            NULL, NULL, NULL, NULL,
            NULL, NULL, "prefetchiti", NULL,
            NULL, NULL, NULL, NULL,
            NULL, NULL, NULL, NULL,
            NULL, NULL, NULL, NULL,
            NULL, NULL, NULL, NULL,
        },
        .cpuid = {
            .eax = 7,
            .needs_ecx = true, .ecx = 1,
            .reg = R_EDX,
        },
        .tcg_features = TCG_7_1_EDX_FEATURES,
    },
    [FEAT_7_2_EDX] = {
        .type = CPUID_FEATURE_WORD,
        .feat_names = {
            NULL, NULL, NULL, NULL,
            NULL, "mcdt-no", NULL, NULL,
            NULL, NULL, NULL, NULL,
            NULL, NULL, NULL, NULL,
            NULL, NULL, NULL, NULL,
            NULL, NULL, NULL, NULL,
            NULL, NULL, NULL, NULL,
            NULL, NULL, NULL, NULL,
        },
        .cpuid = {
            .eax = 7,
            .needs_ecx = true, .ecx = 2,
            .reg = R_EDX,
        },
        .tcg_features = TCG_7_2_EDX_FEATURES,
    },
    [FEAT_8000_0007_EDX] = {
        .type = CPUID_FEATURE_WORD,
        .feat_names = {
            NULL, NULL, NULL, NULL,
            NULL, NULL, NULL, NULL,
            "invtsc", NULL, NULL, NULL,
            NULL, NULL, NULL, NULL,
            NULL, NULL, NULL, NULL,
            NULL, NULL, NULL, NULL,
            NULL, NULL, NULL, NULL,
            NULL, NULL, NULL, NULL,
        },
        .cpuid = { .eax = 0x80000007, .reg = R_EDX, },
        .tcg_features = TCG_APM_FEATURES,
        .unmigratable_flags = CPUID_APM_INVTSC,
    },
    [FEAT_8000_0008_EBX] = {
        .type = CPUID_FEATURE_WORD,
        .feat_names = {
            "clzero", NULL, "xsaveerptr", NULL,
            NULL, NULL, NULL, NULL,
            NULL, "wbnoinvd", NULL, NULL,
            "ibpb", NULL, "ibrs", "amd-stibp",
            NULL, "stibp-always-on", NULL, NULL,
            NULL, NULL, NULL, NULL,
            "amd-ssbd", "virt-ssbd", "amd-no-ssb", NULL,
            "amd-psfd", NULL, NULL, NULL,
        },
        .cpuid = { .eax = 0x80000008, .reg = R_EBX, },
        .tcg_features = TCG_8000_0008_EBX,
        .unmigratable_flags = 0,
    },
    [FEAT_8000_0021_EAX] = {
        .type = CPUID_FEATURE_WORD,
        .feat_names = {
            "no-nested-data-bp", NULL, "lfence-always-serializing", NULL,
            NULL, NULL, "null-sel-clr-base", NULL,
            "auto-ibrs", NULL, NULL, NULL,
            NULL, NULL, NULL, NULL,
            NULL, NULL, NULL, NULL,
            NULL, NULL, NULL, NULL,
            NULL, NULL, NULL, NULL,
            NULL, NULL, NULL, NULL,
        },
        .cpuid = { .eax = 0x80000021, .reg = R_EAX, },
        .tcg_features = 0,
        .unmigratable_flags = 0,
    },
    [FEAT_XSAVE] = {
        .type = CPUID_FEATURE_WORD,
        .feat_names = {
            "xsaveopt", "xsavec", "xgetbv1", "xsaves",
            "xfd", NULL, NULL, NULL,
            NULL, NULL, NULL, NULL,
            NULL, NULL, NULL, NULL,
            NULL, NULL, NULL, NULL,
            NULL, NULL, NULL, NULL,
            NULL, NULL, NULL, NULL,
            NULL, NULL, NULL, NULL,
        },
        .cpuid = {
            .eax = 0xd,
            .needs_ecx = true, .ecx = 1,
            .reg = R_EAX,
        },
        .tcg_features = TCG_XSAVE_FEATURES,
    },
    [FEAT_XSAVE_XSS_LO] = {
        .type = CPUID_FEATURE_WORD,
        .feat_names = {
            NULL, NULL, NULL, NULL,
            NULL, NULL, NULL, NULL,
            NULL, NULL, NULL, NULL,
            NULL, NULL, NULL, NULL,
            NULL, NULL, NULL, NULL,
            NULL, NULL, NULL, NULL,
            NULL, NULL, NULL, NULL,
            NULL, NULL, NULL, NULL,
        },
        .cpuid = {
            .eax = 0xD,
            .needs_ecx = true,
            .ecx = 1,
            .reg = R_ECX,
        },
    },
    [FEAT_XSAVE_XSS_HI] = {
        .type = CPUID_FEATURE_WORD,
        .cpuid = {
            .eax = 0xD,
            .needs_ecx = true,
            .ecx = 1,
            .reg = R_EDX
        },
    },
    [FEAT_6_EAX] = {
        .type = CPUID_FEATURE_WORD,
        .feat_names = {
            NULL, NULL, "arat", NULL,
            NULL, NULL, NULL, NULL,
            NULL, NULL, NULL, NULL,
            NULL, NULL, NULL, NULL,
            NULL, NULL, NULL, NULL,
            NULL, NULL, NULL, NULL,
            NULL, NULL, NULL, NULL,
            NULL, NULL, NULL, NULL,
        },
        .cpuid = { .eax = 6, .reg = R_EAX, },
        .tcg_features = TCG_6_EAX_FEATURES,
    },
    [FEAT_XSAVE_XCR0_LO] = {
        .type = CPUID_FEATURE_WORD,
        .cpuid = {
            .eax = 0xD,
            .needs_ecx = true, .ecx = 0,
            .reg = R_EAX,
        },
        .tcg_features = ~0U,
        .migratable_flags = XSTATE_FP_MASK | XSTATE_SSE_MASK |
            XSTATE_YMM_MASK | XSTATE_BNDREGS_MASK | XSTATE_BNDCSR_MASK |
            XSTATE_OPMASK_MASK | XSTATE_ZMM_Hi256_MASK | XSTATE_Hi16_ZMM_MASK |
            XSTATE_PKRU_MASK,
    },
    [FEAT_XSAVE_XCR0_HI] = {
        .type = CPUID_FEATURE_WORD,
        .cpuid = {
            .eax = 0xD,
            .needs_ecx = true, .ecx = 0,
            .reg = R_EDX,
        },
        .tcg_features = ~0U,
    },
    /*Below are MSR exposed features*/
    [FEAT_ARCH_CAPABILITIES] = {
        .type = MSR_FEATURE_WORD,
        .feat_names = {
            "rdctl-no", "ibrs-all", "rsba", "skip-l1dfl-vmentry",
            "ssb-no", "mds-no", "pschange-mc-no", "tsx-ctrl",
            "taa-no", NULL, NULL, NULL,
            NULL, "sbdr-ssdp-no", "fbsdp-no", "psdp-no",
            NULL, "fb-clear", NULL, NULL,
            NULL, NULL, NULL, NULL,
            "pbrsb-no", NULL, NULL, NULL,
            NULL, NULL, NULL, NULL,
        },
        .msr = {
            .index = MSR_IA32_ARCH_CAPABILITIES,
        },
        /*
         * FEAT_ARCH_CAPABILITIES only affects a read-only MSR, which
         * cannot be read from user mode.  Therefore, it has no impact
         > on any user-mode operation, and warnings about unsupported
         * features do not matter.
         */
        .tcg_features = ~0U,
    },
    [FEAT_CORE_CAPABILITY] = {
        .type = MSR_FEATURE_WORD,
        .feat_names = {
            NULL, NULL, NULL, NULL,
            NULL, "split-lock-detect", NULL, NULL,
            NULL, NULL, NULL, NULL,
            NULL, NULL, NULL, NULL,
            NULL, NULL, NULL, NULL,
            NULL, NULL, NULL, NULL,
            NULL, NULL, NULL, NULL,
            NULL, NULL, NULL, NULL,
        },
        .msr = {
            .index = MSR_IA32_CORE_CAPABILITY,
        },
    },
    [FEAT_PERF_CAPABILITIES] = {
        .type = MSR_FEATURE_WORD,
        .feat_names = {
            NULL, NULL, NULL, NULL,
            NULL, NULL, NULL, NULL,
            NULL, NULL, NULL, NULL,
            NULL, "full-width-write", NULL, NULL,
            NULL, NULL, NULL, NULL,
            NULL, NULL, NULL, NULL,
            NULL, NULL, NULL, NULL,
            NULL, NULL, NULL, NULL,
        },
        .msr = {
            .index = MSR_IA32_PERF_CAPABILITIES,
        },
    },

    [FEAT_VMX_PROCBASED_CTLS] = {
        .type = MSR_FEATURE_WORD,
        .feat_names = {
            NULL, NULL, "vmx-vintr-pending", "vmx-tsc-offset",
            NULL, NULL, NULL, "vmx-hlt-exit",
            NULL, "vmx-invlpg-exit", "vmx-mwait-exit", "vmx-rdpmc-exit",
            "vmx-rdtsc-exit", NULL, NULL, "vmx-cr3-load-noexit",
            "vmx-cr3-store-noexit", NULL, NULL, "vmx-cr8-load-exit",
            "vmx-cr8-store-exit", "vmx-flexpriority", "vmx-vnmi-pending", "vmx-movdr-exit",
            "vmx-io-exit", "vmx-io-bitmap", NULL, "vmx-mtf",
            "vmx-msr-bitmap", "vmx-monitor-exit", "vmx-pause-exit", "vmx-secondary-ctls",
        },
        .msr = {
            .index = MSR_IA32_VMX_TRUE_PROCBASED_CTLS,
        }
    },

    [FEAT_VMX_SECONDARY_CTLS] = {
        .type = MSR_FEATURE_WORD,
        .feat_names = {
            "vmx-apicv-xapic", "vmx-ept", "vmx-desc-exit", "vmx-rdtscp-exit",
            "vmx-apicv-x2apic", "vmx-vpid", "vmx-wbinvd-exit", "vmx-unrestricted-guest",
            "vmx-apicv-register", "vmx-apicv-vid", "vmx-ple", "vmx-rdrand-exit",
            "vmx-invpcid-exit", "vmx-vmfunc", "vmx-shadow-vmcs", "vmx-encls-exit",
            "vmx-rdseed-exit", "vmx-pml", NULL, NULL,
            "vmx-xsaves", NULL, NULL, NULL,
            NULL, "vmx-tsc-scaling", NULL, NULL,
            NULL, NULL, NULL, NULL,
        },
        .msr = {
            .index = MSR_IA32_VMX_PROCBASED_CTLS2,
        }
    },

    [FEAT_VMX_PINBASED_CTLS] = {
        .type = MSR_FEATURE_WORD,
        .feat_names = {
            "vmx-intr-exit", NULL, NULL, "vmx-nmi-exit",
            NULL, "vmx-vnmi", "vmx-preemption-timer", "vmx-posted-intr",
            NULL, NULL, NULL, NULL,
            NULL, NULL, NULL, NULL,
            NULL, NULL, NULL, NULL,
            NULL, NULL, NULL, NULL,
            NULL, NULL, NULL, NULL,
            NULL, NULL, NULL, NULL,
        },
        .msr = {
            .index = MSR_IA32_VMX_TRUE_PINBASED_CTLS,
        }
    },

    [FEAT_VMX_EXIT_CTLS] = {
        .type = MSR_FEATURE_WORD,
        /*
         * VMX_VM_EXIT_HOST_ADDR_SPACE_SIZE is copied from
         * the LM CPUID bit.
         */
        .feat_names = {
            NULL, NULL, "vmx-exit-nosave-debugctl", NULL,
            NULL, NULL, NULL, NULL,
            NULL, NULL /* vmx-exit-host-addr-space-size */, NULL, NULL,
            "vmx-exit-load-perf-global-ctrl", NULL, NULL, "vmx-exit-ack-intr",
            NULL, NULL, "vmx-exit-save-pat", "vmx-exit-load-pat",
            "vmx-exit-save-efer", "vmx-exit-load-efer",
                "vmx-exit-save-preemption-timer", "vmx-exit-clear-bndcfgs",
            NULL, "vmx-exit-clear-rtit-ctl", NULL, NULL,
            NULL, "vmx-exit-load-pkrs", NULL, NULL,
        },
        .msr = {
            .index = MSR_IA32_VMX_TRUE_EXIT_CTLS,
        }
    },

    [FEAT_VMX_ENTRY_CTLS] = {
        .type = MSR_FEATURE_WORD,
        .feat_names = {
            NULL, NULL, "vmx-entry-noload-debugctl", NULL,
            NULL, NULL, NULL, NULL,
            NULL, "vmx-entry-ia32e-mode", NULL, NULL,
            NULL, "vmx-entry-load-perf-global-ctrl", "vmx-entry-load-pat", "vmx-entry-load-efer",
            "vmx-entry-load-bndcfgs", NULL, "vmx-entry-load-rtit-ctl", NULL,
            NULL, NULL, "vmx-entry-load-pkrs", NULL,
            NULL, NULL, NULL, NULL,
            NULL, NULL, NULL, NULL,
        },
        .msr = {
            .index = MSR_IA32_VMX_TRUE_ENTRY_CTLS,
        }
    },

    [FEAT_VMX_MISC] = {
        .type = MSR_FEATURE_WORD,
        .feat_names = {
            NULL, NULL, NULL, NULL,
            NULL, "vmx-store-lma", "vmx-activity-hlt", "vmx-activity-shutdown",
            "vmx-activity-wait-sipi", NULL, NULL, NULL,
            NULL, NULL, NULL, NULL,
            NULL, NULL, NULL, NULL,
            NULL, NULL, NULL, NULL,
            NULL, NULL, NULL, NULL,
            NULL, "vmx-vmwrite-vmexit-fields", "vmx-zero-len-inject", NULL,
        },
        .msr = {
            .index = MSR_IA32_VMX_MISC,
        }
    },

    [FEAT_VMX_EPT_VPID_CAPS] = {
        .type = MSR_FEATURE_WORD,
        .feat_names = {
            "vmx-ept-execonly", NULL, NULL, NULL,
            NULL, NULL, "vmx-page-walk-4", "vmx-page-walk-5",
            NULL, NULL, NULL, NULL,
            NULL, NULL, NULL, NULL,
            "vmx-ept-2mb", "vmx-ept-1gb", NULL, NULL,
            "vmx-invept", "vmx-eptad", "vmx-ept-advanced-exitinfo", NULL,
            NULL, "vmx-invept-single-context", "vmx-invept-all-context", NULL,
            NULL, NULL, NULL, NULL,
            "vmx-invvpid", NULL, NULL, NULL,
            NULL, NULL, NULL, NULL,
            "vmx-invvpid-single-addr", "vmx-invept-single-context",
                "vmx-invvpid-all-context", "vmx-invept-single-context-noglobals",
            NULL, NULL, NULL, NULL,
            NULL, NULL, NULL, NULL,
            NULL, NULL, NULL, NULL,
            NULL, NULL, NULL, NULL,
            NULL, NULL, NULL, NULL,
        },
        .msr = {
            .index = MSR_IA32_VMX_EPT_VPID_CAP,
        }
    },

    [FEAT_VMX_BASIC] = {
        .type = MSR_FEATURE_WORD,
        .feat_names = {
            [54] = "vmx-ins-outs",
            [55] = "vmx-true-ctls",
        },
        .msr = {
            .index = MSR_IA32_VMX_BASIC,
        },
        /* Just to be safe - we don't support setting the MSEG version field.  */
        .no_autoenable_flags = MSR_VMX_BASIC_DUAL_MONITOR,
    },

    [FEAT_VMX_VMFUNC] = {
        .type = MSR_FEATURE_WORD,
        .feat_names = {
            [0] = "vmx-eptp-switching",
        },
        .msr = {
            .index = MSR_IA32_VMX_VMFUNC,
        }
    },

    [FEAT_14_0_ECX] = {
        .type = CPUID_FEATURE_WORD,
        .feat_names = {
            NULL, NULL, NULL, NULL,
            NULL, NULL, NULL, NULL,
            NULL, NULL, NULL, NULL,
            NULL, NULL, NULL, NULL,
            NULL, NULL, NULL, NULL,
            NULL, NULL, NULL, NULL,
            NULL, NULL, NULL, NULL,
            NULL, NULL, NULL, "intel-pt-lip",
        },
        .cpuid = {
            .eax = 0x14,
            .needs_ecx = true, .ecx = 0,
            .reg = R_ECX,
        },
        .tcg_features = TCG_14_0_ECX_FEATURES,
     },

    [FEAT_SGX_12_0_EAX] = {
        .type = CPUID_FEATURE_WORD,
        .feat_names = {
            "sgx1", "sgx2", NULL, NULL,
            NULL, NULL, NULL, NULL,
            NULL, NULL, NULL, "sgx-edeccssa",
            NULL, NULL, NULL, NULL,
            NULL, NULL, NULL, NULL,
            NULL, NULL, NULL, NULL,
            NULL, NULL, NULL, NULL,
            NULL, NULL, NULL, NULL,
        },
        .cpuid = {
            .eax = 0x12,
            .needs_ecx = true, .ecx = 0,
            .reg = R_EAX,
        },
        .tcg_features = TCG_SGX_12_0_EAX_FEATURES,
    },

    [FEAT_SGX_12_0_EBX] = {
        .type = CPUID_FEATURE_WORD,
        .feat_names = {
            "sgx-exinfo" , NULL, NULL, NULL,
            NULL, NULL, NULL, NULL,
            NULL, NULL, NULL, NULL,
            NULL, NULL, NULL, NULL,
            NULL, NULL, NULL, NULL,
            NULL, NULL, NULL, NULL,
            NULL, NULL, NULL, NULL,
            NULL, NULL, NULL, NULL,
        },
        .cpuid = {
            .eax = 0x12,
            .needs_ecx = true, .ecx = 0,
            .reg = R_EBX,
        },
        .tcg_features = TCG_SGX_12_0_EBX_FEATURES,
    },

    [FEAT_SGX_12_1_EAX] = {
        .type = CPUID_FEATURE_WORD,
        .feat_names = {
            NULL, "sgx-debug", "sgx-mode64", NULL,
            "sgx-provisionkey", "sgx-tokenkey", NULL, "sgx-kss",
            NULL, NULL, "sgx-aex-notify", NULL,
            NULL, NULL, NULL, NULL,
            NULL, NULL, NULL, NULL,
            NULL, NULL, NULL, NULL,
            NULL, NULL, NULL, NULL,
            NULL, NULL, NULL, NULL,
        },
        .cpuid = {
            .eax = 0x12,
            .needs_ecx = true, .ecx = 1,
            .reg = R_EAX,
        },
        .tcg_features = TCG_SGX_12_1_EAX_FEATURES,
    },
};

typedef struct FeatureMask {
    FeatureWord index;
    uint64_t mask;
} FeatureMask;

typedef struct FeatureDep {
    FeatureMask from, to;
} FeatureDep;

static FeatureDep feature_dependencies[] = {
    {
        .from = { FEAT_7_0_EDX,             CPUID_7_0_EDX_ARCH_CAPABILITIES },
        .to = { FEAT_ARCH_CAPABILITIES,     ~0ull },
    },
    {
        .from = { FEAT_7_0_EDX,             CPUID_7_0_EDX_CORE_CAPABILITY },
        .to = { FEAT_CORE_CAPABILITY,       ~0ull },
    },
    {
        .from = { FEAT_1_ECX,             CPUID_EXT_PDCM },
        .to = { FEAT_PERF_CAPABILITIES,       ~0ull },
    },
    {
        .from = { FEAT_1_ECX,               CPUID_EXT_VMX },
        .to = { FEAT_VMX_PROCBASED_CTLS,    ~0ull },
    },
    {
        .from = { FEAT_1_ECX,               CPUID_EXT_VMX },
        .to = { FEAT_VMX_PINBASED_CTLS,     ~0ull },
    },
    {
        .from = { FEAT_1_ECX,               CPUID_EXT_VMX },
        .to = { FEAT_VMX_EXIT_CTLS,         ~0ull },
    },
    {
        .from = { FEAT_1_ECX,               CPUID_EXT_VMX },
        .to = { FEAT_VMX_ENTRY_CTLS,        ~0ull },
    },
    {
        .from = { FEAT_1_ECX,               CPUID_EXT_VMX },
        .to = { FEAT_VMX_MISC,              ~0ull },
    },
    {
        .from = { FEAT_1_ECX,               CPUID_EXT_VMX },
        .to = { FEAT_VMX_BASIC,             ~0ull },
    },
    {
        .from = { FEAT_8000_0001_EDX,       CPUID_EXT2_LM },
        .to = { FEAT_VMX_ENTRY_CTLS,        VMX_VM_ENTRY_IA32E_MODE },
    },
    {
        .from = { FEAT_VMX_PROCBASED_CTLS,  VMX_CPU_BASED_ACTIVATE_SECONDARY_CONTROLS },
        .to = { FEAT_VMX_SECONDARY_CTLS,    ~0ull },
    },
    {
        .from = { FEAT_XSAVE,               CPUID_XSAVE_XSAVES },
        .to = { FEAT_VMX_SECONDARY_CTLS,    VMX_SECONDARY_EXEC_XSAVES },
    },
    {
        .from = { FEAT_1_ECX,               CPUID_EXT_RDRAND },
        .to = { FEAT_VMX_SECONDARY_CTLS,    VMX_SECONDARY_EXEC_RDRAND_EXITING },
    },
    {
        .from = { FEAT_7_0_EBX,             CPUID_7_0_EBX_INVPCID },
        .to = { FEAT_VMX_SECONDARY_CTLS,    VMX_SECONDARY_EXEC_ENABLE_INVPCID },
    },
    {
        .from = { FEAT_7_0_EBX,             CPUID_7_0_EBX_MPX },
        .to = { FEAT_VMX_EXIT_CTLS,         VMX_VM_EXIT_CLEAR_BNDCFGS },
    },
    {
        .from = { FEAT_7_0_EBX,             CPUID_7_0_EBX_MPX },
        .to = { FEAT_VMX_ENTRY_CTLS,        VMX_VM_ENTRY_LOAD_BNDCFGS },
    },
    {
        .from = { FEAT_7_0_EBX,             CPUID_7_0_EBX_RDSEED },
        .to = { FEAT_VMX_SECONDARY_CTLS,    VMX_SECONDARY_EXEC_RDSEED_EXITING },
    },
    {
        .from = { FEAT_7_0_EBX,             CPUID_7_0_EBX_INTEL_PT },
        .to = { FEAT_14_0_ECX,              ~0ull },
    },
    {
        .from = { FEAT_8000_0001_EDX,       CPUID_EXT2_RDTSCP },
        .to = { FEAT_VMX_SECONDARY_CTLS,    VMX_SECONDARY_EXEC_RDTSCP },
    },
    {
        .from = { FEAT_VMX_SECONDARY_CTLS,  VMX_SECONDARY_EXEC_ENABLE_EPT },
        .to = { FEAT_VMX_EPT_VPID_CAPS,     0xffffffffull },
    },
    {
        .from = { FEAT_VMX_SECONDARY_CTLS,  VMX_SECONDARY_EXEC_ENABLE_EPT },
        .to = { FEAT_VMX_SECONDARY_CTLS,    VMX_SECONDARY_EXEC_UNRESTRICTED_GUEST },
    },
    {
        .from = { FEAT_VMX_SECONDARY_CTLS,  VMX_SECONDARY_EXEC_ENABLE_VPID },
        .to = { FEAT_VMX_EPT_VPID_CAPS,     0xffffffffull << 32 },
    },
    {
        .from = { FEAT_VMX_SECONDARY_CTLS,  VMX_SECONDARY_EXEC_ENABLE_VMFUNC },
        .to = { FEAT_VMX_VMFUNC,            ~0ull },
    },
    {
        .from = { FEAT_8000_0001_ECX,       CPUID_EXT3_SVM },
        .to = { FEAT_SVM,                   ~0ull },
    },
};

typedef struct X86RegisterInfo32 {
    /* Name of register */
    const char *name;
    /* QAPI enum value register */
    X86CPURegister32 qapi_enum;
} X86RegisterInfo32;

#define REGISTER(reg) \
    [R_##reg] = { .name = #reg, .qapi_enum = X86_CPU_REGISTER32_##reg }
static const X86RegisterInfo32 x86_reg_info_32[CPU_NB_REGS32] = {
    REGISTER(EAX),
    REGISTER(ECX),
    REGISTER(EDX),
    REGISTER(EBX),
    REGISTER(ESP),
    REGISTER(EBP),
    REGISTER(ESI),
    REGISTER(EDI),
};
#undef REGISTER

/* CPUID feature bits available in XSS */
#define CPUID_XSTATE_XSS_MASK    (XSTATE_ARCH_LBR_MASK)

ExtSaveArea x86_ext_save_areas[XSAVE_STATE_AREA_COUNT] = {
    [XSTATE_FP_BIT] = {
        /* x87 FP state component is always enabled if XSAVE is supported */
        .feature = FEAT_1_ECX, .bits = CPUID_EXT_XSAVE,
        .size = sizeof(X86LegacyXSaveArea) + sizeof(X86XSaveHeader),
    },
    [XSTATE_SSE_BIT] = {
        /* SSE state component is always enabled if XSAVE is supported */
        .feature = FEAT_1_ECX, .bits = CPUID_EXT_XSAVE,
        .size = sizeof(X86LegacyXSaveArea) + sizeof(X86XSaveHeader),
    },
    [XSTATE_YMM_BIT] =
          { .feature = FEAT_1_ECX, .bits = CPUID_EXT_AVX,
            .size = sizeof(XSaveAVX) },
    [XSTATE_BNDREGS_BIT] =
          { .feature = FEAT_7_0_EBX, .bits = CPUID_7_0_EBX_MPX,
            .size = sizeof(XSaveBNDREG)  },
    [XSTATE_BNDCSR_BIT] =
          { .feature = FEAT_7_0_EBX, .bits = CPUID_7_0_EBX_MPX,
            .size = sizeof(XSaveBNDCSR)  },
    [XSTATE_OPMASK_BIT] =
          { .feature = FEAT_7_0_EBX, .bits = CPUID_7_0_EBX_AVX512F,
            .size = sizeof(XSaveOpmask) },
    [XSTATE_ZMM_Hi256_BIT] =
          { .feature = FEAT_7_0_EBX, .bits = CPUID_7_0_EBX_AVX512F,
            .size = sizeof(XSaveZMM_Hi256) },
    [XSTATE_Hi16_ZMM_BIT] =
          { .feature = FEAT_7_0_EBX, .bits = CPUID_7_0_EBX_AVX512F,
            .size = sizeof(XSaveHi16_ZMM) },
    [XSTATE_PKRU_BIT] =
          { .feature = FEAT_7_0_ECX, .bits = CPUID_7_0_ECX_PKU,
            .size = sizeof(XSavePKRU) },
    [XSTATE_ARCH_LBR_BIT] = {
            .feature = FEAT_7_0_EDX, .bits = CPUID_7_0_EDX_ARCH_LBR,
            .offset = 0 /*supervisor mode component, offset = 0 */,
            .size = sizeof(XSavesArchLBR) },
    [XSTATE_XTILE_CFG_BIT] = {
        .feature = FEAT_7_0_EDX, .bits = CPUID_7_0_EDX_AMX_TILE,
        .size = sizeof(XSaveXTILECFG),
    },
    [XSTATE_XTILE_DATA_BIT] = {
        .feature = FEAT_7_0_EDX, .bits = CPUID_7_0_EDX_AMX_TILE,
        .size = sizeof(XSaveXTILEDATA)
    },
};

uint32_t xsave_area_size(uint64_t mask, bool compacted)
{
    uint64_t ret = x86_ext_save_areas[0].size;
    const ExtSaveArea *esa;
    uint32_t offset = 0;
    int i;

    for (i = 2; i < ARRAY_SIZE(x86_ext_save_areas); i++) {
        esa = &x86_ext_save_areas[i];
        if ((mask >> i) & 1) {
            offset = compacted ? ret : esa->offset;
            ret = MAX(ret, offset + esa->size);
        }
    }
    return ret;
}

static inline bool accel_uses_host_cpuid(void)
{
    return kvm_enabled() || hvf_enabled();
}

static inline uint64_t x86_cpu_xsave_xcr0_components(X86CPU *cpu)
{
    return ((uint64_t)cpu->env.features[FEAT_XSAVE_XCR0_HI]) << 32 |
           cpu->env.features[FEAT_XSAVE_XCR0_LO];
}

/* Return name of 32-bit register, from a R_* constant */
static const char *get_register_name_32(unsigned int reg)
{
    if (reg >= CPU_NB_REGS32) {
        return NULL;
    }
    return x86_reg_info_32[reg].name;
}

static inline uint64_t x86_cpu_xsave_xss_components(X86CPU *cpu)
{
    return ((uint64_t)cpu->env.features[FEAT_XSAVE_XSS_HI]) << 32 |
           cpu->env.features[FEAT_XSAVE_XSS_LO];
}

/*
 * Returns the set of feature flags that are supported and migratable by
 * QEMU, for a given FeatureWord.
 */
static uint64_t x86_cpu_get_migratable_flags(FeatureWord w)
{
    FeatureWordInfo *wi = &feature_word_info[w];
    uint64_t r = 0;
    int i;

    for (i = 0; i < 64; i++) {
        uint64_t f = 1ULL << i;

        /* If the feature name is known, it is implicitly considered migratable,
         * unless it is explicitly set in unmigratable_flags */
        if ((wi->migratable_flags & f) ||
            (wi->feat_names[i] && !(wi->unmigratable_flags & f))) {
            r |= f;
        }
    }
    return r;
}

void host_cpuid(uint32_t function, uint32_t count,
                uint32_t *eax, uint32_t *ebx, uint32_t *ecx, uint32_t *edx)
{
    uint32_t vec[4];

#ifdef __x86_64__
    asm volatile("cpuid"
                 : "=a"(vec[0]), "=b"(vec[1]),
                   "=c"(vec[2]), "=d"(vec[3])
                 : "0"(function), "c"(count) : "cc");
#elif defined(__i386__)
    asm volatile("pusha \n\t"
                 "cpuid \n\t"
                 "mov %%eax, 0(%2) \n\t"
                 "mov %%ebx, 4(%2) \n\t"
                 "mov %%ecx, 8(%2) \n\t"
                 "mov %%edx, 12(%2) \n\t"
                 "popa"
                 : : "a"(function), "c"(count), "S"(vec)
                 : "memory", "cc");
#else
    abort();
#endif

    if (eax)
        *eax = vec[0];
    if (ebx)
        *ebx = vec[1];
    if (ecx)
        *ecx = vec[2];
    if (edx)
        *edx = vec[3];
}

/* CPU class name definitions: */

/* Return type name for a given CPU model name
 * Caller is responsible for freeing the returned string.
 */
static char *x86_cpu_type_name(const char *model_name)
{
    return g_strdup_printf(X86_CPU_TYPE_NAME("%s"), model_name);
}

static ObjectClass *x86_cpu_class_by_name(const char *cpu_model)
{
    g_autofree char *typename = x86_cpu_type_name(cpu_model);
    return object_class_by_name(typename);
}

static char *x86_cpu_class_get_model_name(X86CPUClass *cc)
{
    const char *class_name = object_class_get_name(OBJECT_CLASS(cc));
    assert(g_str_has_suffix(class_name, X86_CPU_TYPE_SUFFIX));
    return g_strndup(class_name,
                     strlen(class_name) - strlen(X86_CPU_TYPE_SUFFIX));
}

typedef struct X86CPUVersionDefinition {
    X86CPUVersion version;
    const char *alias;
    const char *note;
    PropValue *props;
    const CPUCaches *const cache_info;
} X86CPUVersionDefinition;

/* Base definition for a CPU model */
typedef struct X86CPUDefinition {
    const char *name;
    uint32_t level;
    uint32_t xlevel;
    /* vendor is zero-terminated, 12 character ASCII string */
    char vendor[CPUID_VENDOR_SZ + 1];
    int family;
    int model;
    int stepping;
    FeatureWordArray features;
    const char *model_id;
    const CPUCaches *const cache_info;
    /*
     * Definitions for alternative versions of CPU model.
     * List is terminated by item with version == 0.
     * If NULL, version 1 will be registered automatically.
     */
    const X86CPUVersionDefinition *versions;
    const char *deprecation_note;
} X86CPUDefinition;

/* Reference to a specific CPU model version */
struct X86CPUModel {
    /* Base CPU definition */
    const X86CPUDefinition *cpudef;
    /* CPU model version */
    X86CPUVersion version;
    const char *note;
    /*
     * If true, this is an alias CPU model.
     * This matters only for "-cpu help" and query-cpu-definitions
     */
    bool is_alias;
};

/* Get full model name for CPU version */
static char *x86_cpu_versioned_model_name(const X86CPUDefinition *cpudef,
                                          X86CPUVersion version)
{
    assert(version > 0);
    return g_strdup_printf("%s-v%d", cpudef->name, (int)version);
}

static const X86CPUVersionDefinition *
x86_cpu_def_get_versions(const X86CPUDefinition *def)
{
    /* When X86CPUDefinition::versions is NULL, we register only v1 */
    static const X86CPUVersionDefinition default_version_list[] = {
        { 1 },
        { /* end of list */ }
    };

    return def->versions ?: default_version_list;
}

static const CPUCaches epyc_cache_info = {
    .l1d_cache = &(CPUCacheInfo) {
        .type = DATA_CACHE,
        .level = 1,
        .size = 32 * KiB,
        .line_size = 64,
        .associativity = 8,
        .partitions = 1,
        .sets = 64,
        .lines_per_tag = 1,
        .self_init = 1,
        .no_invd_sharing = true,
    },
    .l1i_cache = &(CPUCacheInfo) {
        .type = INSTRUCTION_CACHE,
        .level = 1,
        .size = 64 * KiB,
        .line_size = 64,
        .associativity = 4,
        .partitions = 1,
        .sets = 256,
        .lines_per_tag = 1,
        .self_init = 1,
        .no_invd_sharing = true,
    },
    .l2_cache = &(CPUCacheInfo) {
        .type = UNIFIED_CACHE,
        .level = 2,
        .size = 512 * KiB,
        .line_size = 64,
        .associativity = 8,
        .partitions = 1,
        .sets = 1024,
        .lines_per_tag = 1,
    },
    .l3_cache = &(CPUCacheInfo) {
        .type = UNIFIED_CACHE,
        .level = 3,
        .size = 8 * MiB,
        .line_size = 64,
        .associativity = 16,
        .partitions = 1,
        .sets = 8192,
        .lines_per_tag = 1,
        .self_init = true,
        .inclusive = true,
        .complex_indexing = true,
    },
};

static CPUCaches epyc_v4_cache_info = {
    .l1d_cache = &(CPUCacheInfo) {
        .type = DATA_CACHE,
        .level = 1,
        .size = 32 * KiB,
        .line_size = 64,
        .associativity = 8,
        .partitions = 1,
        .sets = 64,
        .lines_per_tag = 1,
        .self_init = 1,
        .no_invd_sharing = true,
    },
    .l1i_cache = &(CPUCacheInfo) {
        .type = INSTRUCTION_CACHE,
        .level = 1,
        .size = 64 * KiB,
        .line_size = 64,
        .associativity = 4,
        .partitions = 1,
        .sets = 256,
        .lines_per_tag = 1,
        .self_init = 1,
        .no_invd_sharing = true,
    },
    .l2_cache = &(CPUCacheInfo) {
        .type = UNIFIED_CACHE,
        .level = 2,
        .size = 512 * KiB,
        .line_size = 64,
        .associativity = 8,
        .partitions = 1,
        .sets = 1024,
        .lines_per_tag = 1,
    },
    .l3_cache = &(CPUCacheInfo) {
        .type = UNIFIED_CACHE,
        .level = 3,
        .size = 8 * MiB,
        .line_size = 64,
        .associativity = 16,
        .partitions = 1,
        .sets = 8192,
        .lines_per_tag = 1,
        .self_init = true,
        .inclusive = true,
        .complex_indexing = false,
    },
};

static const CPUCaches epyc_rome_cache_info = {
    .l1d_cache = &(CPUCacheInfo) {
        .type = DATA_CACHE,
        .level = 1,
        .size = 32 * KiB,
        .line_size = 64,
        .associativity = 8,
        .partitions = 1,
        .sets = 64,
        .lines_per_tag = 1,
        .self_init = 1,
        .no_invd_sharing = true,
    },
    .l1i_cache = &(CPUCacheInfo) {
        .type = INSTRUCTION_CACHE,
        .level = 1,
        .size = 32 * KiB,
        .line_size = 64,
        .associativity = 8,
        .partitions = 1,
        .sets = 64,
        .lines_per_tag = 1,
        .self_init = 1,
        .no_invd_sharing = true,
    },
    .l2_cache = &(CPUCacheInfo) {
        .type = UNIFIED_CACHE,
        .level = 2,
        .size = 512 * KiB,
        .line_size = 64,
        .associativity = 8,
        .partitions = 1,
        .sets = 1024,
        .lines_per_tag = 1,
    },
    .l3_cache = &(CPUCacheInfo) {
        .type = UNIFIED_CACHE,
        .level = 3,
        .size = 16 * MiB,
        .line_size = 64,
        .associativity = 16,
        .partitions = 1,
        .sets = 16384,
        .lines_per_tag = 1,
        .self_init = true,
        .inclusive = true,
        .complex_indexing = true,
    },
};

static const CPUCaches epyc_rome_v3_cache_info = {
    .l1d_cache = &(CPUCacheInfo) {
        .type = DATA_CACHE,
        .level = 1,
        .size = 32 * KiB,
        .line_size = 64,
        .associativity = 8,
        .partitions = 1,
        .sets = 64,
        .lines_per_tag = 1,
        .self_init = 1,
        .no_invd_sharing = true,
    },
    .l1i_cache = &(CPUCacheInfo) {
        .type = INSTRUCTION_CACHE,
        .level = 1,
        .size = 32 * KiB,
        .line_size = 64,
        .associativity = 8,
        .partitions = 1,
        .sets = 64,
        .lines_per_tag = 1,
        .self_init = 1,
        .no_invd_sharing = true,
    },
    .l2_cache = &(CPUCacheInfo) {
        .type = UNIFIED_CACHE,
        .level = 2,
        .size = 512 * KiB,
        .line_size = 64,
        .associativity = 8,
        .partitions = 1,
        .sets = 1024,
        .lines_per_tag = 1,
    },
    .l3_cache = &(CPUCacheInfo) {
        .type = UNIFIED_CACHE,
        .level = 3,
        .size = 16 * MiB,
        .line_size = 64,
        .associativity = 16,
        .partitions = 1,
        .sets = 16384,
        .lines_per_tag = 1,
        .self_init = true,
        .inclusive = true,
        .complex_indexing = false,
    },
};

static const CPUCaches epyc_milan_cache_info = {
    .l1d_cache = &(CPUCacheInfo) {
        .type = DATA_CACHE,
        .level = 1,
        .size = 32 * KiB,
        .line_size = 64,
        .associativity = 8,
        .partitions = 1,
        .sets = 64,
        .lines_per_tag = 1,
        .self_init = 1,
        .no_invd_sharing = true,
    },
    .l1i_cache = &(CPUCacheInfo) {
        .type = INSTRUCTION_CACHE,
        .level = 1,
        .size = 32 * KiB,
        .line_size = 64,
        .associativity = 8,
        .partitions = 1,
        .sets = 64,
        .lines_per_tag = 1,
        .self_init = 1,
        .no_invd_sharing = true,
    },
    .l2_cache = &(CPUCacheInfo) {
        .type = UNIFIED_CACHE,
        .level = 2,
        .size = 512 * KiB,
        .line_size = 64,
        .associativity = 8,
        .partitions = 1,
        .sets = 1024,
        .lines_per_tag = 1,
    },
    .l3_cache = &(CPUCacheInfo) {
        .type = UNIFIED_CACHE,
        .level = 3,
        .size = 32 * MiB,
        .line_size = 64,
        .associativity = 16,
        .partitions = 1,
        .sets = 32768,
        .lines_per_tag = 1,
        .self_init = true,
        .inclusive = true,
        .complex_indexing = true,
    },
};

static const CPUCaches epyc_milan_v2_cache_info = {
    .l1d_cache = &(CPUCacheInfo) {
        .type = DATA_CACHE,
        .level = 1,
        .size = 32 * KiB,
        .line_size = 64,
        .associativity = 8,
        .partitions = 1,
        .sets = 64,
        .lines_per_tag = 1,
        .self_init = 1,
        .no_invd_sharing = true,
    },
    .l1i_cache = &(CPUCacheInfo) {
        .type = INSTRUCTION_CACHE,
        .level = 1,
        .size = 32 * KiB,
        .line_size = 64,
        .associativity = 8,
        .partitions = 1,
        .sets = 64,
        .lines_per_tag = 1,
        .self_init = 1,
        .no_invd_sharing = true,
    },
    .l2_cache = &(CPUCacheInfo) {
        .type = UNIFIED_CACHE,
        .level = 2,
        .size = 512 * KiB,
        .line_size = 64,
        .associativity = 8,
        .partitions = 1,
        .sets = 1024,
        .lines_per_tag = 1,
    },
    .l3_cache = &(CPUCacheInfo) {
        .type = UNIFIED_CACHE,
        .level = 3,
        .size = 32 * MiB,
        .line_size = 64,
        .associativity = 16,
        .partitions = 1,
        .sets = 32768,
        .lines_per_tag = 1,
        .self_init = true,
        .inclusive = true,
        .complex_indexing = false,
    },
};

static const CPUCaches epyc_genoa_cache_info = {
    .l1d_cache = &(CPUCacheInfo) {
        .type = DATA_CACHE,
        .level = 1,
        .size = 32 * KiB,
        .line_size = 64,
        .associativity = 8,
        .partitions = 1,
        .sets = 64,
        .lines_per_tag = 1,
        .self_init = 1,
        .no_invd_sharing = true,
    },
    .l1i_cache = &(CPUCacheInfo) {
        .type = INSTRUCTION_CACHE,
        .level = 1,
        .size = 32 * KiB,
        .line_size = 64,
        .associativity = 8,
        .partitions = 1,
        .sets = 64,
        .lines_per_tag = 1,
        .self_init = 1,
        .no_invd_sharing = true,
    },
    .l2_cache = &(CPUCacheInfo) {
        .type = UNIFIED_CACHE,
        .level = 2,
        .size = 1 * MiB,
        .line_size = 64,
        .associativity = 8,
        .partitions = 1,
        .sets = 2048,
        .lines_per_tag = 1,
    },
    .l3_cache = &(CPUCacheInfo) {
        .type = UNIFIED_CACHE,
        .level = 3,
        .size = 32 * MiB,
        .line_size = 64,
        .associativity = 16,
        .partitions = 1,
        .sets = 32768,
        .lines_per_tag = 1,
        .self_init = true,
        .inclusive = true,
        .complex_indexing = false,
    },
};

/* The following VMX features are not supported by KVM and are left out in the
 * CPU definitions:
 *
 *  Dual-monitor support (all processors)
 *  Entry to SMM
 *  Deactivate dual-monitor treatment
 *  Number of CR3-target values
 *  Shutdown activity state
 *  Wait-for-SIPI activity state
 *  PAUSE-loop exiting (Westmere and newer)
 *  EPT-violation #VE (Broadwell and newer)
 *  Inject event with insn length=0 (Skylake and newer)
 *  Conceal non-root operation from PT
 *  Conceal VM exits from PT
 *  Conceal VM entries from PT
 *  Enable ENCLS exiting
 *  Mode-based execute control (XS/XU)
 s  TSC scaling (Skylake Server and newer)
 *  GPA translation for PT (IceLake and newer)
 *  User wait and pause
 *  ENCLV exiting
 *  Load IA32_RTIT_CTL
 *  Clear IA32_RTIT_CTL
 *  Advanced VM-exit information for EPT violations
 *  Sub-page write permissions
 *  PT in VMX operation
 */

static const X86CPUDefinition builtin_x86_defs[] = {
    {
        .name = "qemu64",
        .level = 0xd,
        .vendor = CPUID_VENDOR_AMD,
        .family = 15,
        .model = 107,
        .stepping = 1,
        .features[FEAT_1_EDX] =
            PPRO_FEATURES |
            CPUID_MTRR | CPUID_CLFLUSH | CPUID_MCA |
            CPUID_PSE36,
        .features[FEAT_1_ECX] =
            CPUID_EXT_SSE3 | CPUID_EXT_CX16,
        .features[FEAT_8000_0001_EDX] =
            CPUID_EXT2_LM | CPUID_EXT2_SYSCALL | CPUID_EXT2_NX,
        .features[FEAT_8000_0001_ECX] =
            CPUID_EXT3_LAHF_LM | CPUID_EXT3_SVM,
        .xlevel = 0x8000000A,
        .model_id = "QEMU Virtual CPU version " QEMU_HW_VERSION,
    },
    {
        .name = "phenom",
        .level = 5,
        .vendor = CPUID_VENDOR_AMD,
        .family = 16,
        .model = 2,
        .stepping = 3,
        /* Missing: CPUID_HT */
        .features[FEAT_1_EDX] =
            PPRO_FEATURES |
            CPUID_MTRR | CPUID_CLFLUSH | CPUID_MCA |
            CPUID_PSE36 | CPUID_VME,
        .features[FEAT_1_ECX] =
            CPUID_EXT_SSE3 | CPUID_EXT_MONITOR | CPUID_EXT_CX16 |
            CPUID_EXT_POPCNT,
        .features[FEAT_8000_0001_EDX] =
            CPUID_EXT2_LM | CPUID_EXT2_SYSCALL | CPUID_EXT2_NX |
            CPUID_EXT2_3DNOW | CPUID_EXT2_3DNOWEXT | CPUID_EXT2_MMXEXT |
            CPUID_EXT2_FFXSR | CPUID_EXT2_PDPE1GB | CPUID_EXT2_RDTSCP,
        /* Missing: CPUID_EXT3_CMP_LEG, CPUID_EXT3_EXTAPIC,
                    CPUID_EXT3_CR8LEG,
                    CPUID_EXT3_MISALIGNSSE, CPUID_EXT3_3DNOWPREFETCH,
                    CPUID_EXT3_OSVW, CPUID_EXT3_IBS */
        .features[FEAT_8000_0001_ECX] =
            CPUID_EXT3_LAHF_LM | CPUID_EXT3_SVM |
            CPUID_EXT3_ABM | CPUID_EXT3_SSE4A,
        /* Missing: CPUID_SVM_LBRV */
        .features[FEAT_SVM] =
            CPUID_SVM_NPT,
        .xlevel = 0x8000001A,
        .model_id = "AMD Phenom(tm) 9550 Quad-Core Processor"
    },
    {
        .name = "core2duo",
        .level = 10,
        .vendor = CPUID_VENDOR_INTEL,
        .family = 6,
        .model = 15,
        .stepping = 11,
        /* Missing: CPUID_DTS, CPUID_HT, CPUID_TM, CPUID_PBE */
        .features[FEAT_1_EDX] =
            PPRO_FEATURES |
            CPUID_MTRR | CPUID_CLFLUSH | CPUID_MCA |
            CPUID_PSE36 | CPUID_VME | CPUID_ACPI | CPUID_SS,
        /* Missing: CPUID_EXT_DTES64, CPUID_EXT_DSCPL, CPUID_EXT_EST,
         * CPUID_EXT_TM2, CPUID_EXT_XTPR, CPUID_EXT_PDCM, CPUID_EXT_VMX */
        .features[FEAT_1_ECX] =
            CPUID_EXT_SSE3 | CPUID_EXT_MONITOR | CPUID_EXT_SSSE3 |
            CPUID_EXT_CX16,
        .features[FEAT_8000_0001_EDX] =
            CPUID_EXT2_LM | CPUID_EXT2_SYSCALL | CPUID_EXT2_NX,
        .features[FEAT_8000_0001_ECX] =
            CPUID_EXT3_LAHF_LM,
        .features[FEAT_VMX_BASIC] = MSR_VMX_BASIC_INS_OUTS,
        .features[FEAT_VMX_ENTRY_CTLS] = VMX_VM_ENTRY_IA32E_MODE,
        .features[FEAT_VMX_EXIT_CTLS] = VMX_VM_EXIT_ACK_INTR_ON_EXIT,
        .features[FEAT_VMX_MISC] = MSR_VMX_MISC_ACTIVITY_HLT,
        .features[FEAT_VMX_PINBASED_CTLS] = VMX_PIN_BASED_EXT_INTR_MASK |
             VMX_PIN_BASED_NMI_EXITING | VMX_PIN_BASED_VIRTUAL_NMIS,
        .features[FEAT_VMX_PROCBASED_CTLS] = VMX_CPU_BASED_VIRTUAL_INTR_PENDING |
             VMX_CPU_BASED_USE_TSC_OFFSETING | VMX_CPU_BASED_HLT_EXITING |
             VMX_CPU_BASED_INVLPG_EXITING | VMX_CPU_BASED_MWAIT_EXITING |
             VMX_CPU_BASED_RDPMC_EXITING | VMX_CPU_BASED_RDTSC_EXITING |
             VMX_CPU_BASED_CR8_LOAD_EXITING | VMX_CPU_BASED_CR8_STORE_EXITING |
             VMX_CPU_BASED_TPR_SHADOW | VMX_CPU_BASED_MOV_DR_EXITING |
             VMX_CPU_BASED_UNCOND_IO_EXITING | VMX_CPU_BASED_USE_IO_BITMAPS |
             VMX_CPU_BASED_MONITOR_EXITING | VMX_CPU_BASED_PAUSE_EXITING |
             VMX_CPU_BASED_VIRTUAL_NMI_PENDING | VMX_CPU_BASED_USE_MSR_BITMAPS |
             VMX_CPU_BASED_ACTIVATE_SECONDARY_CONTROLS,
        .features[FEAT_VMX_SECONDARY_CTLS] =
             VMX_SECONDARY_EXEC_VIRTUALIZE_APIC_ACCESSES,
        .xlevel = 0x80000008,
        .model_id = "Intel(R) Core(TM)2 Duo CPU     T7700  @ 2.40GHz",
    },
    {
        .name = "kvm64",
        .level = 0xd,
        .vendor = CPUID_VENDOR_INTEL,
        .family = 15,
        .model = 6,
        .stepping = 1,
        /* Missing: CPUID_HT */
        .features[FEAT_1_EDX] =
            PPRO_FEATURES | CPUID_VME |
            CPUID_MTRR | CPUID_CLFLUSH | CPUID_MCA |
            CPUID_PSE36,
        /* Missing: CPUID_EXT_POPCNT, CPUID_EXT_MONITOR */
        .features[FEAT_1_ECX] =
            CPUID_EXT_SSE3 | CPUID_EXT_CX16,
        /* Missing: CPUID_EXT2_PDPE1GB, CPUID_EXT2_RDTSCP */
        .features[FEAT_8000_0001_EDX] =
            CPUID_EXT2_LM | CPUID_EXT2_SYSCALL | CPUID_EXT2_NX,
        /* Missing: CPUID_EXT3_LAHF_LM, CPUID_EXT3_CMP_LEG, CPUID_EXT3_EXTAPIC,
                    CPUID_EXT3_CR8LEG, CPUID_EXT3_ABM, CPUID_EXT3_SSE4A,
                    CPUID_EXT3_MISALIGNSSE, CPUID_EXT3_3DNOWPREFETCH,
                    CPUID_EXT3_OSVW, CPUID_EXT3_IBS, CPUID_EXT3_SVM */
        .features[FEAT_8000_0001_ECX] =
            0,
        /* VMX features from Cedar Mill/Prescott */
        .features[FEAT_VMX_ENTRY_CTLS] = VMX_VM_ENTRY_IA32E_MODE,
        .features[FEAT_VMX_EXIT_CTLS] = VMX_VM_EXIT_ACK_INTR_ON_EXIT,
        .features[FEAT_VMX_MISC] = MSR_VMX_MISC_ACTIVITY_HLT,
        .features[FEAT_VMX_PINBASED_CTLS] = VMX_PIN_BASED_EXT_INTR_MASK |
             VMX_PIN_BASED_NMI_EXITING,
        .features[FEAT_VMX_PROCBASED_CTLS] = VMX_CPU_BASED_VIRTUAL_INTR_PENDING |
             VMX_CPU_BASED_USE_TSC_OFFSETING | VMX_CPU_BASED_HLT_EXITING |
             VMX_CPU_BASED_INVLPG_EXITING | VMX_CPU_BASED_MWAIT_EXITING |
             VMX_CPU_BASED_RDPMC_EXITING | VMX_CPU_BASED_RDTSC_EXITING |
             VMX_CPU_BASED_CR8_LOAD_EXITING | VMX_CPU_BASED_CR8_STORE_EXITING |
             VMX_CPU_BASED_TPR_SHADOW | VMX_CPU_BASED_MOV_DR_EXITING |
             VMX_CPU_BASED_UNCOND_IO_EXITING | VMX_CPU_BASED_USE_IO_BITMAPS |
             VMX_CPU_BASED_MONITOR_EXITING | VMX_CPU_BASED_PAUSE_EXITING,
        .xlevel = 0x80000008,
        .model_id = "Common KVM processor"
    },
    {
        .name = "qemu32",
        .level = 4,
        .vendor = CPUID_VENDOR_INTEL,
        .family = 6,
        .model = 6,
        .stepping = 3,
        .features[FEAT_1_EDX] =
            PPRO_FEATURES,
        .features[FEAT_1_ECX] =
            CPUID_EXT_SSE3,
        .xlevel = 0x80000004,
        .model_id = "QEMU Virtual CPU version " QEMU_HW_VERSION,
    },
    {
        .name = "kvm32",
        .level = 5,
        .vendor = CPUID_VENDOR_INTEL,
        .family = 15,
        .model = 6,
        .stepping = 1,
        .features[FEAT_1_EDX] =
            PPRO_FEATURES | CPUID_VME |
            CPUID_MTRR | CPUID_CLFLUSH | CPUID_MCA | CPUID_PSE36,
        .features[FEAT_1_ECX] =
            CPUID_EXT_SSE3,
        .features[FEAT_8000_0001_ECX] =
            0,
        /* VMX features from Yonah */
        .features[FEAT_VMX_ENTRY_CTLS] = VMX_VM_ENTRY_IA32E_MODE,
        .features[FEAT_VMX_EXIT_CTLS] = VMX_VM_EXIT_ACK_INTR_ON_EXIT,
        .features[FEAT_VMX_MISC] = MSR_VMX_MISC_ACTIVITY_HLT,
        .features[FEAT_VMX_PINBASED_CTLS] = VMX_PIN_BASED_EXT_INTR_MASK |
             VMX_PIN_BASED_NMI_EXITING,
        .features[FEAT_VMX_PROCBASED_CTLS] = VMX_CPU_BASED_VIRTUAL_INTR_PENDING |
             VMX_CPU_BASED_USE_TSC_OFFSETING | VMX_CPU_BASED_HLT_EXITING |
             VMX_CPU_BASED_INVLPG_EXITING | VMX_CPU_BASED_MWAIT_EXITING |
             VMX_CPU_BASED_RDPMC_EXITING | VMX_CPU_BASED_RDTSC_EXITING |
             VMX_CPU_BASED_MOV_DR_EXITING | VMX_CPU_BASED_UNCOND_IO_EXITING |
             VMX_CPU_BASED_USE_IO_BITMAPS | VMX_CPU_BASED_MONITOR_EXITING |
             VMX_CPU_BASED_PAUSE_EXITING | VMX_CPU_BASED_USE_MSR_BITMAPS,
        .xlevel = 0x80000008,
        .model_id = "Common 32-bit KVM processor"
    },
    {
        .name = "coreduo",
        .level = 10,
        .vendor = CPUID_VENDOR_INTEL,
        .family = 6,
        .model = 14,
        .stepping = 8,
        /* Missing: CPUID_DTS, CPUID_HT, CPUID_TM, CPUID_PBE */
        .features[FEAT_1_EDX] =
            PPRO_FEATURES | CPUID_VME |
            CPUID_MTRR | CPUID_CLFLUSH | CPUID_MCA | CPUID_ACPI |
            CPUID_SS,
        /* Missing: CPUID_EXT_EST, CPUID_EXT_TM2 , CPUID_EXT_XTPR,
         * CPUID_EXT_PDCM, CPUID_EXT_VMX */
        .features[FEAT_1_ECX] =
            CPUID_EXT_SSE3 | CPUID_EXT_MONITOR,
        .features[FEAT_8000_0001_EDX] =
            CPUID_EXT2_NX,
        .features[FEAT_VMX_ENTRY_CTLS] = VMX_VM_ENTRY_IA32E_MODE,
        .features[FEAT_VMX_EXIT_CTLS] = VMX_VM_EXIT_ACK_INTR_ON_EXIT,
        .features[FEAT_VMX_MISC] = MSR_VMX_MISC_ACTIVITY_HLT,
        .features[FEAT_VMX_PINBASED_CTLS] = VMX_PIN_BASED_EXT_INTR_MASK |
             VMX_PIN_BASED_NMI_EXITING,
        .features[FEAT_VMX_PROCBASED_CTLS] = VMX_CPU_BASED_VIRTUAL_INTR_PENDING |
             VMX_CPU_BASED_USE_TSC_OFFSETING | VMX_CPU_BASED_HLT_EXITING |
             VMX_CPU_BASED_INVLPG_EXITING | VMX_CPU_BASED_MWAIT_EXITING |
             VMX_CPU_BASED_RDPMC_EXITING | VMX_CPU_BASED_RDTSC_EXITING |
             VMX_CPU_BASED_MOV_DR_EXITING | VMX_CPU_BASED_UNCOND_IO_EXITING |
             VMX_CPU_BASED_USE_IO_BITMAPS | VMX_CPU_BASED_MONITOR_EXITING |
             VMX_CPU_BASED_PAUSE_EXITING | VMX_CPU_BASED_USE_MSR_BITMAPS,
        .xlevel = 0x80000008,
        .model_id = "Genuine Intel(R) CPU           T2600  @ 2.16GHz",
    },
    {
        .name = "486",
        .level = 1,
        .vendor = CPUID_VENDOR_INTEL,
        .family = 4,
        .model = 8,
        .stepping = 0,
        .features[FEAT_1_EDX] =
            I486_FEATURES,
        .xlevel = 0,
        .model_id = "",
    },
    {
        .name = "pentium",
        .level = 1,
        .vendor = CPUID_VENDOR_INTEL,
        .family = 5,
        .model = 4,
        .stepping = 3,
        .features[FEAT_1_EDX] =
            PENTIUM_FEATURES,
        .xlevel = 0,
        .model_id = "",
    },
    {
        .name = "pentium2",
        .level = 2,
        .vendor = CPUID_VENDOR_INTEL,
        .family = 6,
        .model = 5,
        .stepping = 2,
        .features[FEAT_1_EDX] =
            PENTIUM2_FEATURES,
        .xlevel = 0,
        .model_id = "",
    },
    {
        .name = "pentium3",
        .level = 3,
        .vendor = CPUID_VENDOR_INTEL,
        .family = 6,
        .model = 7,
        .stepping = 3,
        .features[FEAT_1_EDX] =
            PENTIUM3_FEATURES,
        .xlevel = 0,
        .model_id = "",
    },
    {
        .name = "athlon",
        .level = 2,
        .vendor = CPUID_VENDOR_AMD,
        .family = 6,
        .model = 2,
        .stepping = 3,
        .features[FEAT_1_EDX] =
            PPRO_FEATURES | CPUID_PSE36 | CPUID_VME | CPUID_MTRR |
            CPUID_MCA,
        .features[FEAT_8000_0001_EDX] =
            CPUID_EXT2_MMXEXT | CPUID_EXT2_3DNOW | CPUID_EXT2_3DNOWEXT,
        .xlevel = 0x80000008,
        .model_id = "QEMU Virtual CPU version " QEMU_HW_VERSION,
    },
    {
        .name = "n270",
        .level = 10,
        .vendor = CPUID_VENDOR_INTEL,
        .family = 6,
        .model = 28,
        .stepping = 2,
        /* Missing: CPUID_DTS, CPUID_HT, CPUID_TM, CPUID_PBE */
        .features[FEAT_1_EDX] =
            PPRO_FEATURES |
            CPUID_MTRR | CPUID_CLFLUSH | CPUID_MCA | CPUID_VME |
            CPUID_ACPI | CPUID_SS,
            /* Some CPUs got no CPUID_SEP */
        /* Missing: CPUID_EXT_DSCPL, CPUID_EXT_EST, CPUID_EXT_TM2,
         * CPUID_EXT_XTPR */
        .features[FEAT_1_ECX] =
            CPUID_EXT_SSE3 | CPUID_EXT_MONITOR | CPUID_EXT_SSSE3 |
            CPUID_EXT_MOVBE,
        .features[FEAT_8000_0001_EDX] =
            CPUID_EXT2_NX,
        .features[FEAT_8000_0001_ECX] =
            CPUID_EXT3_LAHF_LM,
        .xlevel = 0x80000008,
        .model_id = "Intel(R) Atom(TM) CPU N270   @ 1.60GHz",
    },
    {
        .name = "Conroe",
        .level = 10,
        .vendor = CPUID_VENDOR_INTEL,
        .family = 6,
        .model = 15,
        .stepping = 3,
        .features[FEAT_1_EDX] =
            CPUID_VME | CPUID_SSE2 | CPUID_SSE | CPUID_FXSR | CPUID_MMX |
            CPUID_CLFLUSH | CPUID_PSE36 | CPUID_PAT | CPUID_CMOV | CPUID_MCA |
            CPUID_PGE | CPUID_MTRR | CPUID_SEP | CPUID_APIC | CPUID_CX8 |
            CPUID_MCE | CPUID_PAE | CPUID_MSR | CPUID_TSC | CPUID_PSE |
            CPUID_DE | CPUID_FP87,
        .features[FEAT_1_ECX] =
            CPUID_EXT_SSSE3 | CPUID_EXT_SSE3,
        .features[FEAT_8000_0001_EDX] =
            CPUID_EXT2_LM | CPUID_EXT2_NX | CPUID_EXT2_SYSCALL,
        .features[FEAT_8000_0001_ECX] =
            CPUID_EXT3_LAHF_LM,
        .features[FEAT_VMX_BASIC] = MSR_VMX_BASIC_INS_OUTS,
        .features[FEAT_VMX_ENTRY_CTLS] = VMX_VM_ENTRY_IA32E_MODE,
        .features[FEAT_VMX_EXIT_CTLS] = VMX_VM_EXIT_ACK_INTR_ON_EXIT,
        .features[FEAT_VMX_MISC] = MSR_VMX_MISC_ACTIVITY_HLT,
        .features[FEAT_VMX_PINBASED_CTLS] = VMX_PIN_BASED_EXT_INTR_MASK |
             VMX_PIN_BASED_NMI_EXITING | VMX_PIN_BASED_VIRTUAL_NMIS,
        .features[FEAT_VMX_PROCBASED_CTLS] = VMX_CPU_BASED_VIRTUAL_INTR_PENDING |
             VMX_CPU_BASED_USE_TSC_OFFSETING | VMX_CPU_BASED_HLT_EXITING |
             VMX_CPU_BASED_INVLPG_EXITING | VMX_CPU_BASED_MWAIT_EXITING |
             VMX_CPU_BASED_RDPMC_EXITING | VMX_CPU_BASED_RDTSC_EXITING |
             VMX_CPU_BASED_CR8_LOAD_EXITING | VMX_CPU_BASED_CR8_STORE_EXITING |
             VMX_CPU_BASED_TPR_SHADOW | VMX_CPU_BASED_MOV_DR_EXITING |
             VMX_CPU_BASED_UNCOND_IO_EXITING | VMX_CPU_BASED_USE_IO_BITMAPS |
             VMX_CPU_BASED_MONITOR_EXITING | VMX_CPU_BASED_PAUSE_EXITING |
             VMX_CPU_BASED_VIRTUAL_NMI_PENDING | VMX_CPU_BASED_USE_MSR_BITMAPS |
             VMX_CPU_BASED_ACTIVATE_SECONDARY_CONTROLS,
        .features[FEAT_VMX_SECONDARY_CTLS] =
             VMX_SECONDARY_EXEC_VIRTUALIZE_APIC_ACCESSES,
        .xlevel = 0x80000008,
        .model_id = "Intel Celeron_4x0 (Conroe/Merom Class Core 2)",
    },
    {
        .name = "Penryn",
        .level = 10,
        .vendor = CPUID_VENDOR_INTEL,
        .family = 6,
        .model = 23,
        .stepping = 3,
        .features[FEAT_1_EDX] =
            CPUID_VME | CPUID_SSE2 | CPUID_SSE | CPUID_FXSR | CPUID_MMX |
            CPUID_CLFLUSH | CPUID_PSE36 | CPUID_PAT | CPUID_CMOV | CPUID_MCA |
            CPUID_PGE | CPUID_MTRR | CPUID_SEP | CPUID_APIC | CPUID_CX8 |
            CPUID_MCE | CPUID_PAE | CPUID_MSR | CPUID_TSC | CPUID_PSE |
            CPUID_DE | CPUID_FP87,
        .features[FEAT_1_ECX] =
            CPUID_EXT_SSE41 | CPUID_EXT_CX16 | CPUID_EXT_SSSE3 |
            CPUID_EXT_SSE3,
        .features[FEAT_8000_0001_EDX] =
            CPUID_EXT2_LM | CPUID_EXT2_NX | CPUID_EXT2_SYSCALL,
        .features[FEAT_8000_0001_ECX] =
            CPUID_EXT3_LAHF_LM,
        .features[FEAT_VMX_BASIC] = MSR_VMX_BASIC_INS_OUTS,
        .features[FEAT_VMX_ENTRY_CTLS] = VMX_VM_ENTRY_IA32E_MODE |
             VMX_VM_ENTRY_LOAD_IA32_PERF_GLOBAL_CTRL,
        .features[FEAT_VMX_EXIT_CTLS] = VMX_VM_EXIT_ACK_INTR_ON_EXIT |
             VMX_VM_EXIT_LOAD_IA32_PERF_GLOBAL_CTRL,
        .features[FEAT_VMX_MISC] = MSR_VMX_MISC_ACTIVITY_HLT,
        .features[FEAT_VMX_PINBASED_CTLS] = VMX_PIN_BASED_EXT_INTR_MASK |
             VMX_PIN_BASED_NMI_EXITING | VMX_PIN_BASED_VIRTUAL_NMIS,
        .features[FEAT_VMX_PROCBASED_CTLS] = VMX_CPU_BASED_VIRTUAL_INTR_PENDING |
             VMX_CPU_BASED_USE_TSC_OFFSETING | VMX_CPU_BASED_HLT_EXITING |
             VMX_CPU_BASED_INVLPG_EXITING | VMX_CPU_BASED_MWAIT_EXITING |
             VMX_CPU_BASED_RDPMC_EXITING | VMX_CPU_BASED_RDTSC_EXITING |
             VMX_CPU_BASED_CR8_LOAD_EXITING | VMX_CPU_BASED_CR8_STORE_EXITING |
             VMX_CPU_BASED_TPR_SHADOW | VMX_CPU_BASED_MOV_DR_EXITING |
             VMX_CPU_BASED_UNCOND_IO_EXITING | VMX_CPU_BASED_USE_IO_BITMAPS |
             VMX_CPU_BASED_MONITOR_EXITING | VMX_CPU_BASED_PAUSE_EXITING |
             VMX_CPU_BASED_VIRTUAL_NMI_PENDING | VMX_CPU_BASED_USE_MSR_BITMAPS |
             VMX_CPU_BASED_ACTIVATE_SECONDARY_CONTROLS,
        .features[FEAT_VMX_SECONDARY_CTLS] =
             VMX_SECONDARY_EXEC_VIRTUALIZE_APIC_ACCESSES |
             VMX_SECONDARY_EXEC_WBINVD_EXITING,
        .xlevel = 0x80000008,
        .model_id = "Intel Core 2 Duo P9xxx (Penryn Class Core 2)",
    },
    {
        .name = "Nehalem",
        .level = 11,
        .vendor = CPUID_VENDOR_INTEL,
        .family = 6,
        .model = 26,
        .stepping = 3,
        .features[FEAT_1_EDX] =
            CPUID_VME | CPUID_SSE2 | CPUID_SSE | CPUID_FXSR | CPUID_MMX |
            CPUID_CLFLUSH | CPUID_PSE36 | CPUID_PAT | CPUID_CMOV | CPUID_MCA |
            CPUID_PGE | CPUID_MTRR | CPUID_SEP | CPUID_APIC | CPUID_CX8 |
            CPUID_MCE | CPUID_PAE | CPUID_MSR | CPUID_TSC | CPUID_PSE |
            CPUID_DE | CPUID_FP87,
        .features[FEAT_1_ECX] =
            CPUID_EXT_POPCNT | CPUID_EXT_SSE42 | CPUID_EXT_SSE41 |
            CPUID_EXT_CX16 | CPUID_EXT_SSSE3 | CPUID_EXT_SSE3,
        .features[FEAT_8000_0001_EDX] =
            CPUID_EXT2_LM | CPUID_EXT2_SYSCALL | CPUID_EXT2_NX,
        .features[FEAT_8000_0001_ECX] =
            CPUID_EXT3_LAHF_LM,
        .features[FEAT_VMX_BASIC] = MSR_VMX_BASIC_INS_OUTS |
             MSR_VMX_BASIC_TRUE_CTLS,
        .features[FEAT_VMX_ENTRY_CTLS] = VMX_VM_ENTRY_IA32E_MODE |
             VMX_VM_ENTRY_LOAD_IA32_PERF_GLOBAL_CTRL | VMX_VM_ENTRY_LOAD_IA32_PAT |
             VMX_VM_ENTRY_LOAD_DEBUG_CONTROLS | VMX_VM_ENTRY_LOAD_IA32_EFER,
        .features[FEAT_VMX_EPT_VPID_CAPS] = MSR_VMX_EPT_EXECONLY |
             MSR_VMX_EPT_PAGE_WALK_LENGTH_4 | MSR_VMX_EPT_WB | MSR_VMX_EPT_2MB |
             MSR_VMX_EPT_1GB | MSR_VMX_EPT_INVEPT |
             MSR_VMX_EPT_INVEPT_SINGLE_CONTEXT | MSR_VMX_EPT_INVEPT_ALL_CONTEXT |
             MSR_VMX_EPT_INVVPID | MSR_VMX_EPT_INVVPID_SINGLE_ADDR |
             MSR_VMX_EPT_INVVPID_SINGLE_CONTEXT | MSR_VMX_EPT_INVVPID_ALL_CONTEXT |
             MSR_VMX_EPT_INVVPID_SINGLE_CONTEXT_NOGLOBALS,
        .features[FEAT_VMX_EXIT_CTLS] =
             VMX_VM_EXIT_ACK_INTR_ON_EXIT | VMX_VM_EXIT_SAVE_DEBUG_CONTROLS |
             VMX_VM_EXIT_LOAD_IA32_PERF_GLOBAL_CTRL |
             VMX_VM_EXIT_LOAD_IA32_PAT | VMX_VM_EXIT_LOAD_IA32_EFER |
             VMX_VM_EXIT_SAVE_IA32_PAT | VMX_VM_EXIT_SAVE_IA32_EFER |
             VMX_VM_EXIT_SAVE_VMX_PREEMPTION_TIMER,
        .features[FEAT_VMX_MISC] = MSR_VMX_MISC_ACTIVITY_HLT,
        .features[FEAT_VMX_PINBASED_CTLS] = VMX_PIN_BASED_EXT_INTR_MASK |
             VMX_PIN_BASED_NMI_EXITING | VMX_PIN_BASED_VIRTUAL_NMIS |
             VMX_PIN_BASED_VMX_PREEMPTION_TIMER,
        .features[FEAT_VMX_PROCBASED_CTLS] = VMX_CPU_BASED_VIRTUAL_INTR_PENDING |
             VMX_CPU_BASED_USE_TSC_OFFSETING | VMX_CPU_BASED_HLT_EXITING |
             VMX_CPU_BASED_INVLPG_EXITING | VMX_CPU_BASED_MWAIT_EXITING |
             VMX_CPU_BASED_RDPMC_EXITING | VMX_CPU_BASED_RDTSC_EXITING |
             VMX_CPU_BASED_CR8_LOAD_EXITING | VMX_CPU_BASED_CR8_STORE_EXITING |
             VMX_CPU_BASED_TPR_SHADOW | VMX_CPU_BASED_MOV_DR_EXITING |
             VMX_CPU_BASED_UNCOND_IO_EXITING | VMX_CPU_BASED_USE_IO_BITMAPS |
             VMX_CPU_BASED_MONITOR_EXITING | VMX_CPU_BASED_PAUSE_EXITING |
             VMX_CPU_BASED_VIRTUAL_NMI_PENDING | VMX_CPU_BASED_USE_MSR_BITMAPS |
             VMX_CPU_BASED_CR3_LOAD_EXITING | VMX_CPU_BASED_CR3_STORE_EXITING |
             VMX_CPU_BASED_MONITOR_TRAP_FLAG |
             VMX_CPU_BASED_ACTIVATE_SECONDARY_CONTROLS,
        .features[FEAT_VMX_SECONDARY_CTLS] =
             VMX_SECONDARY_EXEC_VIRTUALIZE_APIC_ACCESSES |
             VMX_SECONDARY_EXEC_WBINVD_EXITING | VMX_SECONDARY_EXEC_ENABLE_EPT |
             VMX_SECONDARY_EXEC_DESC | VMX_SECONDARY_EXEC_RDTSCP |
             VMX_SECONDARY_EXEC_VIRTUALIZE_X2APIC_MODE |
             VMX_SECONDARY_EXEC_ENABLE_VPID,
        .xlevel = 0x80000008,
        .model_id = "Intel Core i7 9xx (Nehalem Class Core i7)",
        .versions = (X86CPUVersionDefinition[]) {
            { .version = 1 },
            {
                .version = 2,
                .alias = "Nehalem-IBRS",
                .props = (PropValue[]) {
                    { "spec-ctrl", "on" },
                    { "model-id",
                      "Intel Core i7 9xx (Nehalem Core i7, IBRS update)" },
                    { /* end of list */ }
                }
            },
            { /* end of list */ }
        }
    },
    {
        .name = "Westmere",
        .level = 11,
        .vendor = CPUID_VENDOR_INTEL,
        .family = 6,
        .model = 44,
        .stepping = 1,
        .features[FEAT_1_EDX] =
            CPUID_VME | CPUID_SSE2 | CPUID_SSE | CPUID_FXSR | CPUID_MMX |
            CPUID_CLFLUSH | CPUID_PSE36 | CPUID_PAT | CPUID_CMOV | CPUID_MCA |
            CPUID_PGE | CPUID_MTRR | CPUID_SEP | CPUID_APIC | CPUID_CX8 |
            CPUID_MCE | CPUID_PAE | CPUID_MSR | CPUID_TSC | CPUID_PSE |
            CPUID_DE | CPUID_FP87,
        .features[FEAT_1_ECX] =
            CPUID_EXT_AES | CPUID_EXT_POPCNT | CPUID_EXT_SSE42 |
            CPUID_EXT_SSE41 | CPUID_EXT_CX16 | CPUID_EXT_SSSE3 |
            CPUID_EXT_PCLMULQDQ | CPUID_EXT_SSE3,
        .features[FEAT_8000_0001_EDX] =
            CPUID_EXT2_LM | CPUID_EXT2_SYSCALL | CPUID_EXT2_NX,
        .features[FEAT_8000_0001_ECX] =
            CPUID_EXT3_LAHF_LM,
        .features[FEAT_6_EAX] =
            CPUID_6_EAX_ARAT,
        .features[FEAT_VMX_BASIC] = MSR_VMX_BASIC_INS_OUTS |
             MSR_VMX_BASIC_TRUE_CTLS,
        .features[FEAT_VMX_ENTRY_CTLS] = VMX_VM_ENTRY_IA32E_MODE |
             VMX_VM_ENTRY_LOAD_IA32_PERF_GLOBAL_CTRL | VMX_VM_ENTRY_LOAD_IA32_PAT |
             VMX_VM_ENTRY_LOAD_DEBUG_CONTROLS | VMX_VM_ENTRY_LOAD_IA32_EFER,
        .features[FEAT_VMX_EPT_VPID_CAPS] = MSR_VMX_EPT_EXECONLY |
             MSR_VMX_EPT_PAGE_WALK_LENGTH_4 | MSR_VMX_EPT_WB | MSR_VMX_EPT_2MB |
             MSR_VMX_EPT_1GB | MSR_VMX_EPT_INVEPT |
             MSR_VMX_EPT_INVEPT_SINGLE_CONTEXT | MSR_VMX_EPT_INVEPT_ALL_CONTEXT |
             MSR_VMX_EPT_INVVPID | MSR_VMX_EPT_INVVPID_SINGLE_ADDR |
             MSR_VMX_EPT_INVVPID_SINGLE_CONTEXT | MSR_VMX_EPT_INVVPID_ALL_CONTEXT |
             MSR_VMX_EPT_INVVPID_SINGLE_CONTEXT_NOGLOBALS,
        .features[FEAT_VMX_EXIT_CTLS] =
             VMX_VM_EXIT_ACK_INTR_ON_EXIT | VMX_VM_EXIT_SAVE_DEBUG_CONTROLS |
             VMX_VM_EXIT_LOAD_IA32_PERF_GLOBAL_CTRL |
             VMX_VM_EXIT_LOAD_IA32_PAT | VMX_VM_EXIT_LOAD_IA32_EFER |
             VMX_VM_EXIT_SAVE_IA32_PAT | VMX_VM_EXIT_SAVE_IA32_EFER |
             VMX_VM_EXIT_SAVE_VMX_PREEMPTION_TIMER,
        .features[FEAT_VMX_MISC] = MSR_VMX_MISC_ACTIVITY_HLT |
             MSR_VMX_MISC_STORE_LMA,
        .features[FEAT_VMX_PINBASED_CTLS] = VMX_PIN_BASED_EXT_INTR_MASK |
             VMX_PIN_BASED_NMI_EXITING | VMX_PIN_BASED_VIRTUAL_NMIS |
             VMX_PIN_BASED_VMX_PREEMPTION_TIMER,
        .features[FEAT_VMX_PROCBASED_CTLS] = VMX_CPU_BASED_VIRTUAL_INTR_PENDING |
             VMX_CPU_BASED_USE_TSC_OFFSETING | VMX_CPU_BASED_HLT_EXITING |
             VMX_CPU_BASED_INVLPG_EXITING | VMX_CPU_BASED_MWAIT_EXITING |
             VMX_CPU_BASED_RDPMC_EXITING | VMX_CPU_BASED_RDTSC_EXITING |
             VMX_CPU_BASED_CR8_LOAD_EXITING | VMX_CPU_BASED_CR8_STORE_EXITING |
             VMX_CPU_BASED_TPR_SHADOW | VMX_CPU_BASED_MOV_DR_EXITING |
             VMX_CPU_BASED_UNCOND_IO_EXITING | VMX_CPU_BASED_USE_IO_BITMAPS |
             VMX_CPU_BASED_MONITOR_EXITING | VMX_CPU_BASED_PAUSE_EXITING |
             VMX_CPU_BASED_VIRTUAL_NMI_PENDING | VMX_CPU_BASED_USE_MSR_BITMAPS |
             VMX_CPU_BASED_CR3_LOAD_EXITING | VMX_CPU_BASED_CR3_STORE_EXITING |
             VMX_CPU_BASED_MONITOR_TRAP_FLAG |
             VMX_CPU_BASED_ACTIVATE_SECONDARY_CONTROLS,
        .features[FEAT_VMX_SECONDARY_CTLS] =
             VMX_SECONDARY_EXEC_VIRTUALIZE_APIC_ACCESSES |
             VMX_SECONDARY_EXEC_WBINVD_EXITING | VMX_SECONDARY_EXEC_ENABLE_EPT |
             VMX_SECONDARY_EXEC_DESC | VMX_SECONDARY_EXEC_RDTSCP |
             VMX_SECONDARY_EXEC_VIRTUALIZE_X2APIC_MODE |
             VMX_SECONDARY_EXEC_ENABLE_VPID | VMX_SECONDARY_EXEC_UNRESTRICTED_GUEST,
        .xlevel = 0x80000008,
        .model_id = "Westmere E56xx/L56xx/X56xx (Nehalem-C)",
        .versions = (X86CPUVersionDefinition[]) {
            { .version = 1 },
            {
                .version = 2,
                .alias = "Westmere-IBRS",
                .props = (PropValue[]) {
                    { "spec-ctrl", "on" },
                    { "model-id",
                      "Westmere E56xx/L56xx/X56xx (IBRS update)" },
                    { /* end of list */ }
                }
            },
            { /* end of list */ }
        }
    },
    {
        .name = "SandyBridge",
        .level = 0xd,
        .vendor = CPUID_VENDOR_INTEL,
        .family = 6,
        .model = 42,
        .stepping = 1,
        .features[FEAT_1_EDX] =
            CPUID_VME | CPUID_SSE2 | CPUID_SSE | CPUID_FXSR | CPUID_MMX |
            CPUID_CLFLUSH | CPUID_PSE36 | CPUID_PAT | CPUID_CMOV | CPUID_MCA |
            CPUID_PGE | CPUID_MTRR | CPUID_SEP | CPUID_APIC | CPUID_CX8 |
            CPUID_MCE | CPUID_PAE | CPUID_MSR | CPUID_TSC | CPUID_PSE |
            CPUID_DE | CPUID_FP87,
        .features[FEAT_1_ECX] =
            CPUID_EXT_AVX | CPUID_EXT_XSAVE | CPUID_EXT_AES |
            CPUID_EXT_TSC_DEADLINE_TIMER | CPUID_EXT_POPCNT |
            CPUID_EXT_X2APIC | CPUID_EXT_SSE42 | CPUID_EXT_SSE41 |
            CPUID_EXT_CX16 | CPUID_EXT_SSSE3 | CPUID_EXT_PCLMULQDQ |
            CPUID_EXT_SSE3,
        .features[FEAT_8000_0001_EDX] =
            CPUID_EXT2_LM | CPUID_EXT2_RDTSCP | CPUID_EXT2_NX |
            CPUID_EXT2_SYSCALL,
        .features[FEAT_8000_0001_ECX] =
            CPUID_EXT3_LAHF_LM,
        .features[FEAT_XSAVE] =
            CPUID_XSAVE_XSAVEOPT,
        .features[FEAT_6_EAX] =
            CPUID_6_EAX_ARAT,
        .features[FEAT_VMX_BASIC] = MSR_VMX_BASIC_INS_OUTS |
             MSR_VMX_BASIC_TRUE_CTLS,
        .features[FEAT_VMX_ENTRY_CTLS] = VMX_VM_ENTRY_IA32E_MODE |
             VMX_VM_ENTRY_LOAD_IA32_PERF_GLOBAL_CTRL | VMX_VM_ENTRY_LOAD_IA32_PAT |
             VMX_VM_ENTRY_LOAD_DEBUG_CONTROLS | VMX_VM_ENTRY_LOAD_IA32_EFER,
        .features[FEAT_VMX_EPT_VPID_CAPS] = MSR_VMX_EPT_EXECONLY |
             MSR_VMX_EPT_PAGE_WALK_LENGTH_4 | MSR_VMX_EPT_WB | MSR_VMX_EPT_2MB |
             MSR_VMX_EPT_1GB | MSR_VMX_EPT_INVEPT |
             MSR_VMX_EPT_INVEPT_SINGLE_CONTEXT | MSR_VMX_EPT_INVEPT_ALL_CONTEXT |
             MSR_VMX_EPT_INVVPID | MSR_VMX_EPT_INVVPID_SINGLE_ADDR |
             MSR_VMX_EPT_INVVPID_SINGLE_CONTEXT | MSR_VMX_EPT_INVVPID_ALL_CONTEXT |
             MSR_VMX_EPT_INVVPID_SINGLE_CONTEXT_NOGLOBALS,
        .features[FEAT_VMX_EXIT_CTLS] =
             VMX_VM_EXIT_ACK_INTR_ON_EXIT | VMX_VM_EXIT_SAVE_DEBUG_CONTROLS |
             VMX_VM_EXIT_LOAD_IA32_PERF_GLOBAL_CTRL |
             VMX_VM_EXIT_LOAD_IA32_PAT | VMX_VM_EXIT_LOAD_IA32_EFER |
             VMX_VM_EXIT_SAVE_IA32_PAT | VMX_VM_EXIT_SAVE_IA32_EFER |
             VMX_VM_EXIT_SAVE_VMX_PREEMPTION_TIMER,
        .features[FEAT_VMX_MISC] = MSR_VMX_MISC_ACTIVITY_HLT |
             MSR_VMX_MISC_STORE_LMA,
        .features[FEAT_VMX_PINBASED_CTLS] = VMX_PIN_BASED_EXT_INTR_MASK |
             VMX_PIN_BASED_NMI_EXITING | VMX_PIN_BASED_VIRTUAL_NMIS |
             VMX_PIN_BASED_VMX_PREEMPTION_TIMER,
        .features[FEAT_VMX_PROCBASED_CTLS] = VMX_CPU_BASED_VIRTUAL_INTR_PENDING |
             VMX_CPU_BASED_USE_TSC_OFFSETING | VMX_CPU_BASED_HLT_EXITING |
             VMX_CPU_BASED_INVLPG_EXITING | VMX_CPU_BASED_MWAIT_EXITING |
             VMX_CPU_BASED_RDPMC_EXITING | VMX_CPU_BASED_RDTSC_EXITING |
             VMX_CPU_BASED_CR8_LOAD_EXITING | VMX_CPU_BASED_CR8_STORE_EXITING |
             VMX_CPU_BASED_TPR_SHADOW | VMX_CPU_BASED_MOV_DR_EXITING |
             VMX_CPU_BASED_UNCOND_IO_EXITING | VMX_CPU_BASED_USE_IO_BITMAPS |
             VMX_CPU_BASED_MONITOR_EXITING | VMX_CPU_BASED_PAUSE_EXITING |
             VMX_CPU_BASED_VIRTUAL_NMI_PENDING | VMX_CPU_BASED_USE_MSR_BITMAPS |
             VMX_CPU_BASED_CR3_LOAD_EXITING | VMX_CPU_BASED_CR3_STORE_EXITING |
             VMX_CPU_BASED_MONITOR_TRAP_FLAG |
             VMX_CPU_BASED_ACTIVATE_SECONDARY_CONTROLS,
        .features[FEAT_VMX_SECONDARY_CTLS] =
             VMX_SECONDARY_EXEC_VIRTUALIZE_APIC_ACCESSES |
             VMX_SECONDARY_EXEC_WBINVD_EXITING | VMX_SECONDARY_EXEC_ENABLE_EPT |
             VMX_SECONDARY_EXEC_DESC | VMX_SECONDARY_EXEC_RDTSCP |
             VMX_SECONDARY_EXEC_VIRTUALIZE_X2APIC_MODE |
             VMX_SECONDARY_EXEC_ENABLE_VPID | VMX_SECONDARY_EXEC_UNRESTRICTED_GUEST,
        .xlevel = 0x80000008,
        .model_id = "Intel Xeon E312xx (Sandy Bridge)",
        .versions = (X86CPUVersionDefinition[]) {
            { .version = 1 },
            {
                .version = 2,
                .alias = "SandyBridge-IBRS",
                .props = (PropValue[]) {
                    { "spec-ctrl", "on" },
                    { "model-id",
                      "Intel Xeon E312xx (Sandy Bridge, IBRS update)" },
                    { /* end of list */ }
                }
            },
            { /* end of list */ }
        }
    },
    {
        .name = "IvyBridge",
        .level = 0xd,
        .vendor = CPUID_VENDOR_INTEL,
        .family = 6,
        .model = 58,
        .stepping = 9,
        .features[FEAT_1_EDX] =
            CPUID_VME | CPUID_SSE2 | CPUID_SSE | CPUID_FXSR | CPUID_MMX |
            CPUID_CLFLUSH | CPUID_PSE36 | CPUID_PAT | CPUID_CMOV | CPUID_MCA |
            CPUID_PGE | CPUID_MTRR | CPUID_SEP | CPUID_APIC | CPUID_CX8 |
            CPUID_MCE | CPUID_PAE | CPUID_MSR | CPUID_TSC | CPUID_PSE |
            CPUID_DE | CPUID_FP87,
        .features[FEAT_1_ECX] =
            CPUID_EXT_AVX | CPUID_EXT_XSAVE | CPUID_EXT_AES |
            CPUID_EXT_TSC_DEADLINE_TIMER | CPUID_EXT_POPCNT |
            CPUID_EXT_X2APIC | CPUID_EXT_SSE42 | CPUID_EXT_SSE41 |
            CPUID_EXT_CX16 | CPUID_EXT_SSSE3 | CPUID_EXT_PCLMULQDQ |
            CPUID_EXT_SSE3 | CPUID_EXT_F16C | CPUID_EXT_RDRAND,
        .features[FEAT_7_0_EBX] =
            CPUID_7_0_EBX_FSGSBASE | CPUID_7_0_EBX_SMEP |
            CPUID_7_0_EBX_ERMS,
        .features[FEAT_8000_0001_EDX] =
            CPUID_EXT2_LM | CPUID_EXT2_RDTSCP | CPUID_EXT2_NX |
            CPUID_EXT2_SYSCALL,
        .features[FEAT_8000_0001_ECX] =
            CPUID_EXT3_LAHF_LM,
        .features[FEAT_XSAVE] =
            CPUID_XSAVE_XSAVEOPT,
        .features[FEAT_6_EAX] =
            CPUID_6_EAX_ARAT,
        .features[FEAT_VMX_BASIC] = MSR_VMX_BASIC_INS_OUTS |
             MSR_VMX_BASIC_TRUE_CTLS,
        .features[FEAT_VMX_ENTRY_CTLS] = VMX_VM_ENTRY_IA32E_MODE |
             VMX_VM_ENTRY_LOAD_IA32_PERF_GLOBAL_CTRL | VMX_VM_ENTRY_LOAD_IA32_PAT |
             VMX_VM_ENTRY_LOAD_DEBUG_CONTROLS | VMX_VM_ENTRY_LOAD_IA32_EFER,
        .features[FEAT_VMX_EPT_VPID_CAPS] = MSR_VMX_EPT_EXECONLY |
             MSR_VMX_EPT_PAGE_WALK_LENGTH_4 | MSR_VMX_EPT_WB | MSR_VMX_EPT_2MB |
             MSR_VMX_EPT_1GB | MSR_VMX_EPT_INVEPT |
             MSR_VMX_EPT_INVEPT_SINGLE_CONTEXT | MSR_VMX_EPT_INVEPT_ALL_CONTEXT |
             MSR_VMX_EPT_INVVPID | MSR_VMX_EPT_INVVPID_SINGLE_ADDR |
             MSR_VMX_EPT_INVVPID_SINGLE_CONTEXT | MSR_VMX_EPT_INVVPID_ALL_CONTEXT |
             MSR_VMX_EPT_INVVPID_SINGLE_CONTEXT_NOGLOBALS,
        .features[FEAT_VMX_EXIT_CTLS] =
             VMX_VM_EXIT_ACK_INTR_ON_EXIT | VMX_VM_EXIT_SAVE_DEBUG_CONTROLS |
             VMX_VM_EXIT_LOAD_IA32_PERF_GLOBAL_CTRL |
             VMX_VM_EXIT_LOAD_IA32_PAT | VMX_VM_EXIT_LOAD_IA32_EFER |
             VMX_VM_EXIT_SAVE_IA32_PAT | VMX_VM_EXIT_SAVE_IA32_EFER |
             VMX_VM_EXIT_SAVE_VMX_PREEMPTION_TIMER,
        .features[FEAT_VMX_MISC] = MSR_VMX_MISC_ACTIVITY_HLT |
             MSR_VMX_MISC_STORE_LMA,
        .features[FEAT_VMX_PINBASED_CTLS] = VMX_PIN_BASED_EXT_INTR_MASK |
             VMX_PIN_BASED_NMI_EXITING | VMX_PIN_BASED_VIRTUAL_NMIS |
             VMX_PIN_BASED_VMX_PREEMPTION_TIMER | VMX_PIN_BASED_POSTED_INTR,
        .features[FEAT_VMX_PROCBASED_CTLS] = VMX_CPU_BASED_VIRTUAL_INTR_PENDING |
             VMX_CPU_BASED_USE_TSC_OFFSETING | VMX_CPU_BASED_HLT_EXITING |
             VMX_CPU_BASED_INVLPG_EXITING | VMX_CPU_BASED_MWAIT_EXITING |
             VMX_CPU_BASED_RDPMC_EXITING | VMX_CPU_BASED_RDTSC_EXITING |
             VMX_CPU_BASED_CR8_LOAD_EXITING | VMX_CPU_BASED_CR8_STORE_EXITING |
             VMX_CPU_BASED_TPR_SHADOW | VMX_CPU_BASED_MOV_DR_EXITING |
             VMX_CPU_BASED_UNCOND_IO_EXITING | VMX_CPU_BASED_USE_IO_BITMAPS |
             VMX_CPU_BASED_MONITOR_EXITING | VMX_CPU_BASED_PAUSE_EXITING |
             VMX_CPU_BASED_VIRTUAL_NMI_PENDING | VMX_CPU_BASED_USE_MSR_BITMAPS |
             VMX_CPU_BASED_CR3_LOAD_EXITING | VMX_CPU_BASED_CR3_STORE_EXITING |
             VMX_CPU_BASED_MONITOR_TRAP_FLAG |
             VMX_CPU_BASED_ACTIVATE_SECONDARY_CONTROLS,
        .features[FEAT_VMX_SECONDARY_CTLS] =
             VMX_SECONDARY_EXEC_VIRTUALIZE_APIC_ACCESSES |
             VMX_SECONDARY_EXEC_WBINVD_EXITING | VMX_SECONDARY_EXEC_ENABLE_EPT |
             VMX_SECONDARY_EXEC_DESC | VMX_SECONDARY_EXEC_RDTSCP |
             VMX_SECONDARY_EXEC_VIRTUALIZE_X2APIC_MODE |
             VMX_SECONDARY_EXEC_ENABLE_VPID | VMX_SECONDARY_EXEC_UNRESTRICTED_GUEST |
             VMX_SECONDARY_EXEC_APIC_REGISTER_VIRT |
             VMX_SECONDARY_EXEC_VIRTUAL_INTR_DELIVERY |
             VMX_SECONDARY_EXEC_RDRAND_EXITING,
        .xlevel = 0x80000008,
        .model_id = "Intel Xeon E3-12xx v2 (Ivy Bridge)",
        .versions = (X86CPUVersionDefinition[]) {
            { .version = 1 },
            {
                .version = 2,
                .alias = "IvyBridge-IBRS",
                .props = (PropValue[]) {
                    { "spec-ctrl", "on" },
                    { "model-id",
                      "Intel Xeon E3-12xx v2 (Ivy Bridge, IBRS)" },
                    { /* end of list */ }
                }
            },
            { /* end of list */ }
        }
    },
    {
        .name = "Haswell",
        .level = 0xd,
        .vendor = CPUID_VENDOR_INTEL,
        .family = 6,
        .model = 60,
        .stepping = 4,
        .features[FEAT_1_EDX] =
            CPUID_VME | CPUID_SSE2 | CPUID_SSE | CPUID_FXSR | CPUID_MMX |
            CPUID_CLFLUSH | CPUID_PSE36 | CPUID_PAT | CPUID_CMOV | CPUID_MCA |
            CPUID_PGE | CPUID_MTRR | CPUID_SEP | CPUID_APIC | CPUID_CX8 |
            CPUID_MCE | CPUID_PAE | CPUID_MSR | CPUID_TSC | CPUID_PSE |
            CPUID_DE | CPUID_FP87,
        .features[FEAT_1_ECX] =
            CPUID_EXT_AVX | CPUID_EXT_XSAVE | CPUID_EXT_AES |
            CPUID_EXT_POPCNT | CPUID_EXT_X2APIC | CPUID_EXT_SSE42 |
            CPUID_EXT_SSE41 | CPUID_EXT_CX16 | CPUID_EXT_SSSE3 |
            CPUID_EXT_PCLMULQDQ | CPUID_EXT_SSE3 |
            CPUID_EXT_TSC_DEADLINE_TIMER | CPUID_EXT_FMA | CPUID_EXT_MOVBE |
            CPUID_EXT_PCID | CPUID_EXT_F16C | CPUID_EXT_RDRAND,
        .features[FEAT_8000_0001_EDX] =
            CPUID_EXT2_LM | CPUID_EXT2_RDTSCP | CPUID_EXT2_NX |
            CPUID_EXT2_SYSCALL,
        .features[FEAT_8000_0001_ECX] =
            CPUID_EXT3_ABM | CPUID_EXT3_LAHF_LM,
        .features[FEAT_7_0_EBX] =
            CPUID_7_0_EBX_FSGSBASE | CPUID_7_0_EBX_BMI1 |
            CPUID_7_0_EBX_HLE | CPUID_7_0_EBX_AVX2 | CPUID_7_0_EBX_SMEP |
            CPUID_7_0_EBX_BMI2 | CPUID_7_0_EBX_ERMS | CPUID_7_0_EBX_INVPCID |
            CPUID_7_0_EBX_RTM,
        .features[FEAT_XSAVE] =
            CPUID_XSAVE_XSAVEOPT,
        .features[FEAT_6_EAX] =
            CPUID_6_EAX_ARAT,
        .features[FEAT_VMX_BASIC] = MSR_VMX_BASIC_INS_OUTS |
             MSR_VMX_BASIC_TRUE_CTLS,
        .features[FEAT_VMX_ENTRY_CTLS] = VMX_VM_ENTRY_IA32E_MODE |
             VMX_VM_ENTRY_LOAD_IA32_PERF_GLOBAL_CTRL | VMX_VM_ENTRY_LOAD_IA32_PAT |
             VMX_VM_ENTRY_LOAD_DEBUG_CONTROLS | VMX_VM_ENTRY_LOAD_IA32_EFER,
        .features[FEAT_VMX_EPT_VPID_CAPS] = MSR_VMX_EPT_EXECONLY |
             MSR_VMX_EPT_PAGE_WALK_LENGTH_4 | MSR_VMX_EPT_WB | MSR_VMX_EPT_2MB |
             MSR_VMX_EPT_1GB | MSR_VMX_EPT_INVEPT |
             MSR_VMX_EPT_INVEPT_SINGLE_CONTEXT | MSR_VMX_EPT_INVEPT_ALL_CONTEXT |
             MSR_VMX_EPT_INVVPID | MSR_VMX_EPT_INVVPID_SINGLE_ADDR |
             MSR_VMX_EPT_INVVPID_SINGLE_CONTEXT | MSR_VMX_EPT_INVVPID_ALL_CONTEXT |
             MSR_VMX_EPT_INVVPID_SINGLE_CONTEXT_NOGLOBALS | MSR_VMX_EPT_AD_BITS,
        .features[FEAT_VMX_EXIT_CTLS] =
             VMX_VM_EXIT_ACK_INTR_ON_EXIT | VMX_VM_EXIT_SAVE_DEBUG_CONTROLS |
             VMX_VM_EXIT_LOAD_IA32_PERF_GLOBAL_CTRL |
             VMX_VM_EXIT_LOAD_IA32_PAT | VMX_VM_EXIT_LOAD_IA32_EFER |
             VMX_VM_EXIT_SAVE_IA32_PAT | VMX_VM_EXIT_SAVE_IA32_EFER |
             VMX_VM_EXIT_SAVE_VMX_PREEMPTION_TIMER,
        .features[FEAT_VMX_MISC] = MSR_VMX_MISC_ACTIVITY_HLT |
             MSR_VMX_MISC_STORE_LMA | MSR_VMX_MISC_VMWRITE_VMEXIT,
        .features[FEAT_VMX_PINBASED_CTLS] = VMX_PIN_BASED_EXT_INTR_MASK |
             VMX_PIN_BASED_NMI_EXITING | VMX_PIN_BASED_VIRTUAL_NMIS |
             VMX_PIN_BASED_VMX_PREEMPTION_TIMER | VMX_PIN_BASED_POSTED_INTR,
        .features[FEAT_VMX_PROCBASED_CTLS] = VMX_CPU_BASED_VIRTUAL_INTR_PENDING |
             VMX_CPU_BASED_USE_TSC_OFFSETING | VMX_CPU_BASED_HLT_EXITING |
             VMX_CPU_BASED_INVLPG_EXITING | VMX_CPU_BASED_MWAIT_EXITING |
             VMX_CPU_BASED_RDPMC_EXITING | VMX_CPU_BASED_RDTSC_EXITING |
             VMX_CPU_BASED_CR8_LOAD_EXITING | VMX_CPU_BASED_CR8_STORE_EXITING |
             VMX_CPU_BASED_TPR_SHADOW | VMX_CPU_BASED_MOV_DR_EXITING |
             VMX_CPU_BASED_UNCOND_IO_EXITING | VMX_CPU_BASED_USE_IO_BITMAPS |
             VMX_CPU_BASED_MONITOR_EXITING | VMX_CPU_BASED_PAUSE_EXITING |
             VMX_CPU_BASED_VIRTUAL_NMI_PENDING | VMX_CPU_BASED_USE_MSR_BITMAPS |
             VMX_CPU_BASED_CR3_LOAD_EXITING | VMX_CPU_BASED_CR3_STORE_EXITING |
             VMX_CPU_BASED_MONITOR_TRAP_FLAG |
             VMX_CPU_BASED_ACTIVATE_SECONDARY_CONTROLS,
        .features[FEAT_VMX_SECONDARY_CTLS] =
             VMX_SECONDARY_EXEC_VIRTUALIZE_APIC_ACCESSES |
             VMX_SECONDARY_EXEC_WBINVD_EXITING | VMX_SECONDARY_EXEC_ENABLE_EPT |
             VMX_SECONDARY_EXEC_DESC | VMX_SECONDARY_EXEC_RDTSCP |
             VMX_SECONDARY_EXEC_VIRTUALIZE_X2APIC_MODE |
             VMX_SECONDARY_EXEC_ENABLE_VPID | VMX_SECONDARY_EXEC_UNRESTRICTED_GUEST |
             VMX_SECONDARY_EXEC_APIC_REGISTER_VIRT |
             VMX_SECONDARY_EXEC_VIRTUAL_INTR_DELIVERY |
             VMX_SECONDARY_EXEC_RDRAND_EXITING | VMX_SECONDARY_EXEC_ENABLE_INVPCID |
             VMX_SECONDARY_EXEC_ENABLE_VMFUNC | VMX_SECONDARY_EXEC_SHADOW_VMCS,
        .features[FEAT_VMX_VMFUNC] = MSR_VMX_VMFUNC_EPT_SWITCHING,
        .xlevel = 0x80000008,
        .model_id = "Intel Core Processor (Haswell)",
        .versions = (X86CPUVersionDefinition[]) {
            { .version = 1 },
            {
                .version = 2,
                .alias = "Haswell-noTSX",
                .props = (PropValue[]) {
                    { "hle", "off" },
                    { "rtm", "off" },
                    { "stepping", "1" },
                    { "model-id", "Intel Core Processor (Haswell, no TSX)", },
                    { /* end of list */ }
                },
            },
            {
                .version = 3,
                .alias = "Haswell-IBRS",
                .props = (PropValue[]) {
                    /* Restore TSX features removed by -v2 above */
                    { "hle", "on" },
                    { "rtm", "on" },
                    /*
                     * Haswell and Haswell-IBRS had stepping=4 in
                     * QEMU 4.0 and older
                     */
                    { "stepping", "4" },
                    { "spec-ctrl", "on" },
                    { "model-id",
                      "Intel Core Processor (Haswell, IBRS)" },
                    { /* end of list */ }
                }
            },
            {
                .version = 4,
                .alias = "Haswell-noTSX-IBRS",
                .props = (PropValue[]) {
                    { "hle", "off" },
                    { "rtm", "off" },
                    /* spec-ctrl was already enabled by -v3 above */
                    { "stepping", "1" },
                    { "model-id",
                      "Intel Core Processor (Haswell, no TSX, IBRS)" },
                    { /* end of list */ }
                }
            },
            { /* end of list */ }
        }
    },
    {
        .name = "Broadwell",
        .level = 0xd,
        .vendor = CPUID_VENDOR_INTEL,
        .family = 6,
        .model = 61,
        .stepping = 2,
        .features[FEAT_1_EDX] =
            CPUID_VME | CPUID_SSE2 | CPUID_SSE | CPUID_FXSR | CPUID_MMX |
            CPUID_CLFLUSH | CPUID_PSE36 | CPUID_PAT | CPUID_CMOV | CPUID_MCA |
            CPUID_PGE | CPUID_MTRR | CPUID_SEP | CPUID_APIC | CPUID_CX8 |
            CPUID_MCE | CPUID_PAE | CPUID_MSR | CPUID_TSC | CPUID_PSE |
            CPUID_DE | CPUID_FP87,
        .features[FEAT_1_ECX] =
            CPUID_EXT_AVX | CPUID_EXT_XSAVE | CPUID_EXT_AES |
            CPUID_EXT_POPCNT | CPUID_EXT_X2APIC | CPUID_EXT_SSE42 |
            CPUID_EXT_SSE41 | CPUID_EXT_CX16 | CPUID_EXT_SSSE3 |
            CPUID_EXT_PCLMULQDQ | CPUID_EXT_SSE3 |
            CPUID_EXT_TSC_DEADLINE_TIMER | CPUID_EXT_FMA | CPUID_EXT_MOVBE |
            CPUID_EXT_PCID | CPUID_EXT_F16C | CPUID_EXT_RDRAND,
        .features[FEAT_8000_0001_EDX] =
            CPUID_EXT2_LM | CPUID_EXT2_RDTSCP | CPUID_EXT2_NX |
            CPUID_EXT2_SYSCALL,
        .features[FEAT_8000_0001_ECX] =
            CPUID_EXT3_ABM | CPUID_EXT3_LAHF_LM | CPUID_EXT3_3DNOWPREFETCH,
        .features[FEAT_7_0_EBX] =
            CPUID_7_0_EBX_FSGSBASE | CPUID_7_0_EBX_BMI1 |
            CPUID_7_0_EBX_HLE | CPUID_7_0_EBX_AVX2 | CPUID_7_0_EBX_SMEP |
            CPUID_7_0_EBX_BMI2 | CPUID_7_0_EBX_ERMS | CPUID_7_0_EBX_INVPCID |
            CPUID_7_0_EBX_RTM | CPUID_7_0_EBX_RDSEED | CPUID_7_0_EBX_ADX |
            CPUID_7_0_EBX_SMAP,
        .features[FEAT_XSAVE] =
            CPUID_XSAVE_XSAVEOPT,
        .features[FEAT_6_EAX] =
            CPUID_6_EAX_ARAT,
        .features[FEAT_VMX_BASIC] = MSR_VMX_BASIC_INS_OUTS |
             MSR_VMX_BASIC_TRUE_CTLS,
        .features[FEAT_VMX_ENTRY_CTLS] = VMX_VM_ENTRY_IA32E_MODE |
             VMX_VM_ENTRY_LOAD_IA32_PERF_GLOBAL_CTRL | VMX_VM_ENTRY_LOAD_IA32_PAT |
             VMX_VM_ENTRY_LOAD_DEBUG_CONTROLS | VMX_VM_ENTRY_LOAD_IA32_EFER,
        .features[FEAT_VMX_EPT_VPID_CAPS] = MSR_VMX_EPT_EXECONLY |
             MSR_VMX_EPT_PAGE_WALK_LENGTH_4 | MSR_VMX_EPT_WB | MSR_VMX_EPT_2MB |
             MSR_VMX_EPT_1GB | MSR_VMX_EPT_INVEPT |
             MSR_VMX_EPT_INVEPT_SINGLE_CONTEXT | MSR_VMX_EPT_INVEPT_ALL_CONTEXT |
             MSR_VMX_EPT_INVVPID | MSR_VMX_EPT_INVVPID_SINGLE_ADDR |
             MSR_VMX_EPT_INVVPID_SINGLE_CONTEXT | MSR_VMX_EPT_INVVPID_ALL_CONTEXT |
             MSR_VMX_EPT_INVVPID_SINGLE_CONTEXT_NOGLOBALS | MSR_VMX_EPT_AD_BITS,
        .features[FEAT_VMX_EXIT_CTLS] =
             VMX_VM_EXIT_ACK_INTR_ON_EXIT | VMX_VM_EXIT_SAVE_DEBUG_CONTROLS |
             VMX_VM_EXIT_LOAD_IA32_PERF_GLOBAL_CTRL |
             VMX_VM_EXIT_LOAD_IA32_PAT | VMX_VM_EXIT_LOAD_IA32_EFER |
             VMX_VM_EXIT_SAVE_IA32_PAT | VMX_VM_EXIT_SAVE_IA32_EFER |
             VMX_VM_EXIT_SAVE_VMX_PREEMPTION_TIMER,
        .features[FEAT_VMX_MISC] = MSR_VMX_MISC_ACTIVITY_HLT |
             MSR_VMX_MISC_STORE_LMA | MSR_VMX_MISC_VMWRITE_VMEXIT,
        .features[FEAT_VMX_PINBASED_CTLS] = VMX_PIN_BASED_EXT_INTR_MASK |
             VMX_PIN_BASED_NMI_EXITING | VMX_PIN_BASED_VIRTUAL_NMIS |
             VMX_PIN_BASED_VMX_PREEMPTION_TIMER | VMX_PIN_BASED_POSTED_INTR,
        .features[FEAT_VMX_PROCBASED_CTLS] = VMX_CPU_BASED_VIRTUAL_INTR_PENDING |
             VMX_CPU_BASED_USE_TSC_OFFSETING | VMX_CPU_BASED_HLT_EXITING |
             VMX_CPU_BASED_INVLPG_EXITING | VMX_CPU_BASED_MWAIT_EXITING |
             VMX_CPU_BASED_RDPMC_EXITING | VMX_CPU_BASED_RDTSC_EXITING |
             VMX_CPU_BASED_CR8_LOAD_EXITING | VMX_CPU_BASED_CR8_STORE_EXITING |
             VMX_CPU_BASED_TPR_SHADOW | VMX_CPU_BASED_MOV_DR_EXITING |
             VMX_CPU_BASED_UNCOND_IO_EXITING | VMX_CPU_BASED_USE_IO_BITMAPS |
             VMX_CPU_BASED_MONITOR_EXITING | VMX_CPU_BASED_PAUSE_EXITING |
             VMX_CPU_BASED_VIRTUAL_NMI_PENDING | VMX_CPU_BASED_USE_MSR_BITMAPS |
             VMX_CPU_BASED_CR3_LOAD_EXITING | VMX_CPU_BASED_CR3_STORE_EXITING |
             VMX_CPU_BASED_MONITOR_TRAP_FLAG |
             VMX_CPU_BASED_ACTIVATE_SECONDARY_CONTROLS,
        .features[FEAT_VMX_SECONDARY_CTLS] =
             VMX_SECONDARY_EXEC_VIRTUALIZE_APIC_ACCESSES |
             VMX_SECONDARY_EXEC_WBINVD_EXITING | VMX_SECONDARY_EXEC_ENABLE_EPT |
             VMX_SECONDARY_EXEC_DESC | VMX_SECONDARY_EXEC_RDTSCP |
             VMX_SECONDARY_EXEC_VIRTUALIZE_X2APIC_MODE |
             VMX_SECONDARY_EXEC_ENABLE_VPID | VMX_SECONDARY_EXEC_UNRESTRICTED_GUEST |
             VMX_SECONDARY_EXEC_APIC_REGISTER_VIRT |
             VMX_SECONDARY_EXEC_VIRTUAL_INTR_DELIVERY |
             VMX_SECONDARY_EXEC_RDRAND_EXITING | VMX_SECONDARY_EXEC_ENABLE_INVPCID |
             VMX_SECONDARY_EXEC_ENABLE_VMFUNC | VMX_SECONDARY_EXEC_SHADOW_VMCS |
             VMX_SECONDARY_EXEC_RDSEED_EXITING | VMX_SECONDARY_EXEC_ENABLE_PML,
        .features[FEAT_VMX_VMFUNC] = MSR_VMX_VMFUNC_EPT_SWITCHING,
        .xlevel = 0x80000008,
        .model_id = "Intel Core Processor (Broadwell)",
        .versions = (X86CPUVersionDefinition[]) {
            { .version = 1 },
            {
                .version = 2,
                .alias = "Broadwell-noTSX",
                .props = (PropValue[]) {
                    { "hle", "off" },
                    { "rtm", "off" },
                    { "model-id", "Intel Core Processor (Broadwell, no TSX)", },
                    { /* end of list */ }
                },
            },
            {
                .version = 3,
                .alias = "Broadwell-IBRS",
                .props = (PropValue[]) {
                    /* Restore TSX features removed by -v2 above */
                    { "hle", "on" },
                    { "rtm", "on" },
                    { "spec-ctrl", "on" },
                    { "model-id",
                      "Intel Core Processor (Broadwell, IBRS)" },
                    { /* end of list */ }
                }
            },
            {
                .version = 4,
                .alias = "Broadwell-noTSX-IBRS",
                .props = (PropValue[]) {
                    { "hle", "off" },
                    { "rtm", "off" },
                    /* spec-ctrl was already enabled by -v3 above */
                    { "model-id",
                      "Intel Core Processor (Broadwell, no TSX, IBRS)" },
                    { /* end of list */ }
                }
            },
            { /* end of list */ }
        }
    },
    {
        .name = "Skylake-Client",
        .level = 0xd,
        .vendor = CPUID_VENDOR_INTEL,
        .family = 6,
        .model = 94,
        .stepping = 3,
        .features[FEAT_1_EDX] =
            CPUID_VME | CPUID_SSE2 | CPUID_SSE | CPUID_FXSR | CPUID_MMX |
            CPUID_CLFLUSH | CPUID_PSE36 | CPUID_PAT | CPUID_CMOV | CPUID_MCA |
            CPUID_PGE | CPUID_MTRR | CPUID_SEP | CPUID_APIC | CPUID_CX8 |
            CPUID_MCE | CPUID_PAE | CPUID_MSR | CPUID_TSC | CPUID_PSE |
            CPUID_DE | CPUID_FP87,
        .features[FEAT_1_ECX] =
            CPUID_EXT_AVX | CPUID_EXT_XSAVE | CPUID_EXT_AES |
            CPUID_EXT_POPCNT | CPUID_EXT_X2APIC | CPUID_EXT_SSE42 |
            CPUID_EXT_SSE41 | CPUID_EXT_CX16 | CPUID_EXT_SSSE3 |
            CPUID_EXT_PCLMULQDQ | CPUID_EXT_SSE3 |
            CPUID_EXT_TSC_DEADLINE_TIMER | CPUID_EXT_FMA | CPUID_EXT_MOVBE |
            CPUID_EXT_PCID | CPUID_EXT_F16C | CPUID_EXT_RDRAND,
        .features[FEAT_8000_0001_EDX] =
            CPUID_EXT2_LM | CPUID_EXT2_RDTSCP | CPUID_EXT2_NX |
            CPUID_EXT2_SYSCALL,
        .features[FEAT_8000_0001_ECX] =
            CPUID_EXT3_ABM | CPUID_EXT3_LAHF_LM | CPUID_EXT3_3DNOWPREFETCH,
        .features[FEAT_7_0_EBX] =
            CPUID_7_0_EBX_FSGSBASE | CPUID_7_0_EBX_BMI1 |
            CPUID_7_0_EBX_HLE | CPUID_7_0_EBX_AVX2 | CPUID_7_0_EBX_SMEP |
            CPUID_7_0_EBX_BMI2 | CPUID_7_0_EBX_ERMS | CPUID_7_0_EBX_INVPCID |
            CPUID_7_0_EBX_RTM | CPUID_7_0_EBX_RDSEED | CPUID_7_0_EBX_ADX |
            CPUID_7_0_EBX_SMAP,
        /* XSAVES is added in version 4 */
        .features[FEAT_XSAVE] =
            CPUID_XSAVE_XSAVEOPT | CPUID_XSAVE_XSAVEC |
            CPUID_XSAVE_XGETBV1,
        .features[FEAT_6_EAX] =
            CPUID_6_EAX_ARAT,
        /* Missing: Mode-based execute control (XS/XU), processor tracing, TSC scaling */
        .features[FEAT_VMX_BASIC] = MSR_VMX_BASIC_INS_OUTS |
             MSR_VMX_BASIC_TRUE_CTLS,
        .features[FEAT_VMX_ENTRY_CTLS] = VMX_VM_ENTRY_IA32E_MODE |
             VMX_VM_ENTRY_LOAD_IA32_PERF_GLOBAL_CTRL | VMX_VM_ENTRY_LOAD_IA32_PAT |
             VMX_VM_ENTRY_LOAD_DEBUG_CONTROLS | VMX_VM_ENTRY_LOAD_IA32_EFER,
        .features[FEAT_VMX_EPT_VPID_CAPS] = MSR_VMX_EPT_EXECONLY |
             MSR_VMX_EPT_PAGE_WALK_LENGTH_4 | MSR_VMX_EPT_WB | MSR_VMX_EPT_2MB |
             MSR_VMX_EPT_1GB | MSR_VMX_EPT_INVEPT |
             MSR_VMX_EPT_INVEPT_SINGLE_CONTEXT | MSR_VMX_EPT_INVEPT_ALL_CONTEXT |
             MSR_VMX_EPT_INVVPID | MSR_VMX_EPT_INVVPID_SINGLE_ADDR |
             MSR_VMX_EPT_INVVPID_SINGLE_CONTEXT | MSR_VMX_EPT_INVVPID_ALL_CONTEXT |
             MSR_VMX_EPT_INVVPID_SINGLE_CONTEXT_NOGLOBALS | MSR_VMX_EPT_AD_BITS,
        .features[FEAT_VMX_EXIT_CTLS] =
             VMX_VM_EXIT_ACK_INTR_ON_EXIT | VMX_VM_EXIT_SAVE_DEBUG_CONTROLS |
             VMX_VM_EXIT_LOAD_IA32_PERF_GLOBAL_CTRL |
             VMX_VM_EXIT_LOAD_IA32_PAT | VMX_VM_EXIT_LOAD_IA32_EFER |
             VMX_VM_EXIT_SAVE_IA32_PAT | VMX_VM_EXIT_SAVE_IA32_EFER |
             VMX_VM_EXIT_SAVE_VMX_PREEMPTION_TIMER,
        .features[FEAT_VMX_MISC] = MSR_VMX_MISC_ACTIVITY_HLT |
             MSR_VMX_MISC_STORE_LMA | MSR_VMX_MISC_VMWRITE_VMEXIT,
        .features[FEAT_VMX_PINBASED_CTLS] = VMX_PIN_BASED_EXT_INTR_MASK |
             VMX_PIN_BASED_NMI_EXITING | VMX_PIN_BASED_VIRTUAL_NMIS |
             VMX_PIN_BASED_VMX_PREEMPTION_TIMER,
        .features[FEAT_VMX_PROCBASED_CTLS] = VMX_CPU_BASED_VIRTUAL_INTR_PENDING |
             VMX_CPU_BASED_USE_TSC_OFFSETING | VMX_CPU_BASED_HLT_EXITING |
             VMX_CPU_BASED_INVLPG_EXITING | VMX_CPU_BASED_MWAIT_EXITING |
             VMX_CPU_BASED_RDPMC_EXITING | VMX_CPU_BASED_RDTSC_EXITING |
             VMX_CPU_BASED_CR8_LOAD_EXITING | VMX_CPU_BASED_CR8_STORE_EXITING |
             VMX_CPU_BASED_TPR_SHADOW | VMX_CPU_BASED_MOV_DR_EXITING |
             VMX_CPU_BASED_UNCOND_IO_EXITING | VMX_CPU_BASED_USE_IO_BITMAPS |
             VMX_CPU_BASED_MONITOR_EXITING | VMX_CPU_BASED_PAUSE_EXITING |
             VMX_CPU_BASED_VIRTUAL_NMI_PENDING | VMX_CPU_BASED_USE_MSR_BITMAPS |
             VMX_CPU_BASED_CR3_LOAD_EXITING | VMX_CPU_BASED_CR3_STORE_EXITING |
             VMX_CPU_BASED_MONITOR_TRAP_FLAG |
             VMX_CPU_BASED_ACTIVATE_SECONDARY_CONTROLS,
        .features[FEAT_VMX_SECONDARY_CTLS] =
             VMX_SECONDARY_EXEC_VIRTUALIZE_APIC_ACCESSES |
             VMX_SECONDARY_EXEC_WBINVD_EXITING | VMX_SECONDARY_EXEC_ENABLE_EPT |
             VMX_SECONDARY_EXEC_DESC | VMX_SECONDARY_EXEC_RDTSCP |
             VMX_SECONDARY_EXEC_ENABLE_VPID | VMX_SECONDARY_EXEC_UNRESTRICTED_GUEST |
             VMX_SECONDARY_EXEC_RDRAND_EXITING | VMX_SECONDARY_EXEC_ENABLE_INVPCID |
             VMX_SECONDARY_EXEC_ENABLE_VMFUNC | VMX_SECONDARY_EXEC_SHADOW_VMCS |
             VMX_SECONDARY_EXEC_RDSEED_EXITING | VMX_SECONDARY_EXEC_ENABLE_PML,
        .features[FEAT_VMX_VMFUNC] = MSR_VMX_VMFUNC_EPT_SWITCHING,
        .xlevel = 0x80000008,
        .model_id = "Intel Core Processor (Skylake)",
        .versions = (X86CPUVersionDefinition[]) {
            { .version = 1 },
            {
                .version = 2,
                .alias = "Skylake-Client-IBRS",
                .props = (PropValue[]) {
                    { "spec-ctrl", "on" },
                    { "model-id",
                      "Intel Core Processor (Skylake, IBRS)" },
                    { /* end of list */ }
                }
            },
            {
                .version = 3,
                .alias = "Skylake-Client-noTSX-IBRS",
                .props = (PropValue[]) {
                    { "hle", "off" },
                    { "rtm", "off" },
                    { "model-id",
                      "Intel Core Processor (Skylake, IBRS, no TSX)" },
                    { /* end of list */ }
                }
            },
            {
                .version = 4,
                .note = "IBRS, XSAVES, no TSX",
                .props = (PropValue[]) {
                    { "xsaves", "on" },
                    { "vmx-xsaves", "on" },
                    { /* end of list */ }
                }
            },
            { /* end of list */ }
        }
    },
    {
        .name = "Skylake-Server",
        .level = 0xd,
        .vendor = CPUID_VENDOR_INTEL,
        .family = 6,
        .model = 85,
        .stepping = 4,
        .features[FEAT_1_EDX] =
            CPUID_VME | CPUID_SSE2 | CPUID_SSE | CPUID_FXSR | CPUID_MMX |
            CPUID_CLFLUSH | CPUID_PSE36 | CPUID_PAT | CPUID_CMOV | CPUID_MCA |
            CPUID_PGE | CPUID_MTRR | CPUID_SEP | CPUID_APIC | CPUID_CX8 |
            CPUID_MCE | CPUID_PAE | CPUID_MSR | CPUID_TSC | CPUID_PSE |
            CPUID_DE | CPUID_FP87,
        .features[FEAT_1_ECX] =
            CPUID_EXT_AVX | CPUID_EXT_XSAVE | CPUID_EXT_AES |
            CPUID_EXT_POPCNT | CPUID_EXT_X2APIC | CPUID_EXT_SSE42 |
            CPUID_EXT_SSE41 | CPUID_EXT_CX16 | CPUID_EXT_SSSE3 |
            CPUID_EXT_PCLMULQDQ | CPUID_EXT_SSE3 |
            CPUID_EXT_TSC_DEADLINE_TIMER | CPUID_EXT_FMA | CPUID_EXT_MOVBE |
            CPUID_EXT_PCID | CPUID_EXT_F16C | CPUID_EXT_RDRAND,
        .features[FEAT_8000_0001_EDX] =
            CPUID_EXT2_LM | CPUID_EXT2_PDPE1GB | CPUID_EXT2_RDTSCP |
            CPUID_EXT2_NX | CPUID_EXT2_SYSCALL,
        .features[FEAT_8000_0001_ECX] =
            CPUID_EXT3_ABM | CPUID_EXT3_LAHF_LM | CPUID_EXT3_3DNOWPREFETCH,
        .features[FEAT_7_0_EBX] =
            CPUID_7_0_EBX_FSGSBASE | CPUID_7_0_EBX_BMI1 |
            CPUID_7_0_EBX_HLE | CPUID_7_0_EBX_AVX2 | CPUID_7_0_EBX_SMEP |
            CPUID_7_0_EBX_BMI2 | CPUID_7_0_EBX_ERMS | CPUID_7_0_EBX_INVPCID |
            CPUID_7_0_EBX_RTM | CPUID_7_0_EBX_RDSEED | CPUID_7_0_EBX_ADX |
            CPUID_7_0_EBX_SMAP | CPUID_7_0_EBX_CLWB |
            CPUID_7_0_EBX_AVX512F | CPUID_7_0_EBX_AVX512DQ |
            CPUID_7_0_EBX_AVX512BW | CPUID_7_0_EBX_AVX512CD |
            CPUID_7_0_EBX_AVX512VL | CPUID_7_0_EBX_CLFLUSHOPT,
        .features[FEAT_7_0_ECX] =
            CPUID_7_0_ECX_PKU,
        /* XSAVES is added in version 5 */
        .features[FEAT_XSAVE] =
            CPUID_XSAVE_XSAVEOPT | CPUID_XSAVE_XSAVEC |
            CPUID_XSAVE_XGETBV1,
        .features[FEAT_6_EAX] =
            CPUID_6_EAX_ARAT,
        /* Missing: Mode-based execute control (XS/XU), processor tracing, TSC scaling */
        .features[FEAT_VMX_BASIC] = MSR_VMX_BASIC_INS_OUTS |
             MSR_VMX_BASIC_TRUE_CTLS,
        .features[FEAT_VMX_ENTRY_CTLS] = VMX_VM_ENTRY_IA32E_MODE |
             VMX_VM_ENTRY_LOAD_IA32_PERF_GLOBAL_CTRL | VMX_VM_ENTRY_LOAD_IA32_PAT |
             VMX_VM_ENTRY_LOAD_DEBUG_CONTROLS | VMX_VM_ENTRY_LOAD_IA32_EFER,
        .features[FEAT_VMX_EPT_VPID_CAPS] = MSR_VMX_EPT_EXECONLY |
             MSR_VMX_EPT_PAGE_WALK_LENGTH_4 | MSR_VMX_EPT_WB | MSR_VMX_EPT_2MB |
             MSR_VMX_EPT_1GB | MSR_VMX_EPT_INVEPT |
             MSR_VMX_EPT_INVEPT_SINGLE_CONTEXT | MSR_VMX_EPT_INVEPT_ALL_CONTEXT |
             MSR_VMX_EPT_INVVPID | MSR_VMX_EPT_INVVPID_SINGLE_ADDR |
             MSR_VMX_EPT_INVVPID_SINGLE_CONTEXT | MSR_VMX_EPT_INVVPID_ALL_CONTEXT |
             MSR_VMX_EPT_INVVPID_SINGLE_CONTEXT_NOGLOBALS | MSR_VMX_EPT_AD_BITS,
        .features[FEAT_VMX_EXIT_CTLS] =
             VMX_VM_EXIT_ACK_INTR_ON_EXIT | VMX_VM_EXIT_SAVE_DEBUG_CONTROLS |
             VMX_VM_EXIT_LOAD_IA32_PERF_GLOBAL_CTRL |
             VMX_VM_EXIT_LOAD_IA32_PAT | VMX_VM_EXIT_LOAD_IA32_EFER |
             VMX_VM_EXIT_SAVE_IA32_PAT | VMX_VM_EXIT_SAVE_IA32_EFER |
             VMX_VM_EXIT_SAVE_VMX_PREEMPTION_TIMER,
        .features[FEAT_VMX_MISC] = MSR_VMX_MISC_ACTIVITY_HLT |
             MSR_VMX_MISC_STORE_LMA | MSR_VMX_MISC_VMWRITE_VMEXIT,
        .features[FEAT_VMX_PINBASED_CTLS] = VMX_PIN_BASED_EXT_INTR_MASK |
             VMX_PIN_BASED_NMI_EXITING | VMX_PIN_BASED_VIRTUAL_NMIS |
             VMX_PIN_BASED_VMX_PREEMPTION_TIMER | VMX_PIN_BASED_POSTED_INTR,
        .features[FEAT_VMX_PROCBASED_CTLS] = VMX_CPU_BASED_VIRTUAL_INTR_PENDING |
             VMX_CPU_BASED_USE_TSC_OFFSETING | VMX_CPU_BASED_HLT_EXITING |
             VMX_CPU_BASED_INVLPG_EXITING | VMX_CPU_BASED_MWAIT_EXITING |
             VMX_CPU_BASED_RDPMC_EXITING | VMX_CPU_BASED_RDTSC_EXITING |
             VMX_CPU_BASED_CR8_LOAD_EXITING | VMX_CPU_BASED_CR8_STORE_EXITING |
             VMX_CPU_BASED_TPR_SHADOW | VMX_CPU_BASED_MOV_DR_EXITING |
             VMX_CPU_BASED_UNCOND_IO_EXITING | VMX_CPU_BASED_USE_IO_BITMAPS |
             VMX_CPU_BASED_MONITOR_EXITING | VMX_CPU_BASED_PAUSE_EXITING |
             VMX_CPU_BASED_VIRTUAL_NMI_PENDING | VMX_CPU_BASED_USE_MSR_BITMAPS |
             VMX_CPU_BASED_CR3_LOAD_EXITING | VMX_CPU_BASED_CR3_STORE_EXITING |
             VMX_CPU_BASED_MONITOR_TRAP_FLAG |
             VMX_CPU_BASED_ACTIVATE_SECONDARY_CONTROLS,
        .features[FEAT_VMX_SECONDARY_CTLS] =
             VMX_SECONDARY_EXEC_VIRTUALIZE_APIC_ACCESSES |
             VMX_SECONDARY_EXEC_WBINVD_EXITING | VMX_SECONDARY_EXEC_ENABLE_EPT |
             VMX_SECONDARY_EXEC_DESC | VMX_SECONDARY_EXEC_RDTSCP |
             VMX_SECONDARY_EXEC_VIRTUALIZE_X2APIC_MODE |
             VMX_SECONDARY_EXEC_ENABLE_VPID | VMX_SECONDARY_EXEC_UNRESTRICTED_GUEST |
             VMX_SECONDARY_EXEC_APIC_REGISTER_VIRT |
             VMX_SECONDARY_EXEC_VIRTUAL_INTR_DELIVERY |
             VMX_SECONDARY_EXEC_RDRAND_EXITING | VMX_SECONDARY_EXEC_ENABLE_INVPCID |
             VMX_SECONDARY_EXEC_ENABLE_VMFUNC | VMX_SECONDARY_EXEC_SHADOW_VMCS |
             VMX_SECONDARY_EXEC_RDSEED_EXITING | VMX_SECONDARY_EXEC_ENABLE_PML,
        .xlevel = 0x80000008,
        .model_id = "Intel Xeon Processor (Skylake)",
        .versions = (X86CPUVersionDefinition[]) {
            { .version = 1 },
            {
                .version = 2,
                .alias = "Skylake-Server-IBRS",
                .props = (PropValue[]) {
                    /* clflushopt was not added to Skylake-Server-IBRS */
                    /* TODO: add -v3 including clflushopt */
                    { "clflushopt", "off" },
                    { "spec-ctrl", "on" },
                    { "model-id",
                      "Intel Xeon Processor (Skylake, IBRS)" },
                    { /* end of list */ }
                }
            },
            {
                .version = 3,
                .alias = "Skylake-Server-noTSX-IBRS",
                .props = (PropValue[]) {
                    { "hle", "off" },
                    { "rtm", "off" },
                    { "model-id",
                      "Intel Xeon Processor (Skylake, IBRS, no TSX)" },
                    { /* end of list */ }
                }
            },
            {
                .version = 4,
                .props = (PropValue[]) {
                    { "vmx-eptp-switching", "on" },
                    { /* end of list */ }
                }
            },
            {
                .version = 5,
                .note = "IBRS, XSAVES, EPT switching, no TSX",
                .props = (PropValue[]) {
                    { "xsaves", "on" },
                    { "vmx-xsaves", "on" },
                    { /* end of list */ }
                }
            },
            { /* end of list */ }
        }
    },
    {
        .name = "Cascadelake-Server",
        .level = 0xd,
        .vendor = CPUID_VENDOR_INTEL,
        .family = 6,
        .model = 85,
        .stepping = 6,
        .features[FEAT_1_EDX] =
            CPUID_VME | CPUID_SSE2 | CPUID_SSE | CPUID_FXSR | CPUID_MMX |
            CPUID_CLFLUSH | CPUID_PSE36 | CPUID_PAT | CPUID_CMOV | CPUID_MCA |
            CPUID_PGE | CPUID_MTRR | CPUID_SEP | CPUID_APIC | CPUID_CX8 |
            CPUID_MCE | CPUID_PAE | CPUID_MSR | CPUID_TSC | CPUID_PSE |
            CPUID_DE | CPUID_FP87,
        .features[FEAT_1_ECX] =
            CPUID_EXT_AVX | CPUID_EXT_XSAVE | CPUID_EXT_AES |
            CPUID_EXT_POPCNT | CPUID_EXT_X2APIC | CPUID_EXT_SSE42 |
            CPUID_EXT_SSE41 | CPUID_EXT_CX16 | CPUID_EXT_SSSE3 |
            CPUID_EXT_PCLMULQDQ | CPUID_EXT_SSE3 |
            CPUID_EXT_TSC_DEADLINE_TIMER | CPUID_EXT_FMA | CPUID_EXT_MOVBE |
            CPUID_EXT_PCID | CPUID_EXT_F16C | CPUID_EXT_RDRAND,
        .features[FEAT_8000_0001_EDX] =
            CPUID_EXT2_LM | CPUID_EXT2_PDPE1GB | CPUID_EXT2_RDTSCP |
            CPUID_EXT2_NX | CPUID_EXT2_SYSCALL,
        .features[FEAT_8000_0001_ECX] =
            CPUID_EXT3_ABM | CPUID_EXT3_LAHF_LM | CPUID_EXT3_3DNOWPREFETCH,
        .features[FEAT_7_0_EBX] =
            CPUID_7_0_EBX_FSGSBASE | CPUID_7_0_EBX_BMI1 |
            CPUID_7_0_EBX_HLE | CPUID_7_0_EBX_AVX2 | CPUID_7_0_EBX_SMEP |
            CPUID_7_0_EBX_BMI2 | CPUID_7_0_EBX_ERMS | CPUID_7_0_EBX_INVPCID |
            CPUID_7_0_EBX_RTM | CPUID_7_0_EBX_RDSEED | CPUID_7_0_EBX_ADX |
            CPUID_7_0_EBX_SMAP | CPUID_7_0_EBX_CLWB |
            CPUID_7_0_EBX_AVX512F | CPUID_7_0_EBX_AVX512DQ |
            CPUID_7_0_EBX_AVX512BW | CPUID_7_0_EBX_AVX512CD |
            CPUID_7_0_EBX_AVX512VL | CPUID_7_0_EBX_CLFLUSHOPT,
        .features[FEAT_7_0_ECX] =
            CPUID_7_0_ECX_PKU |
            CPUID_7_0_ECX_AVX512VNNI,
        .features[FEAT_7_0_EDX] =
            CPUID_7_0_EDX_SPEC_CTRL | CPUID_7_0_EDX_SPEC_CTRL_SSBD,
        /* XSAVES is added in version 5 */
        .features[FEAT_XSAVE] =
            CPUID_XSAVE_XSAVEOPT | CPUID_XSAVE_XSAVEC |
            CPUID_XSAVE_XGETBV1,
        .features[FEAT_6_EAX] =
            CPUID_6_EAX_ARAT,
        /* Missing: Mode-based execute control (XS/XU), processor tracing, TSC scaling */
        .features[FEAT_VMX_BASIC] = MSR_VMX_BASIC_INS_OUTS |
             MSR_VMX_BASIC_TRUE_CTLS,
        .features[FEAT_VMX_ENTRY_CTLS] = VMX_VM_ENTRY_IA32E_MODE |
             VMX_VM_ENTRY_LOAD_IA32_PERF_GLOBAL_CTRL | VMX_VM_ENTRY_LOAD_IA32_PAT |
             VMX_VM_ENTRY_LOAD_DEBUG_CONTROLS | VMX_VM_ENTRY_LOAD_IA32_EFER,
        .features[FEAT_VMX_EPT_VPID_CAPS] = MSR_VMX_EPT_EXECONLY |
             MSR_VMX_EPT_PAGE_WALK_LENGTH_4 | MSR_VMX_EPT_WB | MSR_VMX_EPT_2MB |
             MSR_VMX_EPT_1GB | MSR_VMX_EPT_INVEPT |
             MSR_VMX_EPT_INVEPT_SINGLE_CONTEXT | MSR_VMX_EPT_INVEPT_ALL_CONTEXT |
             MSR_VMX_EPT_INVVPID | MSR_VMX_EPT_INVVPID_SINGLE_ADDR |
             MSR_VMX_EPT_INVVPID_SINGLE_CONTEXT | MSR_VMX_EPT_INVVPID_ALL_CONTEXT |
             MSR_VMX_EPT_INVVPID_SINGLE_CONTEXT_NOGLOBALS | MSR_VMX_EPT_AD_BITS,
        .features[FEAT_VMX_EXIT_CTLS] =
             VMX_VM_EXIT_ACK_INTR_ON_EXIT | VMX_VM_EXIT_SAVE_DEBUG_CONTROLS |
             VMX_VM_EXIT_LOAD_IA32_PERF_GLOBAL_CTRL |
             VMX_VM_EXIT_LOAD_IA32_PAT | VMX_VM_EXIT_LOAD_IA32_EFER |
             VMX_VM_EXIT_SAVE_IA32_PAT | VMX_VM_EXIT_SAVE_IA32_EFER |
             VMX_VM_EXIT_SAVE_VMX_PREEMPTION_TIMER,
        .features[FEAT_VMX_MISC] = MSR_VMX_MISC_ACTIVITY_HLT |
             MSR_VMX_MISC_STORE_LMA | MSR_VMX_MISC_VMWRITE_VMEXIT,
        .features[FEAT_VMX_PINBASED_CTLS] = VMX_PIN_BASED_EXT_INTR_MASK |
             VMX_PIN_BASED_NMI_EXITING | VMX_PIN_BASED_VIRTUAL_NMIS |
             VMX_PIN_BASED_VMX_PREEMPTION_TIMER | VMX_PIN_BASED_POSTED_INTR,
        .features[FEAT_VMX_PROCBASED_CTLS] = VMX_CPU_BASED_VIRTUAL_INTR_PENDING |
             VMX_CPU_BASED_USE_TSC_OFFSETING | VMX_CPU_BASED_HLT_EXITING |
             VMX_CPU_BASED_INVLPG_EXITING | VMX_CPU_BASED_MWAIT_EXITING |
             VMX_CPU_BASED_RDPMC_EXITING | VMX_CPU_BASED_RDTSC_EXITING |
             VMX_CPU_BASED_CR8_LOAD_EXITING | VMX_CPU_BASED_CR8_STORE_EXITING |
             VMX_CPU_BASED_TPR_SHADOW | VMX_CPU_BASED_MOV_DR_EXITING |
             VMX_CPU_BASED_UNCOND_IO_EXITING | VMX_CPU_BASED_USE_IO_BITMAPS |
             VMX_CPU_BASED_MONITOR_EXITING | VMX_CPU_BASED_PAUSE_EXITING |
             VMX_CPU_BASED_VIRTUAL_NMI_PENDING | VMX_CPU_BASED_USE_MSR_BITMAPS |
             VMX_CPU_BASED_CR3_LOAD_EXITING | VMX_CPU_BASED_CR3_STORE_EXITING |
             VMX_CPU_BASED_MONITOR_TRAP_FLAG |
             VMX_CPU_BASED_ACTIVATE_SECONDARY_CONTROLS,
        .features[FEAT_VMX_SECONDARY_CTLS] =
             VMX_SECONDARY_EXEC_VIRTUALIZE_APIC_ACCESSES |
             VMX_SECONDARY_EXEC_WBINVD_EXITING | VMX_SECONDARY_EXEC_ENABLE_EPT |
             VMX_SECONDARY_EXEC_DESC | VMX_SECONDARY_EXEC_RDTSCP |
             VMX_SECONDARY_EXEC_VIRTUALIZE_X2APIC_MODE |
             VMX_SECONDARY_EXEC_ENABLE_VPID | VMX_SECONDARY_EXEC_UNRESTRICTED_GUEST |
             VMX_SECONDARY_EXEC_APIC_REGISTER_VIRT |
             VMX_SECONDARY_EXEC_VIRTUAL_INTR_DELIVERY |
             VMX_SECONDARY_EXEC_RDRAND_EXITING | VMX_SECONDARY_EXEC_ENABLE_INVPCID |
             VMX_SECONDARY_EXEC_ENABLE_VMFUNC | VMX_SECONDARY_EXEC_SHADOW_VMCS |
             VMX_SECONDARY_EXEC_RDSEED_EXITING | VMX_SECONDARY_EXEC_ENABLE_PML,
        .xlevel = 0x80000008,
        .model_id = "Intel Xeon Processor (Cascadelake)",
        .versions = (X86CPUVersionDefinition[]) {
            { .version = 1 },
            { .version = 2,
              .note = "ARCH_CAPABILITIES",
              .props = (PropValue[]) {
                  { "arch-capabilities", "on" },
                  { "rdctl-no", "on" },
                  { "ibrs-all", "on" },
                  { "skip-l1dfl-vmentry", "on" },
                  { "mds-no", "on" },
                  { /* end of list */ }
              },
            },
            { .version = 3,
              .alias = "Cascadelake-Server-noTSX",
              .note = "ARCH_CAPABILITIES, no TSX",
              .props = (PropValue[]) {
                  { "hle", "off" },
                  { "rtm", "off" },
                  { /* end of list */ }
              },
            },
            { .version = 4,
              .note = "ARCH_CAPABILITIES, no TSX",
              .props = (PropValue[]) {
                  { "vmx-eptp-switching", "on" },
                  { /* end of list */ }
              },
            },
            { .version = 5,
              .note = "ARCH_CAPABILITIES, EPT switching, XSAVES, no TSX",
              .props = (PropValue[]) {
                  { "xsaves", "on" },
                  { "vmx-xsaves", "on" },
                  { /* end of list */ }
              },
            },
            { /* end of list */ }
        }
    },
    {
        .name = "Cooperlake",
        .level = 0xd,
        .vendor = CPUID_VENDOR_INTEL,
        .family = 6,
        .model = 85,
        .stepping = 10,
        .features[FEAT_1_EDX] =
            CPUID_VME | CPUID_SSE2 | CPUID_SSE | CPUID_FXSR | CPUID_MMX |
            CPUID_CLFLUSH | CPUID_PSE36 | CPUID_PAT | CPUID_CMOV | CPUID_MCA |
            CPUID_PGE | CPUID_MTRR | CPUID_SEP | CPUID_APIC | CPUID_CX8 |
            CPUID_MCE | CPUID_PAE | CPUID_MSR | CPUID_TSC | CPUID_PSE |
            CPUID_DE | CPUID_FP87,
        .features[FEAT_1_ECX] =
            CPUID_EXT_AVX | CPUID_EXT_XSAVE | CPUID_EXT_AES |
            CPUID_EXT_POPCNT | CPUID_EXT_X2APIC | CPUID_EXT_SSE42 |
            CPUID_EXT_SSE41 | CPUID_EXT_CX16 | CPUID_EXT_SSSE3 |
            CPUID_EXT_PCLMULQDQ | CPUID_EXT_SSE3 |
            CPUID_EXT_TSC_DEADLINE_TIMER | CPUID_EXT_FMA | CPUID_EXT_MOVBE |
            CPUID_EXT_PCID | CPUID_EXT_F16C | CPUID_EXT_RDRAND,
        .features[FEAT_8000_0001_EDX] =
            CPUID_EXT2_LM | CPUID_EXT2_PDPE1GB | CPUID_EXT2_RDTSCP |
            CPUID_EXT2_NX | CPUID_EXT2_SYSCALL,
        .features[FEAT_8000_0001_ECX] =
            CPUID_EXT3_ABM | CPUID_EXT3_LAHF_LM | CPUID_EXT3_3DNOWPREFETCH,
        .features[FEAT_7_0_EBX] =
            CPUID_7_0_EBX_FSGSBASE | CPUID_7_0_EBX_BMI1 |
            CPUID_7_0_EBX_HLE | CPUID_7_0_EBX_AVX2 | CPUID_7_0_EBX_SMEP |
            CPUID_7_0_EBX_BMI2 | CPUID_7_0_EBX_ERMS | CPUID_7_0_EBX_INVPCID |
            CPUID_7_0_EBX_RTM | CPUID_7_0_EBX_RDSEED | CPUID_7_0_EBX_ADX |
            CPUID_7_0_EBX_SMAP | CPUID_7_0_EBX_CLWB |
            CPUID_7_0_EBX_AVX512F | CPUID_7_0_EBX_AVX512DQ |
            CPUID_7_0_EBX_AVX512BW | CPUID_7_0_EBX_AVX512CD |
            CPUID_7_0_EBX_AVX512VL | CPUID_7_0_EBX_CLFLUSHOPT,
        .features[FEAT_7_0_ECX] =
            CPUID_7_0_ECX_PKU |
            CPUID_7_0_ECX_AVX512VNNI,
        .features[FEAT_7_0_EDX] =
            CPUID_7_0_EDX_SPEC_CTRL | CPUID_7_0_EDX_STIBP |
            CPUID_7_0_EDX_SPEC_CTRL_SSBD | CPUID_7_0_EDX_ARCH_CAPABILITIES,
        .features[FEAT_ARCH_CAPABILITIES] =
            MSR_ARCH_CAP_RDCL_NO | MSR_ARCH_CAP_IBRS_ALL |
            MSR_ARCH_CAP_SKIP_L1DFL_VMENTRY | MSR_ARCH_CAP_MDS_NO |
            MSR_ARCH_CAP_PSCHANGE_MC_NO | MSR_ARCH_CAP_TAA_NO,
        .features[FEAT_7_1_EAX] =
            CPUID_7_1_EAX_AVX512_BF16,
        /* XSAVES is added in version 2 */
        .features[FEAT_XSAVE] =
            CPUID_XSAVE_XSAVEOPT | CPUID_XSAVE_XSAVEC |
            CPUID_XSAVE_XGETBV1,
        .features[FEAT_6_EAX] =
            CPUID_6_EAX_ARAT,
        /* Missing: Mode-based execute control (XS/XU), processor tracing, TSC scaling */
        .features[FEAT_VMX_BASIC] = MSR_VMX_BASIC_INS_OUTS |
             MSR_VMX_BASIC_TRUE_CTLS,
        .features[FEAT_VMX_ENTRY_CTLS] = VMX_VM_ENTRY_IA32E_MODE |
             VMX_VM_ENTRY_LOAD_IA32_PERF_GLOBAL_CTRL | VMX_VM_ENTRY_LOAD_IA32_PAT |
             VMX_VM_ENTRY_LOAD_DEBUG_CONTROLS | VMX_VM_ENTRY_LOAD_IA32_EFER,
        .features[FEAT_VMX_EPT_VPID_CAPS] = MSR_VMX_EPT_EXECONLY |
             MSR_VMX_EPT_PAGE_WALK_LENGTH_4 | MSR_VMX_EPT_WB | MSR_VMX_EPT_2MB |
             MSR_VMX_EPT_1GB | MSR_VMX_EPT_INVEPT |
             MSR_VMX_EPT_INVEPT_SINGLE_CONTEXT | MSR_VMX_EPT_INVEPT_ALL_CONTEXT |
             MSR_VMX_EPT_INVVPID | MSR_VMX_EPT_INVVPID_SINGLE_ADDR |
             MSR_VMX_EPT_INVVPID_SINGLE_CONTEXT | MSR_VMX_EPT_INVVPID_ALL_CONTEXT |
             MSR_VMX_EPT_INVVPID_SINGLE_CONTEXT_NOGLOBALS | MSR_VMX_EPT_AD_BITS,
        .features[FEAT_VMX_EXIT_CTLS] =
             VMX_VM_EXIT_ACK_INTR_ON_EXIT | VMX_VM_EXIT_SAVE_DEBUG_CONTROLS |
             VMX_VM_EXIT_LOAD_IA32_PERF_GLOBAL_CTRL |
             VMX_VM_EXIT_LOAD_IA32_PAT | VMX_VM_EXIT_LOAD_IA32_EFER |
             VMX_VM_EXIT_SAVE_IA32_PAT | VMX_VM_EXIT_SAVE_IA32_EFER |
             VMX_VM_EXIT_SAVE_VMX_PREEMPTION_TIMER,
        .features[FEAT_VMX_MISC] = MSR_VMX_MISC_ACTIVITY_HLT |
             MSR_VMX_MISC_STORE_LMA | MSR_VMX_MISC_VMWRITE_VMEXIT,
        .features[FEAT_VMX_PINBASED_CTLS] = VMX_PIN_BASED_EXT_INTR_MASK |
             VMX_PIN_BASED_NMI_EXITING | VMX_PIN_BASED_VIRTUAL_NMIS |
             VMX_PIN_BASED_VMX_PREEMPTION_TIMER | VMX_PIN_BASED_POSTED_INTR,
        .features[FEAT_VMX_PROCBASED_CTLS] = VMX_CPU_BASED_VIRTUAL_INTR_PENDING |
             VMX_CPU_BASED_USE_TSC_OFFSETING | VMX_CPU_BASED_HLT_EXITING |
             VMX_CPU_BASED_INVLPG_EXITING | VMX_CPU_BASED_MWAIT_EXITING |
             VMX_CPU_BASED_RDPMC_EXITING | VMX_CPU_BASED_RDTSC_EXITING |
             VMX_CPU_BASED_CR8_LOAD_EXITING | VMX_CPU_BASED_CR8_STORE_EXITING |
             VMX_CPU_BASED_TPR_SHADOW | VMX_CPU_BASED_MOV_DR_EXITING |
             VMX_CPU_BASED_UNCOND_IO_EXITING | VMX_CPU_BASED_USE_IO_BITMAPS |
             VMX_CPU_BASED_MONITOR_EXITING | VMX_CPU_BASED_PAUSE_EXITING |
             VMX_CPU_BASED_VIRTUAL_NMI_PENDING | VMX_CPU_BASED_USE_MSR_BITMAPS |
             VMX_CPU_BASED_CR3_LOAD_EXITING | VMX_CPU_BASED_CR3_STORE_EXITING |
             VMX_CPU_BASED_MONITOR_TRAP_FLAG |
             VMX_CPU_BASED_ACTIVATE_SECONDARY_CONTROLS,
        .features[FEAT_VMX_SECONDARY_CTLS] =
             VMX_SECONDARY_EXEC_VIRTUALIZE_APIC_ACCESSES |
             VMX_SECONDARY_EXEC_WBINVD_EXITING | VMX_SECONDARY_EXEC_ENABLE_EPT |
             VMX_SECONDARY_EXEC_DESC | VMX_SECONDARY_EXEC_RDTSCP |
             VMX_SECONDARY_EXEC_VIRTUALIZE_X2APIC_MODE |
             VMX_SECONDARY_EXEC_ENABLE_VPID | VMX_SECONDARY_EXEC_UNRESTRICTED_GUEST |
             VMX_SECONDARY_EXEC_APIC_REGISTER_VIRT |
             VMX_SECONDARY_EXEC_VIRTUAL_INTR_DELIVERY |
             VMX_SECONDARY_EXEC_RDRAND_EXITING | VMX_SECONDARY_EXEC_ENABLE_INVPCID |
             VMX_SECONDARY_EXEC_ENABLE_VMFUNC | VMX_SECONDARY_EXEC_SHADOW_VMCS |
             VMX_SECONDARY_EXEC_RDSEED_EXITING | VMX_SECONDARY_EXEC_ENABLE_PML,
        .features[FEAT_VMX_VMFUNC] = MSR_VMX_VMFUNC_EPT_SWITCHING,
        .xlevel = 0x80000008,
        .model_id = "Intel Xeon Processor (Cooperlake)",
        .versions = (X86CPUVersionDefinition[]) {
            { .version = 1 },
            { .version = 2,
              .note = "XSAVES",
              .props = (PropValue[]) {
                  { "xsaves", "on" },
                  { "vmx-xsaves", "on" },
                  { /* end of list */ }
              },
            },
            { /* end of list */ }
        }
    },
    {
        .name = "Icelake-Server",
        .level = 0xd,
        .vendor = CPUID_VENDOR_INTEL,
        .family = 6,
        .model = 134,
        .stepping = 0,
        .features[FEAT_1_EDX] =
            CPUID_VME | CPUID_SSE2 | CPUID_SSE | CPUID_FXSR | CPUID_MMX |
            CPUID_CLFLUSH | CPUID_PSE36 | CPUID_PAT | CPUID_CMOV | CPUID_MCA |
            CPUID_PGE | CPUID_MTRR | CPUID_SEP | CPUID_APIC | CPUID_CX8 |
            CPUID_MCE | CPUID_PAE | CPUID_MSR | CPUID_TSC | CPUID_PSE |
            CPUID_DE | CPUID_FP87,
        .features[FEAT_1_ECX] =
            CPUID_EXT_AVX | CPUID_EXT_XSAVE | CPUID_EXT_AES |
            CPUID_EXT_POPCNT | CPUID_EXT_X2APIC | CPUID_EXT_SSE42 |
            CPUID_EXT_SSE41 | CPUID_EXT_CX16 | CPUID_EXT_SSSE3 |
            CPUID_EXT_PCLMULQDQ | CPUID_EXT_SSE3 |
            CPUID_EXT_TSC_DEADLINE_TIMER | CPUID_EXT_FMA | CPUID_EXT_MOVBE |
            CPUID_EXT_PCID | CPUID_EXT_F16C | CPUID_EXT_RDRAND,
        .features[FEAT_8000_0001_EDX] =
            CPUID_EXT2_LM | CPUID_EXT2_PDPE1GB | CPUID_EXT2_RDTSCP |
            CPUID_EXT2_NX | CPUID_EXT2_SYSCALL,
        .features[FEAT_8000_0001_ECX] =
            CPUID_EXT3_ABM | CPUID_EXT3_LAHF_LM | CPUID_EXT3_3DNOWPREFETCH,
        .features[FEAT_8000_0008_EBX] =
            CPUID_8000_0008_EBX_WBNOINVD,
        .features[FEAT_7_0_EBX] =
            CPUID_7_0_EBX_FSGSBASE | CPUID_7_0_EBX_BMI1 |
            CPUID_7_0_EBX_HLE | CPUID_7_0_EBX_AVX2 | CPUID_7_0_EBX_SMEP |
            CPUID_7_0_EBX_BMI2 | CPUID_7_0_EBX_ERMS | CPUID_7_0_EBX_INVPCID |
            CPUID_7_0_EBX_RTM | CPUID_7_0_EBX_RDSEED | CPUID_7_0_EBX_ADX |
            CPUID_7_0_EBX_SMAP | CPUID_7_0_EBX_CLWB |
            CPUID_7_0_EBX_AVX512F | CPUID_7_0_EBX_AVX512DQ |
            CPUID_7_0_EBX_AVX512BW | CPUID_7_0_EBX_AVX512CD |
            CPUID_7_0_EBX_AVX512VL | CPUID_7_0_EBX_CLFLUSHOPT,
        .features[FEAT_7_0_ECX] =
            CPUID_7_0_ECX_AVX512_VBMI | CPUID_7_0_ECX_UMIP | CPUID_7_0_ECX_PKU |
            CPUID_7_0_ECX_AVX512_VBMI2 | CPUID_7_0_ECX_GFNI |
            CPUID_7_0_ECX_VAES | CPUID_7_0_ECX_VPCLMULQDQ |
            CPUID_7_0_ECX_AVX512VNNI | CPUID_7_0_ECX_AVX512BITALG |
            CPUID_7_0_ECX_AVX512_VPOPCNTDQ | CPUID_7_0_ECX_LA57,
        .features[FEAT_7_0_EDX] =
            CPUID_7_0_EDX_SPEC_CTRL | CPUID_7_0_EDX_SPEC_CTRL_SSBD,
        /* XSAVES is added in version 5 */
        .features[FEAT_XSAVE] =
            CPUID_XSAVE_XSAVEOPT | CPUID_XSAVE_XSAVEC |
            CPUID_XSAVE_XGETBV1,
        .features[FEAT_6_EAX] =
            CPUID_6_EAX_ARAT,
        /* Missing: Mode-based execute control (XS/XU), processor tracing, TSC scaling */
        .features[FEAT_VMX_BASIC] = MSR_VMX_BASIC_INS_OUTS |
             MSR_VMX_BASIC_TRUE_CTLS,
        .features[FEAT_VMX_ENTRY_CTLS] = VMX_VM_ENTRY_IA32E_MODE |
             VMX_VM_ENTRY_LOAD_IA32_PERF_GLOBAL_CTRL | VMX_VM_ENTRY_LOAD_IA32_PAT |
             VMX_VM_ENTRY_LOAD_DEBUG_CONTROLS | VMX_VM_ENTRY_LOAD_IA32_EFER,
        .features[FEAT_VMX_EPT_VPID_CAPS] = MSR_VMX_EPT_EXECONLY |
             MSR_VMX_EPT_PAGE_WALK_LENGTH_4 | MSR_VMX_EPT_WB | MSR_VMX_EPT_2MB |
             MSR_VMX_EPT_1GB | MSR_VMX_EPT_INVEPT |
             MSR_VMX_EPT_INVEPT_SINGLE_CONTEXT | MSR_VMX_EPT_INVEPT_ALL_CONTEXT |
             MSR_VMX_EPT_INVVPID | MSR_VMX_EPT_INVVPID_SINGLE_ADDR |
             MSR_VMX_EPT_INVVPID_SINGLE_CONTEXT | MSR_VMX_EPT_INVVPID_ALL_CONTEXT |
             MSR_VMX_EPT_INVVPID_SINGLE_CONTEXT_NOGLOBALS | MSR_VMX_EPT_AD_BITS,
        .features[FEAT_VMX_EXIT_CTLS] =
             VMX_VM_EXIT_ACK_INTR_ON_EXIT | VMX_VM_EXIT_SAVE_DEBUG_CONTROLS |
             VMX_VM_EXIT_LOAD_IA32_PERF_GLOBAL_CTRL |
             VMX_VM_EXIT_LOAD_IA32_PAT | VMX_VM_EXIT_LOAD_IA32_EFER |
             VMX_VM_EXIT_SAVE_IA32_PAT | VMX_VM_EXIT_SAVE_IA32_EFER |
             VMX_VM_EXIT_SAVE_VMX_PREEMPTION_TIMER,
        .features[FEAT_VMX_MISC] = MSR_VMX_MISC_ACTIVITY_HLT |
             MSR_VMX_MISC_STORE_LMA | MSR_VMX_MISC_VMWRITE_VMEXIT,
        .features[FEAT_VMX_PINBASED_CTLS] = VMX_PIN_BASED_EXT_INTR_MASK |
             VMX_PIN_BASED_NMI_EXITING | VMX_PIN_BASED_VIRTUAL_NMIS |
             VMX_PIN_BASED_VMX_PREEMPTION_TIMER | VMX_PIN_BASED_POSTED_INTR,
        .features[FEAT_VMX_PROCBASED_CTLS] = VMX_CPU_BASED_VIRTUAL_INTR_PENDING |
             VMX_CPU_BASED_USE_TSC_OFFSETING | VMX_CPU_BASED_HLT_EXITING |
             VMX_CPU_BASED_INVLPG_EXITING | VMX_CPU_BASED_MWAIT_EXITING |
             VMX_CPU_BASED_RDPMC_EXITING | VMX_CPU_BASED_RDTSC_EXITING |
             VMX_CPU_BASED_CR8_LOAD_EXITING | VMX_CPU_BASED_CR8_STORE_EXITING |
             VMX_CPU_BASED_TPR_SHADOW | VMX_CPU_BASED_MOV_DR_EXITING |
             VMX_CPU_BASED_UNCOND_IO_EXITING | VMX_CPU_BASED_USE_IO_BITMAPS |
             VMX_CPU_BASED_MONITOR_EXITING | VMX_CPU_BASED_PAUSE_EXITING |
             VMX_CPU_BASED_VIRTUAL_NMI_PENDING | VMX_CPU_BASED_USE_MSR_BITMAPS |
             VMX_CPU_BASED_CR3_LOAD_EXITING | VMX_CPU_BASED_CR3_STORE_EXITING |
             VMX_CPU_BASED_MONITOR_TRAP_FLAG |
             VMX_CPU_BASED_ACTIVATE_SECONDARY_CONTROLS,
        .features[FEAT_VMX_SECONDARY_CTLS] =
             VMX_SECONDARY_EXEC_VIRTUALIZE_APIC_ACCESSES |
             VMX_SECONDARY_EXEC_WBINVD_EXITING | VMX_SECONDARY_EXEC_ENABLE_EPT |
             VMX_SECONDARY_EXEC_DESC | VMX_SECONDARY_EXEC_RDTSCP |
             VMX_SECONDARY_EXEC_VIRTUALIZE_X2APIC_MODE |
             VMX_SECONDARY_EXEC_ENABLE_VPID | VMX_SECONDARY_EXEC_UNRESTRICTED_GUEST |
             VMX_SECONDARY_EXEC_APIC_REGISTER_VIRT |
             VMX_SECONDARY_EXEC_VIRTUAL_INTR_DELIVERY |
             VMX_SECONDARY_EXEC_RDRAND_EXITING | VMX_SECONDARY_EXEC_ENABLE_INVPCID |
             VMX_SECONDARY_EXEC_ENABLE_VMFUNC | VMX_SECONDARY_EXEC_SHADOW_VMCS,
        .xlevel = 0x80000008,
        .model_id = "Intel Xeon Processor (Icelake)",
        .versions = (X86CPUVersionDefinition[]) {
            { .version = 1 },
            {
                .version = 2,
                .note = "no TSX",
                .alias = "Icelake-Server-noTSX",
                .props = (PropValue[]) {
                    { "hle", "off" },
                    { "rtm", "off" },
                    { /* end of list */ }
                },
            },
            {
                .version = 3,
                .props = (PropValue[]) {
                    { "arch-capabilities", "on" },
                    { "rdctl-no", "on" },
                    { "ibrs-all", "on" },
                    { "skip-l1dfl-vmentry", "on" },
                    { "mds-no", "on" },
                    { "pschange-mc-no", "on" },
                    { "taa-no", "on" },
                    { /* end of list */ }
                },
            },
            {
                .version = 4,
                .props = (PropValue[]) {
                    { "sha-ni", "on" },
                    { "avx512ifma", "on" },
                    { "rdpid", "on" },
                    { "fsrm", "on" },
                    { "vmx-rdseed-exit", "on" },
                    { "vmx-pml", "on" },
                    { "vmx-eptp-switching", "on" },
                    { "model", "106" },
                    { /* end of list */ }
                },
            },
            {
                .version = 5,
                .note = "XSAVES",
                .props = (PropValue[]) {
                    { "xsaves", "on" },
                    { "vmx-xsaves", "on" },
                    { /* end of list */ }
                },
            },
            {
                .version = 6,
                .note = "5-level EPT",
                .props = (PropValue[]) {
                    { "vmx-page-walk-5", "on" },
                    { /* end of list */ }
                },
            },
            { /* end of list */ }
        }
    },
    {
        .name = "SapphireRapids",
        .level = 0x20,
        .vendor = CPUID_VENDOR_INTEL,
        .family = 6,
        .model = 143,
        .stepping = 4,
        /*
         * please keep the ascending order so that we can have a clear view of
         * bit position of each feature.
         */
        .features[FEAT_1_EDX] =
            CPUID_FP87 | CPUID_VME | CPUID_DE | CPUID_PSE | CPUID_TSC |
            CPUID_MSR | CPUID_PAE | CPUID_MCE | CPUID_CX8 | CPUID_APIC |
            CPUID_SEP | CPUID_MTRR | CPUID_PGE | CPUID_MCA | CPUID_CMOV |
            CPUID_PAT | CPUID_PSE36 | CPUID_CLFLUSH | CPUID_MMX | CPUID_FXSR |
            CPUID_SSE | CPUID_SSE2,
        .features[FEAT_1_ECX] =
            CPUID_EXT_SSE3 | CPUID_EXT_PCLMULQDQ | CPUID_EXT_SSSE3 |
            CPUID_EXT_FMA | CPUID_EXT_CX16 | CPUID_EXT_PCID | CPUID_EXT_SSE41 |
            CPUID_EXT_SSE42 | CPUID_EXT_X2APIC | CPUID_EXT_MOVBE |
            CPUID_EXT_POPCNT | CPUID_EXT_TSC_DEADLINE_TIMER | CPUID_EXT_AES |
            CPUID_EXT_XSAVE | CPUID_EXT_AVX | CPUID_EXT_F16C | CPUID_EXT_RDRAND,
        .features[FEAT_8000_0001_EDX] =
            CPUID_EXT2_SYSCALL | CPUID_EXT2_NX | CPUID_EXT2_PDPE1GB |
            CPUID_EXT2_RDTSCP | CPUID_EXT2_LM,
        .features[FEAT_8000_0001_ECX] =
            CPUID_EXT3_LAHF_LM | CPUID_EXT3_ABM | CPUID_EXT3_3DNOWPREFETCH,
        .features[FEAT_8000_0008_EBX] =
            CPUID_8000_0008_EBX_WBNOINVD,
        .features[FEAT_7_0_EBX] =
            CPUID_7_0_EBX_FSGSBASE | CPUID_7_0_EBX_BMI1 | CPUID_7_0_EBX_HLE |
            CPUID_7_0_EBX_AVX2 | CPUID_7_0_EBX_SMEP | CPUID_7_0_EBX_BMI2 |
            CPUID_7_0_EBX_ERMS | CPUID_7_0_EBX_INVPCID | CPUID_7_0_EBX_RTM |
            CPUID_7_0_EBX_AVX512F | CPUID_7_0_EBX_AVX512DQ |
            CPUID_7_0_EBX_RDSEED | CPUID_7_0_EBX_ADX | CPUID_7_0_EBX_SMAP |
            CPUID_7_0_EBX_AVX512IFMA | CPUID_7_0_EBX_CLFLUSHOPT |
            CPUID_7_0_EBX_CLWB | CPUID_7_0_EBX_AVX512CD | CPUID_7_0_EBX_SHA_NI |
            CPUID_7_0_EBX_AVX512BW | CPUID_7_0_EBX_AVX512VL,
        .features[FEAT_7_0_ECX] =
            CPUID_7_0_ECX_AVX512_VBMI | CPUID_7_0_ECX_UMIP | CPUID_7_0_ECX_PKU |
            CPUID_7_0_ECX_AVX512_VBMI2 | CPUID_7_0_ECX_GFNI |
            CPUID_7_0_ECX_VAES | CPUID_7_0_ECX_VPCLMULQDQ |
            CPUID_7_0_ECX_AVX512VNNI | CPUID_7_0_ECX_AVX512BITALG |
            CPUID_7_0_ECX_AVX512_VPOPCNTDQ | CPUID_7_0_ECX_LA57 |
            CPUID_7_0_ECX_RDPID | CPUID_7_0_ECX_BUS_LOCK_DETECT,
        .features[FEAT_7_0_EDX] =
            CPUID_7_0_EDX_FSRM | CPUID_7_0_EDX_SERIALIZE |
            CPUID_7_0_EDX_TSX_LDTRK | CPUID_7_0_EDX_AMX_BF16 |
            CPUID_7_0_EDX_AVX512_FP16 | CPUID_7_0_EDX_AMX_TILE |
            CPUID_7_0_EDX_AMX_INT8 | CPUID_7_0_EDX_SPEC_CTRL |
            CPUID_7_0_EDX_ARCH_CAPABILITIES | CPUID_7_0_EDX_SPEC_CTRL_SSBD,
        .features[FEAT_ARCH_CAPABILITIES] =
            MSR_ARCH_CAP_RDCL_NO | MSR_ARCH_CAP_IBRS_ALL |
            MSR_ARCH_CAP_SKIP_L1DFL_VMENTRY | MSR_ARCH_CAP_MDS_NO |
            MSR_ARCH_CAP_PSCHANGE_MC_NO | MSR_ARCH_CAP_TAA_NO,
        .features[FEAT_XSAVE] =
            CPUID_XSAVE_XSAVEOPT | CPUID_XSAVE_XSAVEC |
            CPUID_XSAVE_XGETBV1 | CPUID_XSAVE_XSAVES | CPUID_D_1_EAX_XFD,
        .features[FEAT_6_EAX] =
            CPUID_6_EAX_ARAT,
        .features[FEAT_7_1_EAX] =
            CPUID_7_1_EAX_AVX_VNNI | CPUID_7_1_EAX_AVX512_BF16 |
            CPUID_7_1_EAX_FZRM | CPUID_7_1_EAX_FSRS | CPUID_7_1_EAX_FSRC,
        .features[FEAT_VMX_BASIC] =
            MSR_VMX_BASIC_INS_OUTS | MSR_VMX_BASIC_TRUE_CTLS,
        .features[FEAT_VMX_ENTRY_CTLS] =
            VMX_VM_ENTRY_LOAD_DEBUG_CONTROLS | VMX_VM_ENTRY_IA32E_MODE |
            VMX_VM_ENTRY_LOAD_IA32_PERF_GLOBAL_CTRL |
            VMX_VM_ENTRY_LOAD_IA32_PAT | VMX_VM_ENTRY_LOAD_IA32_EFER,
        .features[FEAT_VMX_EPT_VPID_CAPS] =
            MSR_VMX_EPT_EXECONLY |
            MSR_VMX_EPT_PAGE_WALK_LENGTH_4 | MSR_VMX_EPT_PAGE_WALK_LENGTH_5 |
            MSR_VMX_EPT_WB | MSR_VMX_EPT_2MB | MSR_VMX_EPT_1GB |
            MSR_VMX_EPT_INVEPT | MSR_VMX_EPT_AD_BITS |
            MSR_VMX_EPT_INVEPT_SINGLE_CONTEXT | MSR_VMX_EPT_INVEPT_ALL_CONTEXT |
            MSR_VMX_EPT_INVVPID | MSR_VMX_EPT_INVVPID_SINGLE_ADDR |
            MSR_VMX_EPT_INVVPID_SINGLE_CONTEXT |
            MSR_VMX_EPT_INVVPID_ALL_CONTEXT |
            MSR_VMX_EPT_INVVPID_SINGLE_CONTEXT_NOGLOBALS,
        .features[FEAT_VMX_EXIT_CTLS] =
            VMX_VM_EXIT_SAVE_DEBUG_CONTROLS |
            VMX_VM_EXIT_LOAD_IA32_PERF_GLOBAL_CTRL |
            VMX_VM_EXIT_ACK_INTR_ON_EXIT | VMX_VM_EXIT_SAVE_IA32_PAT |
            VMX_VM_EXIT_LOAD_IA32_PAT | VMX_VM_EXIT_SAVE_IA32_EFER |
            VMX_VM_EXIT_LOAD_IA32_EFER | VMX_VM_EXIT_SAVE_VMX_PREEMPTION_TIMER,
        .features[FEAT_VMX_MISC] =
            MSR_VMX_MISC_STORE_LMA | MSR_VMX_MISC_ACTIVITY_HLT |
            MSR_VMX_MISC_VMWRITE_VMEXIT,
        .features[FEAT_VMX_PINBASED_CTLS] =
            VMX_PIN_BASED_EXT_INTR_MASK | VMX_PIN_BASED_NMI_EXITING |
            VMX_PIN_BASED_VIRTUAL_NMIS | VMX_PIN_BASED_VMX_PREEMPTION_TIMER |
            VMX_PIN_BASED_POSTED_INTR,
        .features[FEAT_VMX_PROCBASED_CTLS] =
            VMX_CPU_BASED_VIRTUAL_INTR_PENDING |
            VMX_CPU_BASED_USE_TSC_OFFSETING | VMX_CPU_BASED_HLT_EXITING |
            VMX_CPU_BASED_INVLPG_EXITING | VMX_CPU_BASED_MWAIT_EXITING |
            VMX_CPU_BASED_RDPMC_EXITING | VMX_CPU_BASED_RDTSC_EXITING |
            VMX_CPU_BASED_CR3_LOAD_EXITING | VMX_CPU_BASED_CR3_STORE_EXITING |
            VMX_CPU_BASED_CR8_LOAD_EXITING | VMX_CPU_BASED_CR8_STORE_EXITING |
            VMX_CPU_BASED_TPR_SHADOW | VMX_CPU_BASED_VIRTUAL_NMI_PENDING |
            VMX_CPU_BASED_MOV_DR_EXITING | VMX_CPU_BASED_UNCOND_IO_EXITING |
            VMX_CPU_BASED_USE_IO_BITMAPS | VMX_CPU_BASED_MONITOR_TRAP_FLAG |
            VMX_CPU_BASED_USE_MSR_BITMAPS | VMX_CPU_BASED_MONITOR_EXITING |
            VMX_CPU_BASED_PAUSE_EXITING |
            VMX_CPU_BASED_ACTIVATE_SECONDARY_CONTROLS,
        .features[FEAT_VMX_SECONDARY_CTLS] =
            VMX_SECONDARY_EXEC_VIRTUALIZE_APIC_ACCESSES |
            VMX_SECONDARY_EXEC_ENABLE_EPT | VMX_SECONDARY_EXEC_DESC |
            VMX_SECONDARY_EXEC_RDTSCP |
            VMX_SECONDARY_EXEC_VIRTUALIZE_X2APIC_MODE |
            VMX_SECONDARY_EXEC_ENABLE_VPID | VMX_SECONDARY_EXEC_WBINVD_EXITING |
            VMX_SECONDARY_EXEC_UNRESTRICTED_GUEST |
            VMX_SECONDARY_EXEC_APIC_REGISTER_VIRT |
            VMX_SECONDARY_EXEC_VIRTUAL_INTR_DELIVERY |
            VMX_SECONDARY_EXEC_RDRAND_EXITING |
            VMX_SECONDARY_EXEC_ENABLE_INVPCID |
            VMX_SECONDARY_EXEC_ENABLE_VMFUNC | VMX_SECONDARY_EXEC_SHADOW_VMCS |
            VMX_SECONDARY_EXEC_RDSEED_EXITING | VMX_SECONDARY_EXEC_ENABLE_PML |
            VMX_SECONDARY_EXEC_XSAVES,
        .features[FEAT_VMX_VMFUNC] =
            MSR_VMX_VMFUNC_EPT_SWITCHING,
        .xlevel = 0x80000008,
        .model_id = "Intel Xeon Processor (SapphireRapids)",
        .versions = (X86CPUVersionDefinition[]) {
            { .version = 1 },
            {
                .version = 2,
                .props = (PropValue[]) {
                    { "sbdr-ssdp-no", "on" },
                    { "fbsdp-no", "on" },
                    { "psdp-no", "on" },
                    { /* end of list */ }
                }
            },
            { /* end of list */ }
        }
    },
    {
        .name = "GraniteRapids",
        .level = 0x20,
        .vendor = CPUID_VENDOR_INTEL,
        .family = 6,
        .model = 173,
        .stepping = 0,
        /*
         * please keep the ascending order so that we can have a clear view of
         * bit position of each feature.
         */
        .features[FEAT_1_EDX] =
            CPUID_FP87 | CPUID_VME | CPUID_DE | CPUID_PSE | CPUID_TSC |
            CPUID_MSR | CPUID_PAE | CPUID_MCE | CPUID_CX8 | CPUID_APIC |
            CPUID_SEP | CPUID_MTRR | CPUID_PGE | CPUID_MCA | CPUID_CMOV |
            CPUID_PAT | CPUID_PSE36 | CPUID_CLFLUSH | CPUID_MMX | CPUID_FXSR |
            CPUID_SSE | CPUID_SSE2,
        .features[FEAT_1_ECX] =
            CPUID_EXT_SSE3 | CPUID_EXT_PCLMULQDQ | CPUID_EXT_SSSE3 |
            CPUID_EXT_FMA | CPUID_EXT_CX16 | CPUID_EXT_PCID | CPUID_EXT_SSE41 |
            CPUID_EXT_SSE42 | CPUID_EXT_X2APIC | CPUID_EXT_MOVBE |
            CPUID_EXT_POPCNT | CPUID_EXT_TSC_DEADLINE_TIMER | CPUID_EXT_AES |
            CPUID_EXT_XSAVE | CPUID_EXT_AVX | CPUID_EXT_F16C | CPUID_EXT_RDRAND,
        .features[FEAT_8000_0001_EDX] =
            CPUID_EXT2_SYSCALL | CPUID_EXT2_NX | CPUID_EXT2_PDPE1GB |
            CPUID_EXT2_RDTSCP | CPUID_EXT2_LM,
        .features[FEAT_8000_0001_ECX] =
            CPUID_EXT3_LAHF_LM | CPUID_EXT3_ABM | CPUID_EXT3_3DNOWPREFETCH,
        .features[FEAT_8000_0008_EBX] =
            CPUID_8000_0008_EBX_WBNOINVD,
        .features[FEAT_7_0_EBX] =
            CPUID_7_0_EBX_FSGSBASE | CPUID_7_0_EBX_BMI1 | CPUID_7_0_EBX_HLE |
            CPUID_7_0_EBX_AVX2 | CPUID_7_0_EBX_SMEP | CPUID_7_0_EBX_BMI2 |
            CPUID_7_0_EBX_ERMS | CPUID_7_0_EBX_INVPCID | CPUID_7_0_EBX_RTM |
            CPUID_7_0_EBX_AVX512F | CPUID_7_0_EBX_AVX512DQ |
            CPUID_7_0_EBX_RDSEED | CPUID_7_0_EBX_ADX | CPUID_7_0_EBX_SMAP |
            CPUID_7_0_EBX_AVX512IFMA | CPUID_7_0_EBX_CLFLUSHOPT |
            CPUID_7_0_EBX_CLWB | CPUID_7_0_EBX_AVX512CD | CPUID_7_0_EBX_SHA_NI |
            CPUID_7_0_EBX_AVX512BW | CPUID_7_0_EBX_AVX512VL,
        .features[FEAT_7_0_ECX] =
            CPUID_7_0_ECX_AVX512_VBMI | CPUID_7_0_ECX_UMIP | CPUID_7_0_ECX_PKU |
            CPUID_7_0_ECX_AVX512_VBMI2 | CPUID_7_0_ECX_GFNI |
            CPUID_7_0_ECX_VAES | CPUID_7_0_ECX_VPCLMULQDQ |
            CPUID_7_0_ECX_AVX512VNNI | CPUID_7_0_ECX_AVX512BITALG |
            CPUID_7_0_ECX_AVX512_VPOPCNTDQ | CPUID_7_0_ECX_LA57 |
            CPUID_7_0_ECX_RDPID | CPUID_7_0_ECX_BUS_LOCK_DETECT,
        .features[FEAT_7_0_EDX] =
            CPUID_7_0_EDX_FSRM | CPUID_7_0_EDX_SERIALIZE |
            CPUID_7_0_EDX_TSX_LDTRK | CPUID_7_0_EDX_AMX_BF16 |
            CPUID_7_0_EDX_AVX512_FP16 | CPUID_7_0_EDX_AMX_TILE |
            CPUID_7_0_EDX_AMX_INT8 | CPUID_7_0_EDX_SPEC_CTRL |
            CPUID_7_0_EDX_ARCH_CAPABILITIES | CPUID_7_0_EDX_SPEC_CTRL_SSBD,
        .features[FEAT_ARCH_CAPABILITIES] =
            MSR_ARCH_CAP_RDCL_NO | MSR_ARCH_CAP_IBRS_ALL |
            MSR_ARCH_CAP_SKIP_L1DFL_VMENTRY | MSR_ARCH_CAP_MDS_NO |
            MSR_ARCH_CAP_PSCHANGE_MC_NO | MSR_ARCH_CAP_TAA_NO |
            MSR_ARCH_CAP_SBDR_SSDP_NO | MSR_ARCH_CAP_FBSDP_NO |
            MSR_ARCH_CAP_PSDP_NO | MSR_ARCH_CAP_PBRSB_NO,
        .features[FEAT_XSAVE] =
            CPUID_XSAVE_XSAVEOPT | CPUID_XSAVE_XSAVEC |
            CPUID_XSAVE_XGETBV1 | CPUID_XSAVE_XSAVES | CPUID_D_1_EAX_XFD,
        .features[FEAT_6_EAX] =
            CPUID_6_EAX_ARAT,
        .features[FEAT_7_1_EAX] =
            CPUID_7_1_EAX_AVX_VNNI | CPUID_7_1_EAX_AVX512_BF16 |
            CPUID_7_1_EAX_FZRM | CPUID_7_1_EAX_FSRS | CPUID_7_1_EAX_FSRC |
            CPUID_7_1_EAX_AMX_FP16,
        .features[FEAT_7_1_EDX] =
            CPUID_7_1_EDX_PREFETCHITI,
        .features[FEAT_7_2_EDX] =
            CPUID_7_2_EDX_MCDT_NO,
        .features[FEAT_VMX_BASIC] =
            MSR_VMX_BASIC_INS_OUTS | MSR_VMX_BASIC_TRUE_CTLS,
        .features[FEAT_VMX_ENTRY_CTLS] =
            VMX_VM_ENTRY_LOAD_DEBUG_CONTROLS | VMX_VM_ENTRY_IA32E_MODE |
            VMX_VM_ENTRY_LOAD_IA32_PERF_GLOBAL_CTRL |
            VMX_VM_ENTRY_LOAD_IA32_PAT | VMX_VM_ENTRY_LOAD_IA32_EFER,
        .features[FEAT_VMX_EPT_VPID_CAPS] =
            MSR_VMX_EPT_EXECONLY |
            MSR_VMX_EPT_PAGE_WALK_LENGTH_4 | MSR_VMX_EPT_PAGE_WALK_LENGTH_5 |
            MSR_VMX_EPT_WB | MSR_VMX_EPT_2MB | MSR_VMX_EPT_1GB |
            MSR_VMX_EPT_INVEPT | MSR_VMX_EPT_AD_BITS |
            MSR_VMX_EPT_INVEPT_SINGLE_CONTEXT | MSR_VMX_EPT_INVEPT_ALL_CONTEXT |
            MSR_VMX_EPT_INVVPID | MSR_VMX_EPT_INVVPID_SINGLE_ADDR |
            MSR_VMX_EPT_INVVPID_SINGLE_CONTEXT |
            MSR_VMX_EPT_INVVPID_ALL_CONTEXT |
            MSR_VMX_EPT_INVVPID_SINGLE_CONTEXT_NOGLOBALS,
        .features[FEAT_VMX_EXIT_CTLS] =
            VMX_VM_EXIT_SAVE_DEBUG_CONTROLS |
            VMX_VM_EXIT_LOAD_IA32_PERF_GLOBAL_CTRL |
            VMX_VM_EXIT_ACK_INTR_ON_EXIT | VMX_VM_EXIT_SAVE_IA32_PAT |
            VMX_VM_EXIT_LOAD_IA32_PAT | VMX_VM_EXIT_SAVE_IA32_EFER |
            VMX_VM_EXIT_LOAD_IA32_EFER | VMX_VM_EXIT_SAVE_VMX_PREEMPTION_TIMER,
        .features[FEAT_VMX_MISC] =
            MSR_VMX_MISC_STORE_LMA | MSR_VMX_MISC_ACTIVITY_HLT |
            MSR_VMX_MISC_VMWRITE_VMEXIT,
        .features[FEAT_VMX_PINBASED_CTLS] =
            VMX_PIN_BASED_EXT_INTR_MASK | VMX_PIN_BASED_NMI_EXITING |
            VMX_PIN_BASED_VIRTUAL_NMIS | VMX_PIN_BASED_VMX_PREEMPTION_TIMER |
            VMX_PIN_BASED_POSTED_INTR,
        .features[FEAT_VMX_PROCBASED_CTLS] =
            VMX_CPU_BASED_VIRTUAL_INTR_PENDING |
            VMX_CPU_BASED_USE_TSC_OFFSETING | VMX_CPU_BASED_HLT_EXITING |
            VMX_CPU_BASED_INVLPG_EXITING | VMX_CPU_BASED_MWAIT_EXITING |
            VMX_CPU_BASED_RDPMC_EXITING | VMX_CPU_BASED_RDTSC_EXITING |
            VMX_CPU_BASED_CR3_LOAD_EXITING | VMX_CPU_BASED_CR3_STORE_EXITING |
            VMX_CPU_BASED_CR8_LOAD_EXITING | VMX_CPU_BASED_CR8_STORE_EXITING |
            VMX_CPU_BASED_TPR_SHADOW | VMX_CPU_BASED_VIRTUAL_NMI_PENDING |
            VMX_CPU_BASED_MOV_DR_EXITING | VMX_CPU_BASED_UNCOND_IO_EXITING |
            VMX_CPU_BASED_USE_IO_BITMAPS | VMX_CPU_BASED_MONITOR_TRAP_FLAG |
            VMX_CPU_BASED_USE_MSR_BITMAPS | VMX_CPU_BASED_MONITOR_EXITING |
            VMX_CPU_BASED_PAUSE_EXITING |
            VMX_CPU_BASED_ACTIVATE_SECONDARY_CONTROLS,
        .features[FEAT_VMX_SECONDARY_CTLS] =
            VMX_SECONDARY_EXEC_VIRTUALIZE_APIC_ACCESSES |
            VMX_SECONDARY_EXEC_ENABLE_EPT | VMX_SECONDARY_EXEC_DESC |
            VMX_SECONDARY_EXEC_RDTSCP |
            VMX_SECONDARY_EXEC_VIRTUALIZE_X2APIC_MODE |
            VMX_SECONDARY_EXEC_ENABLE_VPID | VMX_SECONDARY_EXEC_WBINVD_EXITING |
            VMX_SECONDARY_EXEC_UNRESTRICTED_GUEST |
            VMX_SECONDARY_EXEC_APIC_REGISTER_VIRT |
            VMX_SECONDARY_EXEC_VIRTUAL_INTR_DELIVERY |
            VMX_SECONDARY_EXEC_RDRAND_EXITING |
            VMX_SECONDARY_EXEC_ENABLE_INVPCID |
            VMX_SECONDARY_EXEC_ENABLE_VMFUNC | VMX_SECONDARY_EXEC_SHADOW_VMCS |
            VMX_SECONDARY_EXEC_RDSEED_EXITING | VMX_SECONDARY_EXEC_ENABLE_PML |
            VMX_SECONDARY_EXEC_XSAVES,
        .features[FEAT_VMX_VMFUNC] =
            MSR_VMX_VMFUNC_EPT_SWITCHING,
        .xlevel = 0x80000008,
        .model_id = "Intel Xeon Processor (GraniteRapids)",
        .versions = (X86CPUVersionDefinition[]) {
            { .version = 1 },
            { /* end of list */ },
        },
    },
    {
        .name = "Denverton",
        .level = 21,
        .vendor = CPUID_VENDOR_INTEL,
        .family = 6,
        .model = 95,
        .stepping = 1,
        .features[FEAT_1_EDX] =
            CPUID_FP87 | CPUID_VME | CPUID_DE | CPUID_PSE | CPUID_TSC |
            CPUID_MSR | CPUID_PAE | CPUID_MCE | CPUID_CX8 | CPUID_APIC |
            CPUID_SEP | CPUID_MTRR | CPUID_PGE | CPUID_MCA | CPUID_CMOV |
            CPUID_PAT | CPUID_PSE36 | CPUID_CLFLUSH | CPUID_MMX | CPUID_FXSR |
            CPUID_SSE | CPUID_SSE2,
        .features[FEAT_1_ECX] =
            CPUID_EXT_SSE3 | CPUID_EXT_PCLMULQDQ | CPUID_EXT_MONITOR |
            CPUID_EXT_SSSE3 | CPUID_EXT_CX16 | CPUID_EXT_SSE41 |
            CPUID_EXT_SSE42 | CPUID_EXT_X2APIC | CPUID_EXT_MOVBE |
            CPUID_EXT_POPCNT | CPUID_EXT_TSC_DEADLINE_TIMER |
            CPUID_EXT_AES | CPUID_EXT_XSAVE | CPUID_EXT_RDRAND,
        .features[FEAT_8000_0001_EDX] =
            CPUID_EXT2_SYSCALL | CPUID_EXT2_NX | CPUID_EXT2_PDPE1GB |
            CPUID_EXT2_RDTSCP | CPUID_EXT2_LM,
        .features[FEAT_8000_0001_ECX] =
            CPUID_EXT3_LAHF_LM | CPUID_EXT3_3DNOWPREFETCH,
        .features[FEAT_7_0_EBX] =
            CPUID_7_0_EBX_FSGSBASE | CPUID_7_0_EBX_SMEP | CPUID_7_0_EBX_ERMS |
            CPUID_7_0_EBX_MPX | CPUID_7_0_EBX_RDSEED | CPUID_7_0_EBX_SMAP |
            CPUID_7_0_EBX_CLFLUSHOPT | CPUID_7_0_EBX_SHA_NI,
        .features[FEAT_7_0_EDX] =
            CPUID_7_0_EDX_SPEC_CTRL | CPUID_7_0_EDX_ARCH_CAPABILITIES |
            CPUID_7_0_EDX_SPEC_CTRL_SSBD,
        /* XSAVES is added in version 3 */
        .features[FEAT_XSAVE] =
            CPUID_XSAVE_XSAVEOPT | CPUID_XSAVE_XSAVEC | CPUID_XSAVE_XGETBV1,
        .features[FEAT_6_EAX] =
            CPUID_6_EAX_ARAT,
        .features[FEAT_ARCH_CAPABILITIES] =
            MSR_ARCH_CAP_RDCL_NO | MSR_ARCH_CAP_SKIP_L1DFL_VMENTRY,
        .features[FEAT_VMX_BASIC] = MSR_VMX_BASIC_INS_OUTS |
             MSR_VMX_BASIC_TRUE_CTLS,
        .features[FEAT_VMX_ENTRY_CTLS] = VMX_VM_ENTRY_IA32E_MODE |
             VMX_VM_ENTRY_LOAD_IA32_PERF_GLOBAL_CTRL | VMX_VM_ENTRY_LOAD_IA32_PAT |
             VMX_VM_ENTRY_LOAD_DEBUG_CONTROLS | VMX_VM_ENTRY_LOAD_IA32_EFER,
        .features[FEAT_VMX_EPT_VPID_CAPS] = MSR_VMX_EPT_EXECONLY |
             MSR_VMX_EPT_PAGE_WALK_LENGTH_4 | MSR_VMX_EPT_WB | MSR_VMX_EPT_2MB |
             MSR_VMX_EPT_1GB | MSR_VMX_EPT_INVEPT |
             MSR_VMX_EPT_INVEPT_SINGLE_CONTEXT | MSR_VMX_EPT_INVEPT_ALL_CONTEXT |
             MSR_VMX_EPT_INVVPID | MSR_VMX_EPT_INVVPID_SINGLE_ADDR |
             MSR_VMX_EPT_INVVPID_SINGLE_CONTEXT | MSR_VMX_EPT_INVVPID_ALL_CONTEXT |
             MSR_VMX_EPT_INVVPID_SINGLE_CONTEXT_NOGLOBALS | MSR_VMX_EPT_AD_BITS,
        .features[FEAT_VMX_EXIT_CTLS] =
             VMX_VM_EXIT_ACK_INTR_ON_EXIT | VMX_VM_EXIT_SAVE_DEBUG_CONTROLS |
             VMX_VM_EXIT_LOAD_IA32_PERF_GLOBAL_CTRL |
             VMX_VM_EXIT_LOAD_IA32_PAT | VMX_VM_EXIT_LOAD_IA32_EFER |
             VMX_VM_EXIT_SAVE_IA32_PAT | VMX_VM_EXIT_SAVE_IA32_EFER |
             VMX_VM_EXIT_SAVE_VMX_PREEMPTION_TIMER,
        .features[FEAT_VMX_MISC] = MSR_VMX_MISC_ACTIVITY_HLT |
             MSR_VMX_MISC_STORE_LMA | MSR_VMX_MISC_VMWRITE_VMEXIT,
        .features[FEAT_VMX_PINBASED_CTLS] = VMX_PIN_BASED_EXT_INTR_MASK |
             VMX_PIN_BASED_NMI_EXITING | VMX_PIN_BASED_VIRTUAL_NMIS |
             VMX_PIN_BASED_VMX_PREEMPTION_TIMER | VMX_PIN_BASED_POSTED_INTR,
        .features[FEAT_VMX_PROCBASED_CTLS] = VMX_CPU_BASED_VIRTUAL_INTR_PENDING |
             VMX_CPU_BASED_USE_TSC_OFFSETING | VMX_CPU_BASED_HLT_EXITING |
             VMX_CPU_BASED_INVLPG_EXITING | VMX_CPU_BASED_MWAIT_EXITING |
             VMX_CPU_BASED_RDPMC_EXITING | VMX_CPU_BASED_RDTSC_EXITING |
             VMX_CPU_BASED_CR8_LOAD_EXITING | VMX_CPU_BASED_CR8_STORE_EXITING |
             VMX_CPU_BASED_TPR_SHADOW | VMX_CPU_BASED_MOV_DR_EXITING |
             VMX_CPU_BASED_UNCOND_IO_EXITING | VMX_CPU_BASED_USE_IO_BITMAPS |
             VMX_CPU_BASED_MONITOR_EXITING | VMX_CPU_BASED_PAUSE_EXITING |
             VMX_CPU_BASED_VIRTUAL_NMI_PENDING | VMX_CPU_BASED_USE_MSR_BITMAPS |
             VMX_CPU_BASED_CR3_LOAD_EXITING | VMX_CPU_BASED_CR3_STORE_EXITING |
             VMX_CPU_BASED_MONITOR_TRAP_FLAG |
             VMX_CPU_BASED_ACTIVATE_SECONDARY_CONTROLS,
        .features[FEAT_VMX_SECONDARY_CTLS] =
             VMX_SECONDARY_EXEC_VIRTUALIZE_APIC_ACCESSES |
             VMX_SECONDARY_EXEC_WBINVD_EXITING | VMX_SECONDARY_EXEC_ENABLE_EPT |
             VMX_SECONDARY_EXEC_DESC | VMX_SECONDARY_EXEC_RDTSCP |
             VMX_SECONDARY_EXEC_VIRTUALIZE_X2APIC_MODE |
             VMX_SECONDARY_EXEC_ENABLE_VPID | VMX_SECONDARY_EXEC_UNRESTRICTED_GUEST |
             VMX_SECONDARY_EXEC_APIC_REGISTER_VIRT |
             VMX_SECONDARY_EXEC_VIRTUAL_INTR_DELIVERY |
             VMX_SECONDARY_EXEC_RDRAND_EXITING | VMX_SECONDARY_EXEC_ENABLE_INVPCID |
             VMX_SECONDARY_EXEC_ENABLE_VMFUNC | VMX_SECONDARY_EXEC_SHADOW_VMCS |
             VMX_SECONDARY_EXEC_RDSEED_EXITING | VMX_SECONDARY_EXEC_ENABLE_PML,
        .features[FEAT_VMX_VMFUNC] = MSR_VMX_VMFUNC_EPT_SWITCHING,
        .xlevel = 0x80000008,
        .model_id = "Intel Atom Processor (Denverton)",
        .versions = (X86CPUVersionDefinition[]) {
            { .version = 1 },
            {
                .version = 2,
                .note = "no MPX, no MONITOR",
                .props = (PropValue[]) {
                    { "monitor", "off" },
                    { "mpx", "off" },
                    { /* end of list */ },
                },
            },
            {
                .version = 3,
                .note = "XSAVES, no MPX, no MONITOR",
                .props = (PropValue[]) {
                    { "xsaves", "on" },
                    { "vmx-xsaves", "on" },
                    { /* end of list */ },
                },
            },
            { /* end of list */ },
        },
    },
    {
        .name = "Snowridge",
        .level = 27,
        .vendor = CPUID_VENDOR_INTEL,
        .family = 6,
        .model = 134,
        .stepping = 1,
        .features[FEAT_1_EDX] =
            /* missing: CPUID_PN CPUID_IA64 */
            /* missing: CPUID_DTS, CPUID_HT, CPUID_TM, CPUID_PBE */
            CPUID_FP87 | CPUID_VME | CPUID_DE | CPUID_PSE |
            CPUID_TSC | CPUID_MSR | CPUID_PAE | CPUID_MCE |
            CPUID_CX8 | CPUID_APIC | CPUID_SEP |
            CPUID_MTRR | CPUID_PGE | CPUID_MCA | CPUID_CMOV |
            CPUID_PAT | CPUID_PSE36 | CPUID_CLFLUSH |
            CPUID_MMX |
            CPUID_FXSR | CPUID_SSE | CPUID_SSE2,
        .features[FEAT_1_ECX] =
            CPUID_EXT_SSE3 | CPUID_EXT_PCLMULQDQ | CPUID_EXT_MONITOR |
            CPUID_EXT_SSSE3 |
            CPUID_EXT_CX16 |
            CPUID_EXT_SSE41 |
            CPUID_EXT_SSE42 | CPUID_EXT_X2APIC | CPUID_EXT_MOVBE |
            CPUID_EXT_POPCNT |
            CPUID_EXT_TSC_DEADLINE_TIMER | CPUID_EXT_AES | CPUID_EXT_XSAVE |
            CPUID_EXT_RDRAND,
        .features[FEAT_8000_0001_EDX] =
            CPUID_EXT2_SYSCALL |
            CPUID_EXT2_NX |
            CPUID_EXT2_PDPE1GB | CPUID_EXT2_RDTSCP |
            CPUID_EXT2_LM,
        .features[FEAT_8000_0001_ECX] =
            CPUID_EXT3_LAHF_LM |
            CPUID_EXT3_3DNOWPREFETCH,
        .features[FEAT_7_0_EBX] =
            CPUID_7_0_EBX_FSGSBASE |
            CPUID_7_0_EBX_SMEP |
            CPUID_7_0_EBX_ERMS |
            CPUID_7_0_EBX_MPX |  /* missing bits 13, 15 */
            CPUID_7_0_EBX_RDSEED |
            CPUID_7_0_EBX_SMAP | CPUID_7_0_EBX_CLFLUSHOPT |
            CPUID_7_0_EBX_CLWB |
            CPUID_7_0_EBX_SHA_NI,
        .features[FEAT_7_0_ECX] =
            CPUID_7_0_ECX_UMIP |
            /* missing bit 5 */
            CPUID_7_0_ECX_GFNI |
            CPUID_7_0_ECX_MOVDIRI | CPUID_7_0_ECX_CLDEMOTE |
            CPUID_7_0_ECX_MOVDIR64B,
        .features[FEAT_7_0_EDX] =
            CPUID_7_0_EDX_SPEC_CTRL |
            CPUID_7_0_EDX_ARCH_CAPABILITIES | CPUID_7_0_EDX_SPEC_CTRL_SSBD |
            CPUID_7_0_EDX_CORE_CAPABILITY,
        .features[FEAT_CORE_CAPABILITY] =
            MSR_CORE_CAP_SPLIT_LOCK_DETECT,
        /* XSAVES is added in version 3 */
        .features[FEAT_XSAVE] =
            CPUID_XSAVE_XSAVEOPT | CPUID_XSAVE_XSAVEC |
            CPUID_XSAVE_XGETBV1,
        .features[FEAT_6_EAX] =
            CPUID_6_EAX_ARAT,
        .features[FEAT_VMX_BASIC] = MSR_VMX_BASIC_INS_OUTS |
             MSR_VMX_BASIC_TRUE_CTLS,
        .features[FEAT_VMX_ENTRY_CTLS] = VMX_VM_ENTRY_IA32E_MODE |
             VMX_VM_ENTRY_LOAD_IA32_PERF_GLOBAL_CTRL | VMX_VM_ENTRY_LOAD_IA32_PAT |
             VMX_VM_ENTRY_LOAD_DEBUG_CONTROLS | VMX_VM_ENTRY_LOAD_IA32_EFER,
        .features[FEAT_VMX_EPT_VPID_CAPS] = MSR_VMX_EPT_EXECONLY |
             MSR_VMX_EPT_PAGE_WALK_LENGTH_4 | MSR_VMX_EPT_WB | MSR_VMX_EPT_2MB |
             MSR_VMX_EPT_1GB | MSR_VMX_EPT_INVEPT |
             MSR_VMX_EPT_INVEPT_SINGLE_CONTEXT | MSR_VMX_EPT_INVEPT_ALL_CONTEXT |
             MSR_VMX_EPT_INVVPID | MSR_VMX_EPT_INVVPID_SINGLE_ADDR |
             MSR_VMX_EPT_INVVPID_SINGLE_CONTEXT | MSR_VMX_EPT_INVVPID_ALL_CONTEXT |
             MSR_VMX_EPT_INVVPID_SINGLE_CONTEXT_NOGLOBALS | MSR_VMX_EPT_AD_BITS,
        .features[FEAT_VMX_EXIT_CTLS] =
             VMX_VM_EXIT_ACK_INTR_ON_EXIT | VMX_VM_EXIT_SAVE_DEBUG_CONTROLS |
             VMX_VM_EXIT_LOAD_IA32_PERF_GLOBAL_CTRL |
             VMX_VM_EXIT_LOAD_IA32_PAT | VMX_VM_EXIT_LOAD_IA32_EFER |
             VMX_VM_EXIT_SAVE_IA32_PAT | VMX_VM_EXIT_SAVE_IA32_EFER |
             VMX_VM_EXIT_SAVE_VMX_PREEMPTION_TIMER,
        .features[FEAT_VMX_MISC] = MSR_VMX_MISC_ACTIVITY_HLT |
             MSR_VMX_MISC_STORE_LMA | MSR_VMX_MISC_VMWRITE_VMEXIT,
        .features[FEAT_VMX_PINBASED_CTLS] = VMX_PIN_BASED_EXT_INTR_MASK |
             VMX_PIN_BASED_NMI_EXITING | VMX_PIN_BASED_VIRTUAL_NMIS |
             VMX_PIN_BASED_VMX_PREEMPTION_TIMER | VMX_PIN_BASED_POSTED_INTR,
        .features[FEAT_VMX_PROCBASED_CTLS] = VMX_CPU_BASED_VIRTUAL_INTR_PENDING |
             VMX_CPU_BASED_USE_TSC_OFFSETING | VMX_CPU_BASED_HLT_EXITING |
             VMX_CPU_BASED_INVLPG_EXITING | VMX_CPU_BASED_MWAIT_EXITING |
             VMX_CPU_BASED_RDPMC_EXITING | VMX_CPU_BASED_RDTSC_EXITING |
             VMX_CPU_BASED_CR8_LOAD_EXITING | VMX_CPU_BASED_CR8_STORE_EXITING |
             VMX_CPU_BASED_TPR_SHADOW | VMX_CPU_BASED_MOV_DR_EXITING |
             VMX_CPU_BASED_UNCOND_IO_EXITING | VMX_CPU_BASED_USE_IO_BITMAPS |
             VMX_CPU_BASED_MONITOR_EXITING | VMX_CPU_BASED_PAUSE_EXITING |
             VMX_CPU_BASED_VIRTUAL_NMI_PENDING | VMX_CPU_BASED_USE_MSR_BITMAPS |
             VMX_CPU_BASED_CR3_LOAD_EXITING | VMX_CPU_BASED_CR3_STORE_EXITING |
             VMX_CPU_BASED_MONITOR_TRAP_FLAG |
             VMX_CPU_BASED_ACTIVATE_SECONDARY_CONTROLS,
        .features[FEAT_VMX_SECONDARY_CTLS] =
             VMX_SECONDARY_EXEC_VIRTUALIZE_APIC_ACCESSES |
             VMX_SECONDARY_EXEC_WBINVD_EXITING | VMX_SECONDARY_EXEC_ENABLE_EPT |
             VMX_SECONDARY_EXEC_DESC | VMX_SECONDARY_EXEC_RDTSCP |
             VMX_SECONDARY_EXEC_VIRTUALIZE_X2APIC_MODE |
             VMX_SECONDARY_EXEC_ENABLE_VPID | VMX_SECONDARY_EXEC_UNRESTRICTED_GUEST |
             VMX_SECONDARY_EXEC_APIC_REGISTER_VIRT |
             VMX_SECONDARY_EXEC_VIRTUAL_INTR_DELIVERY |
             VMX_SECONDARY_EXEC_RDRAND_EXITING | VMX_SECONDARY_EXEC_ENABLE_INVPCID |
             VMX_SECONDARY_EXEC_ENABLE_VMFUNC | VMX_SECONDARY_EXEC_SHADOW_VMCS |
             VMX_SECONDARY_EXEC_RDSEED_EXITING | VMX_SECONDARY_EXEC_ENABLE_PML,
        .features[FEAT_VMX_VMFUNC] = MSR_VMX_VMFUNC_EPT_SWITCHING,
        .xlevel = 0x80000008,
        .model_id = "Intel Atom Processor (SnowRidge)",
        .versions = (X86CPUVersionDefinition[]) {
            { .version = 1 },
            {
                .version = 2,
                .props = (PropValue[]) {
                    { "mpx", "off" },
                    { "model-id", "Intel Atom Processor (Snowridge, no MPX)" },
                    { /* end of list */ },
                },
            },
            {
                .version = 3,
                .note = "XSAVES, no MPX",
                .props = (PropValue[]) {
                    { "xsaves", "on" },
                    { "vmx-xsaves", "on" },
                    { /* end of list */ },
                },
            },
            {
                .version = 4,
                .note = "no split lock detect, no core-capability",
                .props = (PropValue[]) {
                    { "split-lock-detect", "off" },
                    { "core-capability", "off" },
                    { /* end of list */ },
                },
            },
            { /* end of list */ },
        },
    },
    {
        .name = "KnightsMill",
        .level = 0xd,
        .vendor = CPUID_VENDOR_INTEL,
        .family = 6,
        .model = 133,
        .stepping = 0,
        .features[FEAT_1_EDX] =
            CPUID_VME | CPUID_SS | CPUID_SSE2 | CPUID_SSE | CPUID_FXSR |
            CPUID_MMX | CPUID_CLFLUSH | CPUID_PSE36 | CPUID_PAT | CPUID_CMOV |
            CPUID_MCA | CPUID_PGE | CPUID_MTRR | CPUID_SEP | CPUID_APIC |
            CPUID_CX8 | CPUID_MCE | CPUID_PAE | CPUID_MSR | CPUID_TSC |
            CPUID_PSE | CPUID_DE | CPUID_FP87,
        .features[FEAT_1_ECX] =
            CPUID_EXT_AVX | CPUID_EXT_XSAVE | CPUID_EXT_AES |
            CPUID_EXT_POPCNT | CPUID_EXT_X2APIC | CPUID_EXT_SSE42 |
            CPUID_EXT_SSE41 | CPUID_EXT_CX16 | CPUID_EXT_SSSE3 |
            CPUID_EXT_PCLMULQDQ | CPUID_EXT_SSE3 |
            CPUID_EXT_TSC_DEADLINE_TIMER | CPUID_EXT_FMA | CPUID_EXT_MOVBE |
            CPUID_EXT_F16C | CPUID_EXT_RDRAND,
        .features[FEAT_8000_0001_EDX] =
            CPUID_EXT2_LM | CPUID_EXT2_PDPE1GB | CPUID_EXT2_RDTSCP |
            CPUID_EXT2_NX | CPUID_EXT2_SYSCALL,
        .features[FEAT_8000_0001_ECX] =
            CPUID_EXT3_ABM | CPUID_EXT3_LAHF_LM | CPUID_EXT3_3DNOWPREFETCH,
        .features[FEAT_7_0_EBX] =
            CPUID_7_0_EBX_FSGSBASE | CPUID_7_0_EBX_BMI1 | CPUID_7_0_EBX_AVX2 |
            CPUID_7_0_EBX_SMEP | CPUID_7_0_EBX_BMI2 | CPUID_7_0_EBX_ERMS |
            CPUID_7_0_EBX_RDSEED | CPUID_7_0_EBX_ADX | CPUID_7_0_EBX_AVX512F |
            CPUID_7_0_EBX_AVX512CD | CPUID_7_0_EBX_AVX512PF |
            CPUID_7_0_EBX_AVX512ER,
        .features[FEAT_7_0_ECX] =
            CPUID_7_0_ECX_AVX512_VPOPCNTDQ,
        .features[FEAT_7_0_EDX] =
            CPUID_7_0_EDX_AVX512_4VNNIW | CPUID_7_0_EDX_AVX512_4FMAPS,
        .features[FEAT_XSAVE] =
            CPUID_XSAVE_XSAVEOPT,
        .features[FEAT_6_EAX] =
            CPUID_6_EAX_ARAT,
        .xlevel = 0x80000008,
        .model_id = "Intel Xeon Phi Processor (Knights Mill)",
    },
    {
        .name = "Opteron_G1",
        .level = 5,
        .vendor = CPUID_VENDOR_AMD,
        .family = 15,
        .model = 6,
        .stepping = 1,
        .features[FEAT_1_EDX] =
            CPUID_VME | CPUID_SSE2 | CPUID_SSE | CPUID_FXSR | CPUID_MMX |
            CPUID_CLFLUSH | CPUID_PSE36 | CPUID_PAT | CPUID_CMOV | CPUID_MCA |
            CPUID_PGE | CPUID_MTRR | CPUID_SEP | CPUID_APIC | CPUID_CX8 |
            CPUID_MCE | CPUID_PAE | CPUID_MSR | CPUID_TSC | CPUID_PSE |
            CPUID_DE | CPUID_FP87,
        .features[FEAT_1_ECX] =
            CPUID_EXT_SSE3,
        .features[FEAT_8000_0001_EDX] =
            CPUID_EXT2_LM | CPUID_EXT2_NX | CPUID_EXT2_SYSCALL,
        .xlevel = 0x80000008,
        .model_id = "AMD Opteron 240 (Gen 1 Class Opteron)",
    },
    {
        .name = "Opteron_G2",
        .level = 5,
        .vendor = CPUID_VENDOR_AMD,
        .family = 15,
        .model = 6,
        .stepping = 1,
        .features[FEAT_1_EDX] =
            CPUID_VME | CPUID_SSE2 | CPUID_SSE | CPUID_FXSR | CPUID_MMX |
            CPUID_CLFLUSH | CPUID_PSE36 | CPUID_PAT | CPUID_CMOV | CPUID_MCA |
            CPUID_PGE | CPUID_MTRR | CPUID_SEP | CPUID_APIC | CPUID_CX8 |
            CPUID_MCE | CPUID_PAE | CPUID_MSR | CPUID_TSC | CPUID_PSE |
            CPUID_DE | CPUID_FP87,
        .features[FEAT_1_ECX] =
            CPUID_EXT_CX16 | CPUID_EXT_SSE3,
        .features[FEAT_8000_0001_EDX] =
            CPUID_EXT2_LM | CPUID_EXT2_NX | CPUID_EXT2_SYSCALL,
        .features[FEAT_8000_0001_ECX] =
            CPUID_EXT3_SVM | CPUID_EXT3_LAHF_LM,
        .xlevel = 0x80000008,
        .model_id = "AMD Opteron 22xx (Gen 2 Class Opteron)",
    },
    {
        .name = "Opteron_G3",
        .level = 5,
        .vendor = CPUID_VENDOR_AMD,
        .family = 16,
        .model = 2,
        .stepping = 3,
        .features[FEAT_1_EDX] =
            CPUID_VME | CPUID_SSE2 | CPUID_SSE | CPUID_FXSR | CPUID_MMX |
            CPUID_CLFLUSH | CPUID_PSE36 | CPUID_PAT | CPUID_CMOV | CPUID_MCA |
            CPUID_PGE | CPUID_MTRR | CPUID_SEP | CPUID_APIC | CPUID_CX8 |
            CPUID_MCE | CPUID_PAE | CPUID_MSR | CPUID_TSC | CPUID_PSE |
            CPUID_DE | CPUID_FP87,
        .features[FEAT_1_ECX] =
            CPUID_EXT_POPCNT | CPUID_EXT_CX16 | CPUID_EXT_MONITOR |
            CPUID_EXT_SSE3,
        .features[FEAT_8000_0001_EDX] =
            CPUID_EXT2_LM | CPUID_EXT2_NX | CPUID_EXT2_SYSCALL |
            CPUID_EXT2_RDTSCP,
        .features[FEAT_8000_0001_ECX] =
            CPUID_EXT3_MISALIGNSSE | CPUID_EXT3_SSE4A |
            CPUID_EXT3_ABM | CPUID_EXT3_SVM | CPUID_EXT3_LAHF_LM,
        .xlevel = 0x80000008,
        .model_id = "AMD Opteron 23xx (Gen 3 Class Opteron)",
    },
    {
        .name = "Opteron_G4",
        .level = 0xd,
        .vendor = CPUID_VENDOR_AMD,
        .family = 21,
        .model = 1,
        .stepping = 2,
        .features[FEAT_1_EDX] =
            CPUID_VME | CPUID_SSE2 | CPUID_SSE | CPUID_FXSR | CPUID_MMX |
            CPUID_CLFLUSH | CPUID_PSE36 | CPUID_PAT | CPUID_CMOV | CPUID_MCA |
            CPUID_PGE | CPUID_MTRR | CPUID_SEP | CPUID_APIC | CPUID_CX8 |
            CPUID_MCE | CPUID_PAE | CPUID_MSR | CPUID_TSC | CPUID_PSE |
            CPUID_DE | CPUID_FP87,
        .features[FEAT_1_ECX] =
            CPUID_EXT_AVX | CPUID_EXT_XSAVE | CPUID_EXT_AES |
            CPUID_EXT_POPCNT | CPUID_EXT_SSE42 | CPUID_EXT_SSE41 |
            CPUID_EXT_CX16 | CPUID_EXT_SSSE3 | CPUID_EXT_PCLMULQDQ |
            CPUID_EXT_SSE3,
        .features[FEAT_8000_0001_EDX] =
            CPUID_EXT2_LM | CPUID_EXT2_PDPE1GB | CPUID_EXT2_NX |
            CPUID_EXT2_SYSCALL | CPUID_EXT2_RDTSCP,
        .features[FEAT_8000_0001_ECX] =
            CPUID_EXT3_FMA4 | CPUID_EXT3_XOP |
            CPUID_EXT3_3DNOWPREFETCH | CPUID_EXT3_MISALIGNSSE |
            CPUID_EXT3_SSE4A | CPUID_EXT3_ABM | CPUID_EXT3_SVM |
            CPUID_EXT3_LAHF_LM,
        .features[FEAT_SVM] =
            CPUID_SVM_NPT | CPUID_SVM_NRIPSAVE,
        /* no xsaveopt! */
        .xlevel = 0x8000001A,
        .model_id = "AMD Opteron 62xx class CPU",
    },
    {
        .name = "Opteron_G5",
        .level = 0xd,
        .vendor = CPUID_VENDOR_AMD,
        .family = 21,
        .model = 2,
        .stepping = 0,
        .features[FEAT_1_EDX] =
            CPUID_VME | CPUID_SSE2 | CPUID_SSE | CPUID_FXSR | CPUID_MMX |
            CPUID_CLFLUSH | CPUID_PSE36 | CPUID_PAT | CPUID_CMOV | CPUID_MCA |
            CPUID_PGE | CPUID_MTRR | CPUID_SEP | CPUID_APIC | CPUID_CX8 |
            CPUID_MCE | CPUID_PAE | CPUID_MSR | CPUID_TSC | CPUID_PSE |
            CPUID_DE | CPUID_FP87,
        .features[FEAT_1_ECX] =
            CPUID_EXT_F16C | CPUID_EXT_AVX | CPUID_EXT_XSAVE |
            CPUID_EXT_AES | CPUID_EXT_POPCNT | CPUID_EXT_SSE42 |
            CPUID_EXT_SSE41 | CPUID_EXT_CX16 | CPUID_EXT_FMA |
            CPUID_EXT_SSSE3 | CPUID_EXT_PCLMULQDQ | CPUID_EXT_SSE3,
        .features[FEAT_8000_0001_EDX] =
            CPUID_EXT2_LM | CPUID_EXT2_PDPE1GB | CPUID_EXT2_NX |
            CPUID_EXT2_SYSCALL | CPUID_EXT2_RDTSCP,
        .features[FEAT_8000_0001_ECX] =
            CPUID_EXT3_TBM | CPUID_EXT3_FMA4 | CPUID_EXT3_XOP |
            CPUID_EXT3_3DNOWPREFETCH | CPUID_EXT3_MISALIGNSSE |
            CPUID_EXT3_SSE4A | CPUID_EXT3_ABM | CPUID_EXT3_SVM |
            CPUID_EXT3_LAHF_LM,
        .features[FEAT_SVM] =
            CPUID_SVM_NPT | CPUID_SVM_NRIPSAVE,
        /* no xsaveopt! */
        .xlevel = 0x8000001A,
        .model_id = "AMD Opteron 63xx class CPU",
    },
    {
        .name = "EPYC",
        .level = 0xd,
        .vendor = CPUID_VENDOR_AMD,
        .family = 23,
        .model = 1,
        .stepping = 2,
        .features[FEAT_1_EDX] =
            CPUID_SSE2 | CPUID_SSE | CPUID_FXSR | CPUID_MMX | CPUID_CLFLUSH |
            CPUID_PSE36 | CPUID_PAT | CPUID_CMOV | CPUID_MCA | CPUID_PGE |
            CPUID_MTRR | CPUID_SEP | CPUID_APIC | CPUID_CX8 | CPUID_MCE |
            CPUID_PAE | CPUID_MSR | CPUID_TSC | CPUID_PSE | CPUID_DE |
            CPUID_VME | CPUID_FP87,
        .features[FEAT_1_ECX] =
            CPUID_EXT_RDRAND | CPUID_EXT_F16C | CPUID_EXT_AVX |
            CPUID_EXT_XSAVE | CPUID_EXT_AES |  CPUID_EXT_POPCNT |
            CPUID_EXT_MOVBE | CPUID_EXT_SSE42 | CPUID_EXT_SSE41 |
            CPUID_EXT_CX16 | CPUID_EXT_FMA | CPUID_EXT_SSSE3 |
            CPUID_EXT_MONITOR | CPUID_EXT_PCLMULQDQ | CPUID_EXT_SSE3,
        .features[FEAT_8000_0001_EDX] =
            CPUID_EXT2_LM | CPUID_EXT2_RDTSCP | CPUID_EXT2_PDPE1GB |
            CPUID_EXT2_FFXSR | CPUID_EXT2_MMXEXT | CPUID_EXT2_NX |
            CPUID_EXT2_SYSCALL,
        .features[FEAT_8000_0001_ECX] =
            CPUID_EXT3_OSVW | CPUID_EXT3_3DNOWPREFETCH |
            CPUID_EXT3_MISALIGNSSE | CPUID_EXT3_SSE4A | CPUID_EXT3_ABM |
            CPUID_EXT3_CR8LEG | CPUID_EXT3_SVM | CPUID_EXT3_LAHF_LM |
            CPUID_EXT3_TOPOEXT,
        .features[FEAT_7_0_EBX] =
            CPUID_7_0_EBX_FSGSBASE | CPUID_7_0_EBX_BMI1 | CPUID_7_0_EBX_AVX2 |
            CPUID_7_0_EBX_SMEP | CPUID_7_0_EBX_BMI2 | CPUID_7_0_EBX_RDSEED |
            CPUID_7_0_EBX_ADX | CPUID_7_0_EBX_SMAP | CPUID_7_0_EBX_CLFLUSHOPT |
            CPUID_7_0_EBX_SHA_NI,
        .features[FEAT_XSAVE] =
            CPUID_XSAVE_XSAVEOPT | CPUID_XSAVE_XSAVEC |
            CPUID_XSAVE_XGETBV1,
        .features[FEAT_6_EAX] =
            CPUID_6_EAX_ARAT,
        .features[FEAT_SVM] =
            CPUID_SVM_NPT | CPUID_SVM_NRIPSAVE,
        .xlevel = 0x8000001E,
        .model_id = "AMD EPYC Processor",
        .cache_info = &epyc_cache_info,
        .versions = (X86CPUVersionDefinition[]) {
            { .version = 1 },
            {
                .version = 2,
                .alias = "EPYC-IBPB",
                .props = (PropValue[]) {
                    { "ibpb", "on" },
                    { "model-id",
                      "AMD EPYC Processor (with IBPB)" },
                    { /* end of list */ }
                }
            },
            {
                .version = 3,
                .props = (PropValue[]) {
                    { "ibpb", "on" },
                    { "perfctr-core", "on" },
                    { "clzero", "on" },
                    { "xsaveerptr", "on" },
                    { "xsaves", "on" },
                    { "model-id",
                      "AMD EPYC Processor" },
                    { /* end of list */ }
                }
            },
            {
                .version = 4,
                .props = (PropValue[]) {
                    { "model-id",
                      "AMD EPYC-v4 Processor" },
                    { /* end of list */ }
                },
                .cache_info = &epyc_v4_cache_info
            },
            { /* end of list */ }
        }
    },
    {
        .name = "Dhyana",
        .level = 0xd,
        .vendor = CPUID_VENDOR_HYGON,
        .family = 24,
        .model = 0,
        .stepping = 1,
        .features[FEAT_1_EDX] =
            CPUID_SSE2 | CPUID_SSE | CPUID_FXSR | CPUID_MMX | CPUID_CLFLUSH |
            CPUID_PSE36 | CPUID_PAT | CPUID_CMOV | CPUID_MCA | CPUID_PGE |
            CPUID_MTRR | CPUID_SEP | CPUID_APIC | CPUID_CX8 | CPUID_MCE |
            CPUID_PAE | CPUID_MSR | CPUID_TSC | CPUID_PSE | CPUID_DE |
            CPUID_VME | CPUID_FP87,
        .features[FEAT_1_ECX] =
            CPUID_EXT_RDRAND | CPUID_EXT_F16C | CPUID_EXT_AVX |
            CPUID_EXT_XSAVE | CPUID_EXT_POPCNT |
            CPUID_EXT_MOVBE | CPUID_EXT_SSE42 | CPUID_EXT_SSE41 |
            CPUID_EXT_CX16 | CPUID_EXT_FMA | CPUID_EXT_SSSE3 |
            CPUID_EXT_MONITOR | CPUID_EXT_SSE3,
        .features[FEAT_8000_0001_EDX] =
            CPUID_EXT2_LM | CPUID_EXT2_RDTSCP | CPUID_EXT2_PDPE1GB |
            CPUID_EXT2_FFXSR | CPUID_EXT2_MMXEXT | CPUID_EXT2_NX |
            CPUID_EXT2_SYSCALL,
        .features[FEAT_8000_0001_ECX] =
            CPUID_EXT3_OSVW | CPUID_EXT3_3DNOWPREFETCH |
            CPUID_EXT3_MISALIGNSSE | CPUID_EXT3_SSE4A | CPUID_EXT3_ABM |
            CPUID_EXT3_CR8LEG | CPUID_EXT3_SVM | CPUID_EXT3_LAHF_LM |
            CPUID_EXT3_TOPOEXT,
        .features[FEAT_8000_0008_EBX] =
            CPUID_8000_0008_EBX_IBPB,
        .features[FEAT_7_0_EBX] =
            CPUID_7_0_EBX_FSGSBASE | CPUID_7_0_EBX_BMI1 | CPUID_7_0_EBX_AVX2 |
            CPUID_7_0_EBX_SMEP | CPUID_7_0_EBX_BMI2 | CPUID_7_0_EBX_RDSEED |
            CPUID_7_0_EBX_ADX | CPUID_7_0_EBX_SMAP | CPUID_7_0_EBX_CLFLUSHOPT,
        /* XSAVES is added in version 2 */
        .features[FEAT_XSAVE] =
            CPUID_XSAVE_XSAVEOPT | CPUID_XSAVE_XSAVEC |
            CPUID_XSAVE_XGETBV1,
        .features[FEAT_6_EAX] =
            CPUID_6_EAX_ARAT,
        .features[FEAT_SVM] =
            CPUID_SVM_NPT | CPUID_SVM_NRIPSAVE,
        .xlevel = 0x8000001E,
        .model_id = "Hygon Dhyana Processor",
        .cache_info = &epyc_cache_info,
        .versions = (X86CPUVersionDefinition[]) {
            { .version = 1 },
            { .version = 2,
              .note = "XSAVES",
              .props = (PropValue[]) {
                  { "xsaves", "on" },
                  { /* end of list */ }
              },
            },
            { /* end of list */ }
        }
    },
    {
        .name = "EPYC-Rome",
        .level = 0xd,
        .vendor = CPUID_VENDOR_AMD,
        .family = 23,
        .model = 49,
        .stepping = 0,
        .features[FEAT_1_EDX] =
            CPUID_SSE2 | CPUID_SSE | CPUID_FXSR | CPUID_MMX | CPUID_CLFLUSH |
            CPUID_PSE36 | CPUID_PAT | CPUID_CMOV | CPUID_MCA | CPUID_PGE |
            CPUID_MTRR | CPUID_SEP | CPUID_APIC | CPUID_CX8 | CPUID_MCE |
            CPUID_PAE | CPUID_MSR | CPUID_TSC | CPUID_PSE | CPUID_DE |
            CPUID_VME | CPUID_FP87,
        .features[FEAT_1_ECX] =
            CPUID_EXT_RDRAND | CPUID_EXT_F16C | CPUID_EXT_AVX |
            CPUID_EXT_XSAVE | CPUID_EXT_AES |  CPUID_EXT_POPCNT |
            CPUID_EXT_MOVBE | CPUID_EXT_SSE42 | CPUID_EXT_SSE41 |
            CPUID_EXT_CX16 | CPUID_EXT_FMA | CPUID_EXT_SSSE3 |
            CPUID_EXT_MONITOR | CPUID_EXT_PCLMULQDQ | CPUID_EXT_SSE3,
        .features[FEAT_8000_0001_EDX] =
            CPUID_EXT2_LM | CPUID_EXT2_RDTSCP | CPUID_EXT2_PDPE1GB |
            CPUID_EXT2_FFXSR | CPUID_EXT2_MMXEXT | CPUID_EXT2_NX |
            CPUID_EXT2_SYSCALL,
        .features[FEAT_8000_0001_ECX] =
            CPUID_EXT3_OSVW | CPUID_EXT3_3DNOWPREFETCH |
            CPUID_EXT3_MISALIGNSSE | CPUID_EXT3_SSE4A | CPUID_EXT3_ABM |
            CPUID_EXT3_CR8LEG | CPUID_EXT3_SVM | CPUID_EXT3_LAHF_LM |
            CPUID_EXT3_TOPOEXT | CPUID_EXT3_PERFCORE,
        .features[FEAT_8000_0008_EBX] =
            CPUID_8000_0008_EBX_CLZERO | CPUID_8000_0008_EBX_XSAVEERPTR |
            CPUID_8000_0008_EBX_WBNOINVD | CPUID_8000_0008_EBX_IBPB |
            CPUID_8000_0008_EBX_STIBP,
        .features[FEAT_7_0_EBX] =
            CPUID_7_0_EBX_FSGSBASE | CPUID_7_0_EBX_BMI1 | CPUID_7_0_EBX_AVX2 |
            CPUID_7_0_EBX_SMEP | CPUID_7_0_EBX_BMI2 | CPUID_7_0_EBX_RDSEED |
            CPUID_7_0_EBX_ADX | CPUID_7_0_EBX_SMAP | CPUID_7_0_EBX_CLFLUSHOPT |
            CPUID_7_0_EBX_SHA_NI | CPUID_7_0_EBX_CLWB,
        .features[FEAT_7_0_ECX] =
            CPUID_7_0_ECX_UMIP | CPUID_7_0_ECX_RDPID,
        .features[FEAT_XSAVE] =
            CPUID_XSAVE_XSAVEOPT | CPUID_XSAVE_XSAVEC |
            CPUID_XSAVE_XGETBV1 | CPUID_XSAVE_XSAVES,
        .features[FEAT_6_EAX] =
            CPUID_6_EAX_ARAT,
        .features[FEAT_SVM] =
            CPUID_SVM_NPT | CPUID_SVM_NRIPSAVE,
        .xlevel = 0x8000001E,
        .model_id = "AMD EPYC-Rome Processor",
        .cache_info = &epyc_rome_cache_info,
        .versions = (X86CPUVersionDefinition[]) {
            { .version = 1 },
            {
                .version = 2,
                .props = (PropValue[]) {
                    { "ibrs", "on" },
                    { "amd-ssbd", "on" },
                    { /* end of list */ }
                }
            },
            {
                .version = 3,
                .props = (PropValue[]) {
                    { "model-id",
                      "AMD EPYC-Rome-v3 Processor" },
                    { /* end of list */ }
                },
                .cache_info = &epyc_rome_v3_cache_info
            },
            {
                .version = 4,
                .props = (PropValue[]) {
                    /* Erratum 1386 */
                    { "model-id",
                      "AMD EPYC-Rome-v4 Processor (no XSAVES)" },
                    { "xsaves", "off" },
                    { /* end of list */ }
                },
            },
            { /* end of list */ }
        }
    },
    {
        .name = "EPYC-Milan",
        .level = 0xd,
        .vendor = CPUID_VENDOR_AMD,
        .family = 25,
        .model = 1,
        .stepping = 1,
        .features[FEAT_1_EDX] =
            CPUID_SSE2 | CPUID_SSE | CPUID_FXSR | CPUID_MMX | CPUID_CLFLUSH |
            CPUID_PSE36 | CPUID_PAT | CPUID_CMOV | CPUID_MCA | CPUID_PGE |
            CPUID_MTRR | CPUID_SEP | CPUID_APIC | CPUID_CX8 | CPUID_MCE |
            CPUID_PAE | CPUID_MSR | CPUID_TSC | CPUID_PSE | CPUID_DE |
            CPUID_VME | CPUID_FP87,
        .features[FEAT_1_ECX] =
            CPUID_EXT_RDRAND | CPUID_EXT_F16C | CPUID_EXT_AVX |
            CPUID_EXT_XSAVE | CPUID_EXT_AES |  CPUID_EXT_POPCNT |
            CPUID_EXT_MOVBE | CPUID_EXT_SSE42 | CPUID_EXT_SSE41 |
            CPUID_EXT_CX16 | CPUID_EXT_FMA | CPUID_EXT_SSSE3 |
            CPUID_EXT_MONITOR | CPUID_EXT_PCLMULQDQ | CPUID_EXT_SSE3 |
            CPUID_EXT_PCID,
        .features[FEAT_8000_0001_EDX] =
            CPUID_EXT2_LM | CPUID_EXT2_RDTSCP | CPUID_EXT2_PDPE1GB |
            CPUID_EXT2_FFXSR | CPUID_EXT2_MMXEXT | CPUID_EXT2_NX |
            CPUID_EXT2_SYSCALL,
        .features[FEAT_8000_0001_ECX] =
            CPUID_EXT3_OSVW | CPUID_EXT3_3DNOWPREFETCH |
            CPUID_EXT3_MISALIGNSSE | CPUID_EXT3_SSE4A | CPUID_EXT3_ABM |
            CPUID_EXT3_CR8LEG | CPUID_EXT3_SVM | CPUID_EXT3_LAHF_LM |
            CPUID_EXT3_TOPOEXT | CPUID_EXT3_PERFCORE,
        .features[FEAT_8000_0008_EBX] =
            CPUID_8000_0008_EBX_CLZERO | CPUID_8000_0008_EBX_XSAVEERPTR |
            CPUID_8000_0008_EBX_WBNOINVD | CPUID_8000_0008_EBX_IBPB |
            CPUID_8000_0008_EBX_IBRS | CPUID_8000_0008_EBX_STIBP |
            CPUID_8000_0008_EBX_AMD_SSBD,
        .features[FEAT_7_0_EBX] =
            CPUID_7_0_EBX_FSGSBASE | CPUID_7_0_EBX_BMI1 | CPUID_7_0_EBX_AVX2 |
            CPUID_7_0_EBX_SMEP | CPUID_7_0_EBX_BMI2 | CPUID_7_0_EBX_RDSEED |
            CPUID_7_0_EBX_ADX | CPUID_7_0_EBX_SMAP | CPUID_7_0_EBX_CLFLUSHOPT |
            CPUID_7_0_EBX_SHA_NI | CPUID_7_0_EBX_CLWB | CPUID_7_0_EBX_ERMS |
            CPUID_7_0_EBX_INVPCID,
        .features[FEAT_7_0_ECX] =
            CPUID_7_0_ECX_UMIP | CPUID_7_0_ECX_RDPID | CPUID_7_0_ECX_PKU,
        .features[FEAT_7_0_EDX] =
            CPUID_7_0_EDX_FSRM,
        .features[FEAT_XSAVE] =
            CPUID_XSAVE_XSAVEOPT | CPUID_XSAVE_XSAVEC |
            CPUID_XSAVE_XGETBV1 | CPUID_XSAVE_XSAVES,
        .features[FEAT_6_EAX] =
            CPUID_6_EAX_ARAT,
        .features[FEAT_SVM] =
            CPUID_SVM_NPT | CPUID_SVM_NRIPSAVE | CPUID_SVM_SVME_ADDR_CHK,
        .xlevel = 0x8000001E,
        .model_id = "AMD EPYC-Milan Processor",
        .cache_info = &epyc_milan_cache_info,
        .versions = (X86CPUVersionDefinition[]) {
            { .version = 1 },
            {
                .version = 2,
                .props = (PropValue[]) {
                    { "model-id",
                      "AMD EPYC-Milan-v2 Processor" },
                    { "vaes", "on" },
                    { "vpclmulqdq", "on" },
                    { "stibp-always-on", "on" },
                    { "amd-psfd", "on" },
                    { "no-nested-data-bp", "on" },
                    { "lfence-always-serializing", "on" },
                    { "null-sel-clr-base", "on" },
                    { /* end of list */ }
                },
                .cache_info = &epyc_milan_v2_cache_info
            },
            { /* end of list */ }
        }
    },
    {
        .name = "EPYC-Genoa",
        .level = 0xd,
        .vendor = CPUID_VENDOR_AMD,
        .family = 25,
        .model = 17,
        .stepping = 0,
        .features[FEAT_1_EDX] =
            CPUID_SSE2 | CPUID_SSE | CPUID_FXSR | CPUID_MMX | CPUID_CLFLUSH |
            CPUID_PSE36 | CPUID_PAT | CPUID_CMOV | CPUID_MCA | CPUID_PGE |
            CPUID_MTRR | CPUID_SEP | CPUID_APIC | CPUID_CX8 | CPUID_MCE |
            CPUID_PAE | CPUID_MSR | CPUID_TSC | CPUID_PSE | CPUID_DE |
            CPUID_VME | CPUID_FP87,
        .features[FEAT_1_ECX] =
            CPUID_EXT_RDRAND | CPUID_EXT_F16C | CPUID_EXT_AVX |
            CPUID_EXT_XSAVE | CPUID_EXT_AES |  CPUID_EXT_POPCNT |
            CPUID_EXT_MOVBE | CPUID_EXT_SSE42 | CPUID_EXT_SSE41 |
            CPUID_EXT_PCID | CPUID_EXT_CX16 | CPUID_EXT_FMA |
            CPUID_EXT_SSSE3 | CPUID_EXT_MONITOR | CPUID_EXT_PCLMULQDQ |
            CPUID_EXT_SSE3,
        .features[FEAT_8000_0001_EDX] =
            CPUID_EXT2_LM | CPUID_EXT2_RDTSCP | CPUID_EXT2_PDPE1GB |
            CPUID_EXT2_FFXSR | CPUID_EXT2_MMXEXT | CPUID_EXT2_NX |
            CPUID_EXT2_SYSCALL,
        .features[FEAT_8000_0001_ECX] =
            CPUID_EXT3_OSVW | CPUID_EXT3_3DNOWPREFETCH |
            CPUID_EXT3_MISALIGNSSE | CPUID_EXT3_SSE4A | CPUID_EXT3_ABM |
            CPUID_EXT3_CR8LEG | CPUID_EXT3_SVM | CPUID_EXT3_LAHF_LM |
            CPUID_EXT3_TOPOEXT | CPUID_EXT3_PERFCORE,
        .features[FEAT_8000_0008_EBX] =
            CPUID_8000_0008_EBX_CLZERO | CPUID_8000_0008_EBX_XSAVEERPTR |
            CPUID_8000_0008_EBX_WBNOINVD | CPUID_8000_0008_EBX_IBPB |
            CPUID_8000_0008_EBX_IBRS | CPUID_8000_0008_EBX_STIBP |
            CPUID_8000_0008_EBX_STIBP_ALWAYS_ON |
            CPUID_8000_0008_EBX_AMD_SSBD | CPUID_8000_0008_EBX_AMD_PSFD,
        .features[FEAT_8000_0021_EAX] =
            CPUID_8000_0021_EAX_No_NESTED_DATA_BP |
            CPUID_8000_0021_EAX_LFENCE_ALWAYS_SERIALIZING |
            CPUID_8000_0021_EAX_NULL_SEL_CLR_BASE |
            CPUID_8000_0021_EAX_AUTO_IBRS,
        .features[FEAT_7_0_EBX] =
            CPUID_7_0_EBX_FSGSBASE | CPUID_7_0_EBX_BMI1 | CPUID_7_0_EBX_AVX2 |
            CPUID_7_0_EBX_SMEP | CPUID_7_0_EBX_BMI2 | CPUID_7_0_EBX_ERMS |
            CPUID_7_0_EBX_INVPCID | CPUID_7_0_EBX_AVX512F |
            CPUID_7_0_EBX_AVX512DQ | CPUID_7_0_EBX_RDSEED | CPUID_7_0_EBX_ADX |
            CPUID_7_0_EBX_SMAP | CPUID_7_0_EBX_AVX512IFMA |
            CPUID_7_0_EBX_CLFLUSHOPT | CPUID_7_0_EBX_CLWB |
            CPUID_7_0_EBX_AVX512CD | CPUID_7_0_EBX_SHA_NI |
            CPUID_7_0_EBX_AVX512BW | CPUID_7_0_EBX_AVX512VL,
        .features[FEAT_7_0_ECX] =
            CPUID_7_0_ECX_AVX512_VBMI | CPUID_7_0_ECX_UMIP | CPUID_7_0_ECX_PKU |
            CPUID_7_0_ECX_AVX512_VBMI2 | CPUID_7_0_ECX_GFNI |
            CPUID_7_0_ECX_VAES | CPUID_7_0_ECX_VPCLMULQDQ |
            CPUID_7_0_ECX_AVX512VNNI | CPUID_7_0_ECX_AVX512BITALG |
            CPUID_7_0_ECX_AVX512_VPOPCNTDQ | CPUID_7_0_ECX_LA57 |
            CPUID_7_0_ECX_RDPID,
        .features[FEAT_7_0_EDX] =
            CPUID_7_0_EDX_FSRM,
        .features[FEAT_7_1_EAX] =
            CPUID_7_1_EAX_AVX512_BF16,
        .features[FEAT_XSAVE] =
            CPUID_XSAVE_XSAVEOPT | CPUID_XSAVE_XSAVEC |
            CPUID_XSAVE_XGETBV1 | CPUID_XSAVE_XSAVES,
        .features[FEAT_6_EAX] =
            CPUID_6_EAX_ARAT,
        .features[FEAT_SVM] =
            CPUID_SVM_NPT | CPUID_SVM_NRIPSAVE | CPUID_SVM_VNMI |
            CPUID_SVM_SVME_ADDR_CHK,
        .xlevel = 0x80000022,
        .model_id = "AMD EPYC-Genoa Processor",
        .cache_info = &epyc_genoa_cache_info,
    },
};

/*
 * We resolve CPU model aliases using -v1 when using "-machine
 * none", but this is just for compatibility while libvirt isn't
 * adapted to resolve CPU model versions before creating VMs.
 * See "Runnability guarantee of CPU models" at
 * docs/about/deprecated.rst.
 */
X86CPUVersion default_cpu_version = 1;

void x86_cpu_set_default_version(X86CPUVersion version)
{
    /* Translating CPU_VERSION_AUTO to CPU_VERSION_AUTO doesn't make sense */
    assert(version != CPU_VERSION_AUTO);
    default_cpu_version = version;
}

static X86CPUVersion x86_cpu_model_last_version(const X86CPUModel *model)
{
    int v = 0;
    const X86CPUVersionDefinition *vdef =
        x86_cpu_def_get_versions(model->cpudef);
    while (vdef->version) {
        v = vdef->version;
        vdef++;
    }
    return v;
}

/* Return the actual version being used for a specific CPU model */
static X86CPUVersion x86_cpu_model_resolve_version(const X86CPUModel *model)
{
    X86CPUVersion v = model->version;
    if (v == CPU_VERSION_AUTO) {
        v = default_cpu_version;
    }
    if (v == CPU_VERSION_LATEST) {
        return x86_cpu_model_last_version(model);
    }
    return v;
}

static Property max_x86_cpu_properties[] = {
    DEFINE_PROP_BOOL("migratable", X86CPU, migratable, true),
    DEFINE_PROP_BOOL("host-cache-info", X86CPU, cache_info_passthrough, false),
    DEFINE_PROP_END_OF_LIST()
};

static void max_x86_cpu_realize(DeviceState *dev, Error **errp)
{
    Object *obj = OBJECT(dev);

    if (!object_property_get_int(obj, "family", &error_abort)) {
        if (X86_CPU(obj)->env.features[FEAT_8000_0001_EDX] & CPUID_EXT2_LM) {
            object_property_set_int(obj, "family", 15, &error_abort);
            object_property_set_int(obj, "model", 107, &error_abort);
            object_property_set_int(obj, "stepping", 1, &error_abort);
        } else {
            object_property_set_int(obj, "family", 6, &error_abort);
            object_property_set_int(obj, "model", 6, &error_abort);
            object_property_set_int(obj, "stepping", 3, &error_abort);
        }
    }

    x86_cpu_realizefn(dev, errp);
}

static void max_x86_cpu_class_init(ObjectClass *oc, void *data)
{
    DeviceClass *dc = DEVICE_CLASS(oc);
    X86CPUClass *xcc = X86_CPU_CLASS(oc);

    xcc->ordering = 9;

    xcc->model_description =
        "Enables all features supported by the accelerator in the current host";

    device_class_set_props(dc, max_x86_cpu_properties);
    dc->realize = max_x86_cpu_realize;
}

static void max_x86_cpu_initfn(Object *obj)
{
    X86CPU *cpu = X86_CPU(obj);

    /* We can't fill the features array here because we don't know yet if
     * "migratable" is true or false.
     */
    cpu->max_features = true;
    object_property_set_bool(OBJECT(cpu), "pmu", true, &error_abort);

    /*
     * these defaults are used for TCG and all other accelerators
     * besides KVM and HVF, which overwrite these values
     */
    object_property_set_str(OBJECT(cpu), "vendor", CPUID_VENDOR_AMD,
                            &error_abort);
    object_property_set_str(OBJECT(cpu), "model-id",
                            "QEMU TCG CPU version " QEMU_HW_VERSION,
                            &error_abort);
}

static const TypeInfo max_x86_cpu_type_info = {
    .name = X86_CPU_TYPE_NAME("max"),
    .parent = TYPE_X86_CPU,
    .instance_init = max_x86_cpu_initfn,
    .class_init = max_x86_cpu_class_init,
};

static char *feature_word_description(FeatureWordInfo *f, uint32_t bit)
{
    assert(f->type == CPUID_FEATURE_WORD || f->type == MSR_FEATURE_WORD);

    switch (f->type) {
    case CPUID_FEATURE_WORD:
        {
            const char *reg = get_register_name_32(f->cpuid.reg);
            assert(reg);
            return g_strdup_printf("CPUID.%02XH:%s",
                                   f->cpuid.eax, reg);
        }
    case MSR_FEATURE_WORD:
        return g_strdup_printf("MSR(%02XH)",
                               f->msr.index);
    }

    return NULL;
}

static bool x86_cpu_have_filtered_features(X86CPU *cpu)
{
    FeatureWord w;

    for (w = 0; w < FEATURE_WORDS; w++) {
        if (cpu->filtered_features[w]) {
            return true;
        }
    }

    return false;
}

static void mark_unavailable_features(X86CPU *cpu, FeatureWord w, uint64_t mask,
                                      const char *verbose_prefix)
{
    CPUX86State *env = &cpu->env;
    FeatureWordInfo *f = &feature_word_info[w];
    int i;

    if (!cpu->force_features) {
        env->features[w] &= ~mask;
    }
    cpu->filtered_features[w] |= mask;

    if (!verbose_prefix) {
        return;
    }

    for (i = 0; i < 64; ++i) {
        if ((1ULL << i) & mask) {
            g_autofree char *feat_word_str = feature_word_description(f, i);
            warn_report("%s: %s%s%s [bit %d]",
                        verbose_prefix,
                        feat_word_str,
                        f->feat_names[i] ? "." : "",
                        f->feat_names[i] ? f->feat_names[i] : "", i);
        }
    }
}

static void x86_cpuid_version_get_family(Object *obj, Visitor *v,
                                         const char *name, void *opaque,
                                         Error **errp)
{
    X86CPU *cpu = X86_CPU(obj);
    CPUX86State *env = &cpu->env;
    int64_t value;

    value = (env->cpuid_version >> 8) & 0xf;
    if (value == 0xf) {
        value += (env->cpuid_version >> 20) & 0xff;
    }
    visit_type_int(v, name, &value, errp);
}

static void x86_cpuid_version_set_family(Object *obj, Visitor *v,
                                         const char *name, void *opaque,
                                         Error **errp)
{
    X86CPU *cpu = X86_CPU(obj);
    CPUX86State *env = &cpu->env;
    const int64_t min = 0;
    const int64_t max = 0xff + 0xf;
    int64_t value;

    if (!visit_type_int(v, name, &value, errp)) {
        return;
    }
    if (value < min || value > max) {
        error_setg(errp, QERR_PROPERTY_VALUE_OUT_OF_RANGE, "",
                   name ? name : "null", value, min, max);
        return;
    }

    env->cpuid_version &= ~0xff00f00;
    if (value > 0x0f) {
        env->cpuid_version |= 0xf00 | ((value - 0x0f) << 20);
    } else {
        env->cpuid_version |= value << 8;
    }
}

static void x86_cpuid_version_get_model(Object *obj, Visitor *v,
                                        const char *name, void *opaque,
                                        Error **errp)
{
    X86CPU *cpu = X86_CPU(obj);
    CPUX86State *env = &cpu->env;
    int64_t value;

    value = (env->cpuid_version >> 4) & 0xf;
    value |= ((env->cpuid_version >> 16) & 0xf) << 4;
    visit_type_int(v, name, &value, errp);
}

static void x86_cpuid_version_set_model(Object *obj, Visitor *v,
                                        const char *name, void *opaque,
                                        Error **errp)
{
    X86CPU *cpu = X86_CPU(obj);
    CPUX86State *env = &cpu->env;
    const int64_t min = 0;
    const int64_t max = 0xff;
    int64_t value;

    if (!visit_type_int(v, name, &value, errp)) {
        return;
    }
    if (value < min || value > max) {
        error_setg(errp, QERR_PROPERTY_VALUE_OUT_OF_RANGE, "",
                   name ? name : "null", value, min, max);
        return;
    }

    env->cpuid_version &= ~0xf00f0;
    env->cpuid_version |= ((value & 0xf) << 4) | ((value >> 4) << 16);
}

static void x86_cpuid_version_get_stepping(Object *obj, Visitor *v,
                                           const char *name, void *opaque,
                                           Error **errp)
{
    X86CPU *cpu = X86_CPU(obj);
    CPUX86State *env = &cpu->env;
    int64_t value;

    value = env->cpuid_version & 0xf;
    visit_type_int(v, name, &value, errp);
}

static void x86_cpuid_version_set_stepping(Object *obj, Visitor *v,
                                           const char *name, void *opaque,
                                           Error **errp)
{
    X86CPU *cpu = X86_CPU(obj);
    CPUX86State *env = &cpu->env;
    const int64_t min = 0;
    const int64_t max = 0xf;
    int64_t value;

    if (!visit_type_int(v, name, &value, errp)) {
        return;
    }
    if (value < min || value > max) {
        error_setg(errp, QERR_PROPERTY_VALUE_OUT_OF_RANGE, "",
                   name ? name : "null", value, min, max);
        return;
    }

    env->cpuid_version &= ~0xf;
    env->cpuid_version |= value & 0xf;
}

static char *x86_cpuid_get_vendor(Object *obj, Error **errp)
{
    X86CPU *cpu = X86_CPU(obj);
    CPUX86State *env = &cpu->env;
    char *value;

    value = g_malloc(CPUID_VENDOR_SZ + 1);
    x86_cpu_vendor_words2str(value, env->cpuid_vendor1, env->cpuid_vendor2,
                             env->cpuid_vendor3);
    return value;
}

static void x86_cpuid_set_vendor(Object *obj, const char *value,
                                 Error **errp)
{
    X86CPU *cpu = X86_CPU(obj);
    CPUX86State *env = &cpu->env;
    int i;

    if (strlen(value) != CPUID_VENDOR_SZ) {
        error_setg(errp, QERR_PROPERTY_VALUE_BAD, "", "vendor", value);
        return;
    }

    env->cpuid_vendor1 = 0;
    env->cpuid_vendor2 = 0;
    env->cpuid_vendor3 = 0;
    for (i = 0; i < 4; i++) {
        env->cpuid_vendor1 |= ((uint8_t)value[i    ]) << (8 * i);
        env->cpuid_vendor2 |= ((uint8_t)value[i + 4]) << (8 * i);
        env->cpuid_vendor3 |= ((uint8_t)value[i + 8]) << (8 * i);
    }
}

static char *x86_cpuid_get_model_id(Object *obj, Error **errp)
{
    X86CPU *cpu = X86_CPU(obj);
    CPUX86State *env = &cpu->env;
    char *value;
    int i;

    value = g_malloc(48 + 1);
    for (i = 0; i < 48; i++) {
        value[i] = env->cpuid_model[i >> 2] >> (8 * (i & 3));
    }
    value[48] = '\0';
    return value;
}

static void x86_cpuid_set_model_id(Object *obj, const char *model_id,
                                   Error **errp)
{
    X86CPU *cpu = X86_CPU(obj);
    CPUX86State *env = &cpu->env;
    int c, len, i;

    if (model_id == NULL) {
        model_id = "";
    }
    len = strlen(model_id);
    memset(env->cpuid_model, 0, 48);
    for (i = 0; i < 48; i++) {
        if (i >= len) {
            c = '\0';
        } else {
            c = (uint8_t)model_id[i];
        }
        env->cpuid_model[i >> 2] |= c << (8 * (i & 3));
    }
}

static void x86_cpuid_get_tsc_freq(Object *obj, Visitor *v, const char *name,
                                   void *opaque, Error **errp)
{
    X86CPU *cpu = X86_CPU(obj);
    int64_t value;

    value = cpu->env.tsc_khz * 1000;
    visit_type_int(v, name, &value, errp);
}

static void x86_cpuid_set_tsc_freq(Object *obj, Visitor *v, const char *name,
                                   void *opaque, Error **errp)
{
    X86CPU *cpu = X86_CPU(obj);
    const int64_t min = 0;
    const int64_t max = INT64_MAX;
    int64_t value;

    if (!visit_type_int(v, name, &value, errp)) {
        return;
    }
    if (value < min || value > max) {
        error_setg(errp, QERR_PROPERTY_VALUE_OUT_OF_RANGE, "",
                   name ? name : "null", value, min, max);
        return;
    }

    cpu->env.tsc_khz = cpu->env.user_tsc_khz = value / 1000;
}

/* Generic getter for "feature-words" and "filtered-features" properties */
static void x86_cpu_get_feature_words(Object *obj, Visitor *v,
                                      const char *name, void *opaque,
                                      Error **errp)
{
    uint64_t *array = (uint64_t *)opaque;
    FeatureWord w;
    X86CPUFeatureWordInfo word_infos[FEATURE_WORDS] = { };
    X86CPUFeatureWordInfoList list_entries[FEATURE_WORDS] = { };
    X86CPUFeatureWordInfoList *list = NULL;

    for (w = 0; w < FEATURE_WORDS; w++) {
        FeatureWordInfo *wi = &feature_word_info[w];
        /*
                * We didn't have MSR features when "feature-words" was
                *  introduced. Therefore skipped other type entries.
                */
        if (wi->type != CPUID_FEATURE_WORD) {
            continue;
        }
        X86CPUFeatureWordInfo *qwi = &word_infos[w];
        qwi->cpuid_input_eax = wi->cpuid.eax;
        qwi->has_cpuid_input_ecx = wi->cpuid.needs_ecx;
        qwi->cpuid_input_ecx = wi->cpuid.ecx;
        qwi->cpuid_register = x86_reg_info_32[wi->cpuid.reg].qapi_enum;
        qwi->features = array[w];

        /* List will be in reverse order, but order shouldn't matter */
        list_entries[w].next = list;
        list_entries[w].value = &word_infos[w];
        list = &list_entries[w];
    }

    visit_type_X86CPUFeatureWordInfoList(v, "feature-words", &list, errp);
}

/* Convert all '_' in a feature string option name to '-', to make feature
 * name conform to QOM property naming rule, which uses '-' instead of '_'.
 */
static inline void feat2prop(char *s)
{
    while ((s = strchr(s, '_'))) {
        *s = '-';
    }
}

/* Return the feature property name for a feature flag bit */
static const char *x86_cpu_feature_name(FeatureWord w, int bitnr)
{
    const char *name;
    /* XSAVE components are automatically enabled by other features,
     * so return the original feature name instead
     */
    if (w == FEAT_XSAVE_XCR0_LO || w == FEAT_XSAVE_XCR0_HI) {
        int comp = (w == FEAT_XSAVE_XCR0_HI) ? bitnr + 32 : bitnr;

        if (comp < ARRAY_SIZE(x86_ext_save_areas) &&
            x86_ext_save_areas[comp].bits) {
            w = x86_ext_save_areas[comp].feature;
            bitnr = ctz32(x86_ext_save_areas[comp].bits);
        }
    }

    assert(bitnr < 64);
    assert(w < FEATURE_WORDS);
    name = feature_word_info[w].feat_names[bitnr];
    assert(bitnr < 32 || !(name && feature_word_info[w].type == CPUID_FEATURE_WORD));
    return name;
}

/* Compatibily hack to maintain legacy +-feat semantic,
 * where +-feat overwrites any feature set by
 * feat=on|feat even if the later is parsed after +-feat
 * (i.e. "-x2apic,x2apic=on" will result in x2apic disabled)
 */
static GList *plus_features, *minus_features;

static gint compare_string(gconstpointer a, gconstpointer b)
{
    return g_strcmp0(a, b);
}

/* Parse "+feature,-feature,feature=foo" CPU feature string
 */
static void x86_cpu_parse_featurestr(const char *typename, char *features,
                                     Error **errp)
{
    char *featurestr; /* Single 'key=value" string being parsed */
    static bool cpu_globals_initialized;
    bool ambiguous = false;

    if (cpu_globals_initialized) {
        return;
    }
    cpu_globals_initialized = true;

    if (!features) {
        return;
    }

    for (featurestr = strtok(features, ",");
         featurestr;
         featurestr = strtok(NULL, ",")) {
        const char *name;
        const char *val = NULL;
        char *eq = NULL;
        char num[32];
        GlobalProperty *prop;

        /* Compatibility syntax: */
        if (featurestr[0] == '+') {
            plus_features = g_list_append(plus_features,
                                          g_strdup(featurestr + 1));
            continue;
        } else if (featurestr[0] == '-') {
            minus_features = g_list_append(minus_features,
                                           g_strdup(featurestr + 1));
            continue;
        }

        eq = strchr(featurestr, '=');
        if (eq) {
            *eq++ = 0;
            val = eq;
        } else {
            val = "on";
        }

        feat2prop(featurestr);
        name = featurestr;

        if (g_list_find_custom(plus_features, name, compare_string)) {
            warn_report("Ambiguous CPU model string. "
                        "Don't mix both \"+%s\" and \"%s=%s\"",
                        name, name, val);
            ambiguous = true;
        }
        if (g_list_find_custom(minus_features, name, compare_string)) {
            warn_report("Ambiguous CPU model string. "
                        "Don't mix both \"-%s\" and \"%s=%s\"",
                        name, name, val);
            ambiguous = true;
        }

        /* Special case: */
        if (!strcmp(name, "tsc-freq")) {
            int ret;
            uint64_t tsc_freq;

            ret = qemu_strtosz_metric(val, NULL, &tsc_freq);
            if (ret < 0 || tsc_freq > INT64_MAX) {
                error_setg(errp, "bad numerical value %s", val);
                return;
            }
            snprintf(num, sizeof(num), "%" PRId64, tsc_freq);
            val = num;
            name = "tsc-frequency";
        }

        prop = g_new0(typeof(*prop), 1);
        prop->driver = typename;
        prop->property = g_strdup(name);
        prop->value = g_strdup(val);
        qdev_prop_register_global(prop);
    }

    if (ambiguous) {
        warn_report("Compatibility of ambiguous CPU model "
                    "strings won't be kept on future QEMU versions");
    }
}

static void x86_cpu_filter_features(X86CPU *cpu, bool verbose);

/* Build a list with the name of all features on a feature word array */
static void x86_cpu_list_feature_names(FeatureWordArray features,
                                       strList **list)
{
    strList **tail = list;
    FeatureWord w;

    for (w = 0; w < FEATURE_WORDS; w++) {
        uint64_t filtered = features[w];
        int i;
        for (i = 0; i < 64; i++) {
            if (filtered & (1ULL << i)) {
                QAPI_LIST_APPEND(tail, g_strdup(x86_cpu_feature_name(w, i)));
            }
        }
    }
}

static void x86_cpu_get_unavailable_features(Object *obj, Visitor *v,
                                             const char *name, void *opaque,
                                             Error **errp)
{
    X86CPU *xc = X86_CPU(obj);
    strList *result = NULL;

    x86_cpu_list_feature_names(xc->filtered_features, &result);
    visit_type_strList(v, "unavailable-features", &result, errp);
}

/* Print all cpuid feature names in featureset
 */
static void listflags(GList *features)
{
    size_t len = 0;
    GList *tmp;

    for (tmp = features; tmp; tmp = tmp->next) {
        const char *name = tmp->data;
        if ((len + strlen(name) + 1) >= 75) {
            qemu_printf("\n");
            len = 0;
        }
        qemu_printf("%s%s", len == 0 ? "  " : " ", name);
        len += strlen(name) + 1;
    }
    qemu_printf("\n");
}

/* Sort alphabetically by type name, respecting X86CPUClass::ordering. */
static gint x86_cpu_list_compare(gconstpointer a, gconstpointer b)
{
    ObjectClass *class_a = (ObjectClass *)a;
    ObjectClass *class_b = (ObjectClass *)b;
    X86CPUClass *cc_a = X86_CPU_CLASS(class_a);
    X86CPUClass *cc_b = X86_CPU_CLASS(class_b);
    int ret;

    if (cc_a->ordering != cc_b->ordering) {
        ret = cc_a->ordering - cc_b->ordering;
    } else {
        g_autofree char *name_a = x86_cpu_class_get_model_name(cc_a);
        g_autofree char *name_b = x86_cpu_class_get_model_name(cc_b);
        ret = strcmp(name_a, name_b);
    }
    return ret;
}

static GSList *get_sorted_cpu_model_list(void)
{
    GSList *list = object_class_get_list(TYPE_X86_CPU, false);
    list = g_slist_sort(list, x86_cpu_list_compare);
    return list;
}

static char *x86_cpu_class_get_model_id(X86CPUClass *xc)
{
    Object *obj = object_new_with_class(OBJECT_CLASS(xc));
    char *r = object_property_get_str(obj, "model-id", &error_abort);
    object_unref(obj);
    return r;
}

static char *x86_cpu_class_get_alias_of(X86CPUClass *cc)
{
    X86CPUVersion version;

    if (!cc->model || !cc->model->is_alias) {
        return NULL;
    }
    version = x86_cpu_model_resolve_version(cc->model);
    if (version <= 0) {
        return NULL;
    }
    return x86_cpu_versioned_model_name(cc->model->cpudef, version);
}

static void x86_cpu_list_entry(gpointer data, gpointer user_data)
{
    ObjectClass *oc = data;
    X86CPUClass *cc = X86_CPU_CLASS(oc);
    g_autofree char *name = x86_cpu_class_get_model_name(cc);
    g_autofree char *desc = g_strdup(cc->model_description);
    g_autofree char *alias_of = x86_cpu_class_get_alias_of(cc);
    g_autofree char *model_id = x86_cpu_class_get_model_id(cc);

    if (!desc && alias_of) {
        if (cc->model && cc->model->version == CPU_VERSION_AUTO) {
            desc = g_strdup("(alias configured by machine type)");
        } else {
            desc = g_strdup_printf("(alias of %s)", alias_of);
        }
    }
    if (!desc && cc->model && cc->model->note) {
        desc = g_strdup_printf("%s [%s]", model_id, cc->model->note);
    }
    if (!desc) {
        desc = g_strdup_printf("%s", model_id);
    }

    if (cc->model && cc->model->cpudef->deprecation_note) {
        g_autofree char *olddesc = desc;
        desc = g_strdup_printf("%s (deprecated)", olddesc);
    }

    qemu_printf("x86 %-20s  %s\n", name, desc);
}

/* list available CPU models and flags */
void x86_cpu_list(void)
{
    int i, j;
    GSList *list;
    GList *names = NULL;

    qemu_printf("Available CPUs:\n");
    list = get_sorted_cpu_model_list();
    g_slist_foreach(list, x86_cpu_list_entry, NULL);
    g_slist_free(list);

    names = NULL;
    for (i = 0; i < ARRAY_SIZE(feature_word_info); i++) {
        FeatureWordInfo *fw = &feature_word_info[i];
        for (j = 0; j < 64; j++) {
            if (fw->feat_names[j]) {
                names = g_list_append(names, (gpointer)fw->feat_names[j]);
            }
        }
    }

    names = g_list_sort(names, (GCompareFunc)strcmp);

    qemu_printf("\nRecognized CPUID flags:\n");
    listflags(names);
    qemu_printf("\n");
    g_list_free(names);
}

#ifndef CONFIG_USER_ONLY

/* Check for missing features that may prevent the CPU class from
 * running using the current machine and accelerator.
 */
static void x86_cpu_class_check_missing_features(X86CPUClass *xcc,
                                                 strList **list)
{
    strList **tail = list;
    X86CPU *xc;
    Error *err = NULL;

    if (xcc->host_cpuid_required && !accel_uses_host_cpuid()) {
        QAPI_LIST_APPEND(tail, g_strdup("kvm"));
        return;
    }

    xc = X86_CPU(object_new_with_class(OBJECT_CLASS(xcc)));

    x86_cpu_expand_features(xc, &err);
    if (err) {
        /* Errors at x86_cpu_expand_features should never happen,
         * but in case it does, just report the model as not
         * runnable at all using the "type" property.
         */
        QAPI_LIST_APPEND(tail, g_strdup("type"));
        error_free(err);
    }

    x86_cpu_filter_features(xc, false);

    x86_cpu_list_feature_names(xc->filtered_features, tail);

    object_unref(OBJECT(xc));
}

static void x86_cpu_definition_entry(gpointer data, gpointer user_data)
{
    ObjectClass *oc = data;
    X86CPUClass *cc = X86_CPU_CLASS(oc);
    CpuDefinitionInfoList **cpu_list = user_data;
    CpuDefinitionInfo *info;

    info = g_malloc0(sizeof(*info));
    info->name = x86_cpu_class_get_model_name(cc);
    x86_cpu_class_check_missing_features(cc, &info->unavailable_features);
    info->has_unavailable_features = true;
    info->q_typename = g_strdup(object_class_get_name(oc));
    info->migration_safe = cc->migration_safe;
    info->has_migration_safe = true;
    info->q_static = cc->static_model;
    if (cc->model && cc->model->cpudef->deprecation_note) {
        info->deprecated = true;
    } else {
        info->deprecated = false;
    }
    /*
     * Old machine types won't report aliases, so that alias translation
     * doesn't break compatibility with previous QEMU versions.
     */
    if (default_cpu_version != CPU_VERSION_LEGACY) {
        info->alias_of = x86_cpu_class_get_alias_of(cc);
    }

    QAPI_LIST_PREPEND(*cpu_list, info);
}

CpuDefinitionInfoList *qmp_query_cpu_definitions(Error **errp)
{
    CpuDefinitionInfoList *cpu_list = NULL;
    GSList *list = get_sorted_cpu_model_list();
    g_slist_foreach(list, x86_cpu_definition_entry, &cpu_list);
    g_slist_free(list);
    return cpu_list;
}

#endif /* !CONFIG_USER_ONLY */

uint64_t x86_cpu_get_supported_feature_word(FeatureWord w,
                                            bool migratable_only)
{
    FeatureWordInfo *wi = &feature_word_info[w];
    uint64_t r = 0;

    if (kvm_enabled()) {
        switch (wi->type) {
        case CPUID_FEATURE_WORD:
            r = kvm_arch_get_supported_cpuid(kvm_state, wi->cpuid.eax,
                                                        wi->cpuid.ecx,
                                                        wi->cpuid.reg);
            break;
        case MSR_FEATURE_WORD:
            r = kvm_arch_get_supported_msr_feature(kvm_state,
                        wi->msr.index);
            break;
        }
    } else if (hvf_enabled()) {
        if (wi->type != CPUID_FEATURE_WORD) {
            return 0;
        }
        r = hvf_get_supported_cpuid(wi->cpuid.eax,
                                    wi->cpuid.ecx,
                                    wi->cpuid.reg);
    } else if (tcg_enabled()) {
        r = wi->tcg_features;
    } else {
        return ~0;
    }
#ifndef TARGET_X86_64
    if (w == FEAT_8000_0001_EDX) {
        /*
         * 32-bit TCG can emulate 64-bit compatibility mode.  If there is no
         * way for userspace to get out of its 32-bit jail, we can leave
         * the LM bit set.
         */
        uint32_t unavail = tcg_enabled()
            ? CPUID_EXT2_LM & ~CPUID_EXT2_KERNEL_FEATURES
            : CPUID_EXT2_LM;
        r &= ~unavail;
    }
#endif
    if (migratable_only) {
        r &= x86_cpu_get_migratable_flags(w);
    }
    return r;
}

static void x86_cpu_get_supported_cpuid(uint32_t func, uint32_t index,
                                        uint32_t *eax, uint32_t *ebx,
                                        uint32_t *ecx, uint32_t *edx)
{
    if (kvm_enabled()) {
        *eax = kvm_arch_get_supported_cpuid(kvm_state, func, index, R_EAX);
        *ebx = kvm_arch_get_supported_cpuid(kvm_state, func, index, R_EBX);
        *ecx = kvm_arch_get_supported_cpuid(kvm_state, func, index, R_ECX);
        *edx = kvm_arch_get_supported_cpuid(kvm_state, func, index, R_EDX);
    } else if (hvf_enabled()) {
        *eax = hvf_get_supported_cpuid(func, index, R_EAX);
        *ebx = hvf_get_supported_cpuid(func, index, R_EBX);
        *ecx = hvf_get_supported_cpuid(func, index, R_ECX);
        *edx = hvf_get_supported_cpuid(func, index, R_EDX);
    } else {
        *eax = 0;
        *ebx = 0;
        *ecx = 0;
        *edx = 0;
    }
}

static void x86_cpu_get_cache_cpuid(uint32_t func, uint32_t index,
                                    uint32_t *eax, uint32_t *ebx,
                                    uint32_t *ecx, uint32_t *edx)
{
    uint32_t level, unused;

    /* Only return valid host leaves.  */
    switch (func) {
    case 2:
    case 4:
        host_cpuid(0, 0, &level, &unused, &unused, &unused);
        break;
    case 0x80000005:
    case 0x80000006:
    case 0x8000001d:
        host_cpuid(0x80000000, 0, &level, &unused, &unused, &unused);
        break;
    default:
        return;
    }

    if (func > level) {
        *eax = 0;
        *ebx = 0;
        *ecx = 0;
        *edx = 0;
    } else {
        host_cpuid(func, index, eax, ebx, ecx, edx);
    }
}

/*
 * Only for builtin_x86_defs models initialized with x86_register_cpudef_types.
 */
void x86_cpu_apply_props(X86CPU *cpu, PropValue *props)
{
    PropValue *pv;
    for (pv = props; pv->prop; pv++) {
        if (!pv->value) {
            continue;
        }
        object_property_parse(OBJECT(cpu), pv->prop, pv->value,
                              &error_abort);
    }
}

/*
 * Apply properties for the CPU model version specified in model.
 * Only for builtin_x86_defs models initialized with x86_register_cpudef_types.
 */

static void x86_cpu_apply_version_props(X86CPU *cpu, X86CPUModel *model)
{
    const X86CPUVersionDefinition *vdef;
    X86CPUVersion version = x86_cpu_model_resolve_version(model);

    if (version == CPU_VERSION_LEGACY) {
        return;
    }

    for (vdef = x86_cpu_def_get_versions(model->cpudef); vdef->version; vdef++) {
        PropValue *p;

        for (p = vdef->props; p && p->prop; p++) {
            object_property_parse(OBJECT(cpu), p->prop, p->value,
                                  &error_abort);
        }

        if (vdef->version == version) {
            break;
        }
    }

    /*
     * If we reached the end of the list, version number was invalid
     */
    assert(vdef->version == version);
}

static const CPUCaches *x86_cpu_get_versioned_cache_info(X86CPU *cpu,
                                                         X86CPUModel *model)
{
    const X86CPUVersionDefinition *vdef;
    X86CPUVersion version = x86_cpu_model_resolve_version(model);
    const CPUCaches *cache_info = model->cpudef->cache_info;

    if (version == CPU_VERSION_LEGACY) {
        return cache_info;
    }

    for (vdef = x86_cpu_def_get_versions(model->cpudef); vdef->version; vdef++) {
        if (vdef->cache_info) {
            cache_info = vdef->cache_info;
        }

        if (vdef->version == version) {
            break;
        }
    }

    assert(vdef->version == version);
    return cache_info;
}

/*
 * Load data from X86CPUDefinition into a X86CPU object.
 * Only for builtin_x86_defs models initialized with x86_register_cpudef_types.
 */
static void x86_cpu_load_model(X86CPU *cpu, X86CPUModel *model)
{
    const X86CPUDefinition *def = model->cpudef;
    CPUX86State *env = &cpu->env;
    FeatureWord w;

    /*NOTE: any property set by this function should be returned by
     * x86_cpu_static_props(), so static expansion of
     * query-cpu-model-expansion is always complete.
     */

    /* CPU models only set _minimum_ values for level/xlevel: */
    object_property_set_uint(OBJECT(cpu), "min-level", def->level,
                             &error_abort);
    object_property_set_uint(OBJECT(cpu), "min-xlevel", def->xlevel,
                             &error_abort);

    object_property_set_int(OBJECT(cpu), "family", def->family, &error_abort);
    object_property_set_int(OBJECT(cpu), "model", def->model, &error_abort);
    object_property_set_int(OBJECT(cpu), "stepping", def->stepping,
                            &error_abort);
    object_property_set_str(OBJECT(cpu), "model-id", def->model_id,
                            &error_abort);
    for (w = 0; w < FEATURE_WORDS; w++) {
        env->features[w] = def->features[w];
    }

    /* legacy-cache defaults to 'off' if CPU model provides cache info */
    cpu->legacy_cache = !x86_cpu_get_versioned_cache_info(cpu, model);

    env->features[FEAT_1_ECX] |= CPUID_EXT_HYPERVISOR;

    /* sysenter isn't supported in compatibility mode on AMD,
     * syscall isn't supported in compatibility mode on Intel.
     * Normally we advertise the actual CPU vendor, but you can
     * override this using the 'vendor' property if you want to use
     * KVM's sysenter/syscall emulation in compatibility mode and
     * when doing cross vendor migration
     */

    /*
     * vendor property is set here but then overloaded with the
     * host cpu vendor for KVM and HVF.
     */
    object_property_set_str(OBJECT(cpu), "vendor", def->vendor, &error_abort);

    x86_cpu_apply_version_props(cpu, model);

    /*
     * Properties in versioned CPU model are not user specified features.
     * We can simply clear env->user_features here since it will be filled later
     * in x86_cpu_expand_features() based on plus_features and minus_features.
     */
    memset(&env->user_features, 0, sizeof(env->user_features));
}

static gchar *x86_gdb_arch_name(CPUState *cs)
{
#ifdef TARGET_X86_64
    return g_strdup("i386:x86-64");
#else
    return g_strdup("i386");
#endif
}

static void x86_cpu_cpudef_class_init(ObjectClass *oc, void *data)
{
    X86CPUModel *model = data;
    X86CPUClass *xcc = X86_CPU_CLASS(oc);
    CPUClass *cc = CPU_CLASS(oc);

    xcc->model = model;
    xcc->migration_safe = true;
    cc->deprecation_note = model->cpudef->deprecation_note;
}

static void x86_register_cpu_model_type(const char *name, X86CPUModel *model)
{
    g_autofree char *typename = x86_cpu_type_name(name);
    TypeInfo ti = {
        .name = typename,
        .parent = TYPE_X86_CPU,
        .class_init = x86_cpu_cpudef_class_init,
        .class_data = model,
    };

    type_register(&ti);
}


/*
 * register builtin_x86_defs;
 * "max", "base" and subclasses ("host") are not registered here.
 * See x86_cpu_register_types for all model registrations.
 */
static void x86_register_cpudef_types(const X86CPUDefinition *def)
{
    X86CPUModel *m;
    const X86CPUVersionDefinition *vdef;

    /* AMD aliases are handled at runtime based on CPUID vendor, so
     * they shouldn't be set on the CPU model table.
     */
    assert(!(def->features[FEAT_8000_0001_EDX] & CPUID_EXT2_AMD_ALIASES));
    /* catch mistakes instead of silently truncating model_id when too long */
    assert(def->model_id && strlen(def->model_id) <= 48);

    /* Unversioned model: */
    m = g_new0(X86CPUModel, 1);
    m->cpudef = def;
    m->version = CPU_VERSION_AUTO;
    m->is_alias = true;
    x86_register_cpu_model_type(def->name, m);

    /* Versioned models: */

    for (vdef = x86_cpu_def_get_versions(def); vdef->version; vdef++) {
        X86CPUModel *m = g_new0(X86CPUModel, 1);
        g_autofree char *name =
            x86_cpu_versioned_model_name(def, vdef->version);
        m->cpudef = def;
        m->version = vdef->version;
        m->note = vdef->note;
        x86_register_cpu_model_type(name, m);

        if (vdef->alias) {
            X86CPUModel *am = g_new0(X86CPUModel, 1);
            am->cpudef = def;
            am->version = vdef->version;
            am->is_alias = true;
            x86_register_cpu_model_type(vdef->alias, am);
        }
    }

}

uint32_t cpu_x86_virtual_addr_width(CPUX86State *env)
{
    if  (env->features[FEAT_7_0_ECX] & CPUID_7_0_ECX_LA57) {
        return 57; /* 57 bits virtual */
    } else {
        return 48; /* 48 bits virtual */
    }
}

void cpu_x86_cpuid(CPUX86State *env, uint32_t index, uint32_t count,
                   uint32_t *eax, uint32_t *ebx,
                   uint32_t *ecx, uint32_t *edx)
{
    X86CPU *cpu = env_archcpu(env);
    CPUState *cs = env_cpu(env);
    uint32_t die_offset;
    uint32_t limit;
    uint32_t signature[3];
    X86CPUTopoInfo topo_info;

    topo_info.dies_per_pkg = env->nr_dies;
    topo_info.cores_per_die = cs->nr_cores;
    topo_info.threads_per_core = cs->nr_threads;

    /* Calculate & apply limits for different index ranges */
    if (index >= 0xC0000000) {
        limit = env->cpuid_xlevel2;
    } else if (index >= 0x80000000) {
        limit = env->cpuid_xlevel;
    } else if (index >= 0x40000000) {
        limit = 0x40000001;
    } else {
        limit = env->cpuid_level;
    }

    if (index > limit) {
        /* Intel documentation states that invalid EAX input will
         * return the same information as EAX=cpuid_level
         * (Intel SDM Vol. 2A - Instruction Set Reference - CPUID)
         */
        index = env->cpuid_level;
    }

    switch(index) {
    case 0:
        *eax = env->cpuid_level;
        *ebx = env->cpuid_vendor1;
        *edx = env->cpuid_vendor2;
        *ecx = env->cpuid_vendor3;
        break;
    case 1:
        *eax = env->cpuid_version;
        *ebx = (cpu->apic_id << 24) |
               8 << 8; /* CLFLUSH size in quad words, Linux wants it. */
        *ecx = env->features[FEAT_1_ECX];
        if ((*ecx & CPUID_EXT_XSAVE) && (env->cr[4] & CR4_OSXSAVE_MASK)) {
            *ecx |= CPUID_EXT_OSXSAVE;
        }
        *edx = env->features[FEAT_1_EDX];
        if (cs->nr_cores * cs->nr_threads > 1) {
            *ebx |= (cs->nr_cores * cs->nr_threads) << 16;
            *edx |= CPUID_HT;
        }
        if (!cpu->enable_pmu) {
            *ecx &= ~CPUID_EXT_PDCM;
        }
        break;
    case 2:
        /* cache info: needed for Pentium Pro compatibility */
        if (cpu->cache_info_passthrough) {
            x86_cpu_get_cache_cpuid(index, 0, eax, ebx, ecx, edx);
            break;
        } else if (cpu->vendor_cpuid_only && IS_AMD_CPU(env)) {
            *eax = *ebx = *ecx = *edx = 0;
            break;
        }
        *eax = 1; /* Number of CPUID[EAX=2] calls required */
        *ebx = 0;
        if (!cpu->enable_l3_cache) {
            *ecx = 0;
        } else {
            *ecx = cpuid2_cache_descriptor(env->cache_info_cpuid2.l3_cache);
        }
        *edx = (cpuid2_cache_descriptor(env->cache_info_cpuid2.l1d_cache) << 16) |
               (cpuid2_cache_descriptor(env->cache_info_cpuid2.l1i_cache) <<  8) |
               (cpuid2_cache_descriptor(env->cache_info_cpuid2.l2_cache));
        break;
    case 4:
        /* cache info: needed for Core compatibility */
        if (cpu->cache_info_passthrough) {
            x86_cpu_get_cache_cpuid(index, count, eax, ebx, ecx, edx);
            /*
             * QEMU has its own number of cores/logical cpus,
             * set 24..14, 31..26 bit to configured values
             */
            if (*eax & 31) {
                int host_vcpus_per_cache = 1 + ((*eax & 0x3FFC000) >> 14);
                int vcpus_per_socket = env->nr_dies * cs->nr_cores *
                                       cs->nr_threads;
                if (cs->nr_cores > 1) {
                    *eax &= ~0xFC000000;
                    *eax |= (pow2ceil(cs->nr_cores) - 1) << 26;
                }
                if (host_vcpus_per_cache > vcpus_per_socket) {
                    *eax &= ~0x3FFC000;
                    *eax |= (pow2ceil(vcpus_per_socket) - 1) << 14;
                }
            }
        } else if (cpu->vendor_cpuid_only && IS_AMD_CPU(env)) {
            *eax = *ebx = *ecx = *edx = 0;
        } else {
            *eax = 0;
            switch (count) {
            case 0: /* L1 dcache info */
                encode_cache_cpuid4(env->cache_info_cpuid4.l1d_cache,
                                    1, cs->nr_cores,
                                    eax, ebx, ecx, edx);
                break;
            case 1: /* L1 icache info */
                encode_cache_cpuid4(env->cache_info_cpuid4.l1i_cache,
                                    1, cs->nr_cores,
                                    eax, ebx, ecx, edx);
                break;
            case 2: /* L2 cache info */
                encode_cache_cpuid4(env->cache_info_cpuid4.l2_cache,
                                    cs->nr_threads, cs->nr_cores,
                                    eax, ebx, ecx, edx);
                break;
            case 3: /* L3 cache info */
                die_offset = apicid_die_offset(&topo_info);
                if (cpu->enable_l3_cache) {
                    encode_cache_cpuid4(env->cache_info_cpuid4.l3_cache,
                                        (1 << die_offset), cs->nr_cores,
                                        eax, ebx, ecx, edx);
                    break;
                }
                /* fall through */
            default: /* end of info */
                *eax = *ebx = *ecx = *edx = 0;
                break;
            }
        }
        break;
    case 5:
        /* MONITOR/MWAIT Leaf */
        *eax = cpu->mwait.eax; /* Smallest monitor-line size in bytes */
        *ebx = cpu->mwait.ebx; /* Largest monitor-line size in bytes */
        *ecx = cpu->mwait.ecx; /* flags */
        *edx = cpu->mwait.edx; /* mwait substates */
        break;
    case 6:
        /* Thermal and Power Leaf */
        *eax = env->features[FEAT_6_EAX];
        *ebx = 0;
        *ecx = 0;
        *edx = 0;
        break;
    case 7:
        /* Structured Extended Feature Flags Enumeration Leaf */
        if (count == 0) {
            /* Maximum ECX value for sub-leaves */
            *eax = env->cpuid_level_func7;
            *ebx = env->features[FEAT_7_0_EBX]; /* Feature flags */
            *ecx = env->features[FEAT_7_0_ECX]; /* Feature flags */
            if ((*ecx & CPUID_7_0_ECX_PKU) && env->cr[4] & CR4_PKE_MASK) {
                *ecx |= CPUID_7_0_ECX_OSPKE;
            }
            *edx = env->features[FEAT_7_0_EDX]; /* Feature flags */

            /*
             * SGX cannot be emulated in software.  If hardware does not
             * support enabling SGX and/or SGX flexible launch control,
             * then we need to update the VM's CPUID values accordingly.
             */
            if ((*ebx & CPUID_7_0_EBX_SGX) &&
                (!kvm_enabled() ||
                 !(kvm_arch_get_supported_cpuid(cs->kvm_state, 0x7, 0, R_EBX) &
                    CPUID_7_0_EBX_SGX))) {
                *ebx &= ~CPUID_7_0_EBX_SGX;
            }

            if ((*ecx & CPUID_7_0_ECX_SGX_LC) &&
                (!(*ebx & CPUID_7_0_EBX_SGX) || !kvm_enabled() ||
                 !(kvm_arch_get_supported_cpuid(cs->kvm_state, 0x7, 0, R_ECX) &
                    CPUID_7_0_ECX_SGX_LC))) {
                *ecx &= ~CPUID_7_0_ECX_SGX_LC;
            }
        } else if (count == 1) {
            *eax = env->features[FEAT_7_1_EAX];
            *edx = env->features[FEAT_7_1_EDX];
            *ebx = 0;
            *ecx = 0;
        } else if (count == 2) {
            *edx = env->features[FEAT_7_2_EDX];
            *eax = 0;
            *ebx = 0;
            *ecx = 0;
        } else {
            *eax = 0;
            *ebx = 0;
            *ecx = 0;
            *edx = 0;
        }
        break;
    case 9:
        /* Direct Cache Access Information Leaf */
        *eax = 0; /* Bits 0-31 in DCA_CAP MSR */
        *ebx = 0;
        *ecx = 0;
        *edx = 0;
        break;
    case 0xA:
        /* Architectural Performance Monitoring Leaf */
        if (accel_uses_host_cpuid() && cpu->enable_pmu) {
            x86_cpu_get_supported_cpuid(0xA, count, eax, ebx, ecx, edx);
        } else {
            *eax = 0;
            *ebx = 0;
            *ecx = 0;
            *edx = 0;
        }
        break;
    case 0xB:
        /* Extended Topology Enumeration Leaf */
        if (!cpu->enable_cpuid_0xb) {
                *eax = *ebx = *ecx = *edx = 0;
                break;
        }

        *ecx = count & 0xff;
        *edx = cpu->apic_id;

        switch (count) {
        case 0:
            *eax = apicid_core_offset(&topo_info);
            *ebx = cs->nr_threads;
            *ecx |= CPUID_TOPOLOGY_LEVEL_SMT;
            break;
        case 1:
            *eax = apicid_pkg_offset(&topo_info);
            *ebx = cs->nr_cores * cs->nr_threads;
            *ecx |= CPUID_TOPOLOGY_LEVEL_CORE;
            break;
        default:
            *eax = 0;
            *ebx = 0;
            *ecx |= CPUID_TOPOLOGY_LEVEL_INVALID;
        }

        assert(!(*eax & ~0x1f));
        *ebx &= 0xffff; /* The count doesn't need to be reliable. */
        break;
    case 0x1C:
        if (accel_uses_host_cpuid() && cpu->enable_pmu &&
            (env->features[FEAT_7_0_EDX] & CPUID_7_0_EDX_ARCH_LBR)) {
            x86_cpu_get_supported_cpuid(0x1C, 0, eax, ebx, ecx, edx);
            *edx = 0;
        }
        break;
    case 0x1F:
        /* V2 Extended Topology Enumeration Leaf */
        if (env->nr_dies < 2) {
            *eax = *ebx = *ecx = *edx = 0;
            break;
        }

        *ecx = count & 0xff;
        *edx = cpu->apic_id;
        switch (count) {
        case 0:
            *eax = apicid_core_offset(&topo_info);
            *ebx = cs->nr_threads;
            *ecx |= CPUID_TOPOLOGY_LEVEL_SMT;
            break;
        case 1:
            *eax = apicid_die_offset(&topo_info);
            *ebx = cs->nr_cores * cs->nr_threads;
            *ecx |= CPUID_TOPOLOGY_LEVEL_CORE;
            break;
        case 2:
            *eax = apicid_pkg_offset(&topo_info);
            *ebx = env->nr_dies * cs->nr_cores * cs->nr_threads;
            *ecx |= CPUID_TOPOLOGY_LEVEL_DIE;
            break;
        default:
            *eax = 0;
            *ebx = 0;
            *ecx |= CPUID_TOPOLOGY_LEVEL_INVALID;
        }
        assert(!(*eax & ~0x1f));
        *ebx &= 0xffff; /* The count doesn't need to be reliable. */
        break;
    case 0xD: {
        /* Processor Extended State */
        *eax = 0;
        *ebx = 0;
        *ecx = 0;
        *edx = 0;
        if (!(env->features[FEAT_1_ECX] & CPUID_EXT_XSAVE)) {
            break;
        }

        if (count == 0) {
            *ecx = xsave_area_size(x86_cpu_xsave_xcr0_components(cpu), false);
            *eax = env->features[FEAT_XSAVE_XCR0_LO];
            *edx = env->features[FEAT_XSAVE_XCR0_HI];
            /*
             * The initial value of xcr0 and ebx == 0, On host without kvm
             * commit 412a3c41(e.g., CentOS 6), the ebx's value always == 0
             * even through guest update xcr0, this will crash some legacy guest
             * (e.g., CentOS 6), So set ebx == ecx to workaroud it.
             */
            *ebx = kvm_enabled() ? *ecx : xsave_area_size(env->xcr0, false);
        } else if (count == 1) {
            uint64_t xstate = x86_cpu_xsave_xcr0_components(cpu) |
                              x86_cpu_xsave_xss_components(cpu);

            *eax = env->features[FEAT_XSAVE];
            *ebx = xsave_area_size(xstate, true);
            *ecx = env->features[FEAT_XSAVE_XSS_LO];
            *edx = env->features[FEAT_XSAVE_XSS_HI];
            if (kvm_enabled() && cpu->enable_pmu &&
                (env->features[FEAT_7_0_EDX] & CPUID_7_0_EDX_ARCH_LBR) &&
                (*eax & CPUID_XSAVE_XSAVES)) {
                *ecx |= XSTATE_ARCH_LBR_MASK;
            } else {
                *ecx &= ~XSTATE_ARCH_LBR_MASK;
            }
        } else if (count == 0xf &&
                   accel_uses_host_cpuid() && cpu->enable_pmu &&
                   (env->features[FEAT_7_0_EDX] & CPUID_7_0_EDX_ARCH_LBR)) {
            x86_cpu_get_supported_cpuid(0xD, count, eax, ebx, ecx, edx);
        } else if (count < ARRAY_SIZE(x86_ext_save_areas)) {
            const ExtSaveArea *esa = &x86_ext_save_areas[count];

            if (x86_cpu_xsave_xcr0_components(cpu) & (1ULL << count)) {
                *eax = esa->size;
                *ebx = esa->offset;
                *ecx = esa->ecx &
                       (ESA_FEATURE_ALIGN64_MASK | ESA_FEATURE_XFD_MASK);
            } else if (x86_cpu_xsave_xss_components(cpu) & (1ULL << count)) {
                *eax = esa->size;
                *ebx = 0;
                *ecx = 1;
            }
        }
        break;
    }
    case 0x12:
#ifndef CONFIG_USER_ONLY
        if (!kvm_enabled() ||
            !(env->features[FEAT_7_0_EBX] & CPUID_7_0_EBX_SGX)) {
            *eax = *ebx = *ecx = *edx = 0;
            break;
        }

        /*
         * SGX sub-leafs CPUID.0x12.{0x2..N} enumerate EPC sections.  Retrieve
         * the EPC properties, e.g. confidentiality and integrity, from the
         * host's first EPC section, i.e. assume there is one EPC section or
         * that all EPC sections have the same security properties.
         */
        if (count > 1) {
            uint64_t epc_addr, epc_size;

            if (sgx_epc_get_section(count - 2, &epc_addr, &epc_size)) {
                *eax = *ebx = *ecx = *edx = 0;
                break;
            }
            host_cpuid(index, 2, eax, ebx, ecx, edx);
            *eax = (uint32_t)(epc_addr & 0xfffff000) | 0x1;
            *ebx = (uint32_t)(epc_addr >> 32);
            *ecx = (uint32_t)(epc_size & 0xfffff000) | (*ecx & 0xf);
            *edx = (uint32_t)(epc_size >> 32);
            break;
        }

        /*
         * SGX sub-leafs CPUID.0x12.{0x0,0x1} are heavily dependent on hardware
         * and KVM, i.e. QEMU cannot emulate features to override what KVM
         * supports.  Features can be further restricted by userspace, but not
         * made more permissive.
         */
        x86_cpu_get_supported_cpuid(0x12, count, eax, ebx, ecx, edx);

        if (count == 0) {
            *eax &= env->features[FEAT_SGX_12_0_EAX];
            *ebx &= env->features[FEAT_SGX_12_0_EBX];
        } else {
            *eax &= env->features[FEAT_SGX_12_1_EAX];
            *ebx &= 0; /* ebx reserve */
            *ecx &= env->features[FEAT_XSAVE_XCR0_LO];
            *edx &= env->features[FEAT_XSAVE_XCR0_HI];

            /* FP and SSE are always allowed regardless of XSAVE/XCR0. */
            *ecx |= XSTATE_FP_MASK | XSTATE_SSE_MASK;

            /* Access to PROVISIONKEY requires additional credentials. */
            if ((*eax & (1U << 4)) &&
                !kvm_enable_sgx_provisioning(cs->kvm_state)) {
                *eax &= ~(1U << 4);
            }
        }
#endif
        break;
    case 0x14: {
        /* Intel Processor Trace Enumeration */
        *eax = 0;
        *ebx = 0;
        *ecx = 0;
        *edx = 0;
        if (!(env->features[FEAT_7_0_EBX] & CPUID_7_0_EBX_INTEL_PT) ||
            !kvm_enabled()) {
            break;
        }

        if (count == 0) {
            *eax = INTEL_PT_MAX_SUBLEAF;
            *ebx = INTEL_PT_MINIMAL_EBX;
            *ecx = INTEL_PT_MINIMAL_ECX;
            if (env->features[FEAT_14_0_ECX] & CPUID_14_0_ECX_LIP) {
                *ecx |= CPUID_14_0_ECX_LIP;
            }
        } else if (count == 1) {
            *eax = INTEL_PT_MTC_BITMAP | INTEL_PT_ADDR_RANGES_NUM;
            *ebx = INTEL_PT_PSB_BITMAP | INTEL_PT_CYCLE_BITMAP;
        }
        break;
    }
    case 0x1D: {
        /* AMX TILE, for now hardcoded for Sapphire Rapids*/
        *eax = 0;
        *ebx = 0;
        *ecx = 0;
        *edx = 0;
        if (!(env->features[FEAT_7_0_EDX] & CPUID_7_0_EDX_AMX_TILE)) {
            break;
        }

        if (count == 0) {
            /* Highest numbered palette subleaf */
            *eax = INTEL_AMX_TILE_MAX_SUBLEAF;
        } else if (count == 1) {
            *eax = INTEL_AMX_TOTAL_TILE_BYTES |
                   (INTEL_AMX_BYTES_PER_TILE << 16);
            *ebx = INTEL_AMX_BYTES_PER_ROW | (INTEL_AMX_TILE_MAX_NAMES << 16);
            *ecx = INTEL_AMX_TILE_MAX_ROWS;
        }
        break;
    }
    case 0x1E: {
        /* AMX TMUL, for now hardcoded for Sapphire Rapids */
        *eax = 0;
        *ebx = 0;
        *ecx = 0;
        *edx = 0;
        if (!(env->features[FEAT_7_0_EDX] & CPUID_7_0_EDX_AMX_TILE)) {
            break;
        }

        if (count == 0) {
            /* Highest numbered palette subleaf */
            *ebx = INTEL_AMX_TMUL_MAX_K | (INTEL_AMX_TMUL_MAX_N << 8);
        }
        break;
    }
    case 0x40000000:
        /*
         * CPUID code in kvm_arch_init_vcpu() ignores stuff
         * set here, but we restrict to TCG none the less.
         */
        if (tcg_enabled() && cpu->expose_tcg) {
            memcpy(signature, "TCGTCGTCGTCG", 12);
            *eax = 0x40000001;
            *ebx = signature[0];
            *ecx = signature[1];
            *edx = signature[2];
        } else {
            *eax = 0;
            *ebx = 0;
            *ecx = 0;
            *edx = 0;
        }
        break;
    case 0x40000001:
        *eax = 0;
        *ebx = 0;
        *ecx = 0;
        *edx = 0;
        break;
    case 0x80000000:
        *eax = env->cpuid_xlevel;
        *ebx = env->cpuid_vendor1;
        *edx = env->cpuid_vendor2;
        *ecx = env->cpuid_vendor3;
        break;
    case 0x80000001:
        *eax = env->cpuid_version;
        *ebx = 0;
        *ecx = env->features[FEAT_8000_0001_ECX];
        *edx = env->features[FEAT_8000_0001_EDX];

        /* The Linux kernel checks for the CMPLegacy bit and
         * discards multiple thread information if it is set.
         * So don't set it here for Intel to make Linux guests happy.
         */
        if (cs->nr_cores * cs->nr_threads > 1) {
            if (env->cpuid_vendor1 != CPUID_VENDOR_INTEL_1 ||
                env->cpuid_vendor2 != CPUID_VENDOR_INTEL_2 ||
                env->cpuid_vendor3 != CPUID_VENDOR_INTEL_3) {
                *ecx |= 1 << 1;    /* CmpLegacy bit */
            }
        }
        if (tcg_enabled() && env->cpuid_vendor1 == CPUID_VENDOR_INTEL_1 &&
            !(env->hflags & HF_LMA_MASK)) {
            *edx &= ~CPUID_EXT2_SYSCALL;
        }
        break;
    case 0x80000002:
    case 0x80000003:
    case 0x80000004:
        *eax = env->cpuid_model[(index - 0x80000002) * 4 + 0];
        *ebx = env->cpuid_model[(index - 0x80000002) * 4 + 1];
        *ecx = env->cpuid_model[(index - 0x80000002) * 4 + 2];
        *edx = env->cpuid_model[(index - 0x80000002) * 4 + 3];
        break;
    case 0x80000005:
        /* cache info (L1 cache) */
        if (cpu->cache_info_passthrough) {
            x86_cpu_get_cache_cpuid(index, 0, eax, ebx, ecx, edx);
            break;
        }
        *eax = (L1_DTLB_2M_ASSOC << 24) | (L1_DTLB_2M_ENTRIES << 16) |
               (L1_ITLB_2M_ASSOC <<  8) | (L1_ITLB_2M_ENTRIES);
        *ebx = (L1_DTLB_4K_ASSOC << 24) | (L1_DTLB_4K_ENTRIES << 16) |
               (L1_ITLB_4K_ASSOC <<  8) | (L1_ITLB_4K_ENTRIES);
        *ecx = encode_cache_cpuid80000005(env->cache_info_amd.l1d_cache);
        *edx = encode_cache_cpuid80000005(env->cache_info_amd.l1i_cache);
        break;
    case 0x80000006:
        /* cache info (L2 cache) */
        if (cpu->cache_info_passthrough) {
            x86_cpu_get_cache_cpuid(index, 0, eax, ebx, ecx, edx);
            break;
        }
        *eax = (AMD_ENC_ASSOC(L2_DTLB_2M_ASSOC) << 28) |
               (L2_DTLB_2M_ENTRIES << 16) |
               (AMD_ENC_ASSOC(L2_ITLB_2M_ASSOC) << 12) |
               (L2_ITLB_2M_ENTRIES);
        *ebx = (AMD_ENC_ASSOC(L2_DTLB_4K_ASSOC) << 28) |
               (L2_DTLB_4K_ENTRIES << 16) |
               (AMD_ENC_ASSOC(L2_ITLB_4K_ASSOC) << 12) |
               (L2_ITLB_4K_ENTRIES);
        encode_cache_cpuid80000006(env->cache_info_amd.l2_cache,
                                   cpu->enable_l3_cache ?
                                   env->cache_info_amd.l3_cache : NULL,
                                   ecx, edx);
        break;
    case 0x80000007:
        *eax = 0;
        *ebx = 0;
        *ecx = 0;
        *edx = env->features[FEAT_8000_0007_EDX];
        break;
    case 0x80000008:
        /* virtual & phys address size in low 2 bytes. */
        *eax = cpu->phys_bits;
        if (env->features[FEAT_8000_0001_EDX] & CPUID_EXT2_LM) {
            /* 64 bit processor */
             *eax |= (cpu_x86_virtual_addr_width(env) << 8);
        }
        *ebx = env->features[FEAT_8000_0008_EBX];
        if (cs->nr_cores * cs->nr_threads > 1) {
            /*
             * Bits 15:12 is "The number of bits in the initial
             * Core::X86::Apic::ApicId[ApicId] value that indicate
             * thread ID within a package".
             * Bits 7:0 is "The number of threads in the package is NC+1"
             */
            *ecx = (apicid_pkg_offset(&topo_info) << 12) |
                   ((cs->nr_cores * cs->nr_threads) - 1);
        } else {
            *ecx = 0;
        }
        *edx = 0;
        break;
    case 0x8000000A:
        if (env->features[FEAT_8000_0001_ECX] & CPUID_EXT3_SVM) {
            *eax = 0x00000001; /* SVM Revision */
            *ebx = 0x00000010; /* nr of ASIDs */
            *ecx = 0;
            *edx = env->features[FEAT_SVM]; /* optional features */
        } else {
            *eax = 0;
            *ebx = 0;
            *ecx = 0;
            *edx = 0;
        }
        break;
    case 0x8000001D:
        *eax = 0;
        if (cpu->cache_info_passthrough) {
            x86_cpu_get_cache_cpuid(index, count, eax, ebx, ecx, edx);
            break;
        }
        switch (count) {
        case 0: /* L1 dcache info */
            encode_cache_cpuid8000001d(env->cache_info_amd.l1d_cache,
                                       &topo_info, eax, ebx, ecx, edx);
            break;
        case 1: /* L1 icache info */
            encode_cache_cpuid8000001d(env->cache_info_amd.l1i_cache,
                                       &topo_info, eax, ebx, ecx, edx);
            break;
        case 2: /* L2 cache info */
            encode_cache_cpuid8000001d(env->cache_info_amd.l2_cache,
                                       &topo_info, eax, ebx, ecx, edx);
            break;
        case 3: /* L3 cache info */
            encode_cache_cpuid8000001d(env->cache_info_amd.l3_cache,
                                       &topo_info, eax, ebx, ecx, edx);
            break;
        default: /* end of info */
            *eax = *ebx = *ecx = *edx = 0;
            break;
        }
        break;
    case 0x8000001E:
        if (cpu->core_id <= 255) {
            encode_topo_cpuid8000001e(cpu, &topo_info, eax, ebx, ecx, edx);
        } else {
            *eax = 0;
            *ebx = 0;
            *ecx = 0;
            *edx = 0;
        }
        break;
    case 0xC0000000:
        *eax = env->cpuid_xlevel2;
        *ebx = 0;
        *ecx = 0;
        *edx = 0;
        break;
    case 0xC0000001:
        /* Support for VIA CPU's CPUID instruction */
        *eax = env->cpuid_version;
        *ebx = 0;
        *ecx = 0;
        *edx = env->features[FEAT_C000_0001_EDX];
        break;
    case 0xC0000002:
    case 0xC0000003:
    case 0xC0000004:
        /* Reserved for the future, and now filled with zero */
        *eax = 0;
        *ebx = 0;
        *ecx = 0;
        *edx = 0;
        break;
    case 0x8000001F:
        *eax = *ebx = *ecx = *edx = 0;
        if (sev_enabled()) {
            *eax = 0x2;
            *eax |= sev_es_enabled() ? 0x8 : 0;
            *ebx = sev_get_cbit_position() & 0x3f; /* EBX[5:0] */
            *ebx |= (sev_get_reduced_phys_bits() & 0x3f) << 6; /* EBX[11:6] */
        }
        break;
    case 0x80000021:
        *eax = env->features[FEAT_8000_0021_EAX];
        *ebx = *ecx = *edx = 0;
        break;
    default:
        /* reserved values: zero */
        *eax = 0;
        *ebx = 0;
        *ecx = 0;
        *edx = 0;
        break;
    }
}

static void x86_cpu_set_sgxlepubkeyhash(CPUX86State *env)
{
#ifndef CONFIG_USER_ONLY
    /* Those default values are defined in Skylake HW */
    env->msr_ia32_sgxlepubkeyhash[0] = 0xa6053e051270b7acULL;
    env->msr_ia32_sgxlepubkeyhash[1] = 0x6cfbe8ba8b3b413dULL;
    env->msr_ia32_sgxlepubkeyhash[2] = 0xc4916d99f2b3735dULL;
    env->msr_ia32_sgxlepubkeyhash[3] = 0xd4f8c05909f9bb3bULL;
#endif
}

static void x86_cpu_reset_hold(Object *obj)
{
    CPUState *s = CPU(obj);
    X86CPU *cpu = X86_CPU(s);
    X86CPUClass *xcc = X86_CPU_GET_CLASS(cpu);
    CPUX86State *env = &cpu->env;
    target_ulong cr4;
    uint64_t xcr0;
    int i;

    if (xcc->parent_phases.hold) {
        xcc->parent_phases.hold(obj);
    }

    memset(env, 0, offsetof(CPUX86State, end_reset_fields));

    env->old_exception = -1;

    /* init to reset state */
    env->int_ctl = 0;
    env->hflags2 |= HF2_GIF_MASK;
    env->hflags2 |= HF2_VGIF_MASK;
    env->hflags &= ~HF_GUEST_MASK;

    cpu_x86_update_cr0(env, 0x60000010);
    env->a20_mask = ~0x0;
    env->smbase = 0x30000;
    env->msr_smi_count = 0;

    env->idt.limit = 0xffff;
    env->gdt.limit = 0xffff;
    env->ldt.limit = 0xffff;
    env->ldt.flags = DESC_P_MASK | (2 << DESC_TYPE_SHIFT);
    env->tr.limit = 0xffff;
    env->tr.flags = DESC_P_MASK | (11 << DESC_TYPE_SHIFT);

    cpu_x86_load_seg_cache(env, R_CS, 0xf000, 0xffff0000, 0xffff,
                           DESC_P_MASK | DESC_S_MASK | DESC_CS_MASK |
                           DESC_R_MASK | DESC_A_MASK);
    cpu_x86_load_seg_cache(env, R_DS, 0, 0, 0xffff,
                           DESC_P_MASK | DESC_S_MASK | DESC_W_MASK |
                           DESC_A_MASK);
    cpu_x86_load_seg_cache(env, R_ES, 0, 0, 0xffff,
                           DESC_P_MASK | DESC_S_MASK | DESC_W_MASK |
                           DESC_A_MASK);
    cpu_x86_load_seg_cache(env, R_SS, 0, 0, 0xffff,
                           DESC_P_MASK | DESC_S_MASK | DESC_W_MASK |
                           DESC_A_MASK);
    cpu_x86_load_seg_cache(env, R_FS, 0, 0, 0xffff,
                           DESC_P_MASK | DESC_S_MASK | DESC_W_MASK |
                           DESC_A_MASK);
    cpu_x86_load_seg_cache(env, R_GS, 0, 0, 0xffff,
                           DESC_P_MASK | DESC_S_MASK | DESC_W_MASK |
                           DESC_A_MASK);

    env->eip = 0xfff0;
    env->regs[R_EDX] = env->cpuid_version;

    env->eflags = 0x2;

    /* FPU init */
    for (i = 0; i < 8; i++) {
        env->fptags[i] = 1;
    }
    cpu_set_fpuc(env, 0x37f);

    env->mxcsr = 0x1f80;
    /* All units are in INIT state.  */
    env->xstate_bv = 0;

    env->pat = 0x0007040600070406ULL;

    if (kvm_enabled()) {
        /*
         * KVM handles TSC = 0 specially and thinks we are hot-plugging
         * a new CPU, use 1 instead to force a reset.
         */
        if (env->tsc != 0) {
            env->tsc = 1;
        }
    } else {
        env->tsc = 0;
    }

    env->msr_ia32_misc_enable = MSR_IA32_MISC_ENABLE_DEFAULT;
    if (env->features[FEAT_1_ECX] & CPUID_EXT_MONITOR) {
        env->msr_ia32_misc_enable |= MSR_IA32_MISC_ENABLE_MWAIT;
    }

    memset(env->dr, 0, sizeof(env->dr));
    env->dr[6] = DR6_FIXED_1;
    env->dr[7] = DR7_FIXED_1;
    cpu_breakpoint_remove_all(s, BP_CPU);
    cpu_watchpoint_remove_all(s, BP_CPU);

    cr4 = 0;
    xcr0 = XSTATE_FP_MASK;

#ifdef CONFIG_USER_ONLY
    /* Enable all the features for user-mode.  */
    if (env->features[FEAT_1_EDX] & CPUID_SSE) {
        xcr0 |= XSTATE_SSE_MASK;
    }
    for (i = 2; i < ARRAY_SIZE(x86_ext_save_areas); i++) {
        const ExtSaveArea *esa = &x86_ext_save_areas[i];
        if (!((1 << i) & CPUID_XSTATE_XCR0_MASK)) {
            continue;
        }
        if (env->features[esa->feature] & esa->bits) {
            xcr0 |= 1ull << i;
        }
    }

    if (env->features[FEAT_1_ECX] & CPUID_EXT_XSAVE) {
        cr4 |= CR4_OSFXSR_MASK | CR4_OSXSAVE_MASK;
    }
    if (env->features[FEAT_7_0_EBX] & CPUID_7_0_EBX_FSGSBASE) {
        cr4 |= CR4_FSGSBASE_MASK;
    }
#endif

    env->xcr0 = xcr0;
    cpu_x86_update_cr4(env, cr4);

    /*
     * SDM 11.11.5 requires:
     *  - IA32_MTRR_DEF_TYPE MSR.E = 0
     *  - IA32_MTRR_PHYSMASKn.V = 0
     * All other bits are undefined.  For simplification, zero it all.
     */
    env->mtrr_deftype = 0;
    memset(env->mtrr_var, 0, sizeof(env->mtrr_var));
    memset(env->mtrr_fixed, 0, sizeof(env->mtrr_fixed));

    env->interrupt_injected = -1;
    env->exception_nr = -1;
    env->exception_pending = 0;
    env->exception_injected = 0;
    env->exception_has_payload = false;
    env->exception_payload = 0;
    env->nmi_injected = false;
    env->triple_fault_pending = false;
#if !defined(CONFIG_USER_ONLY)
    /* We hard-wire the BSP to the first CPU. */
    apic_designate_bsp(cpu->apic_state, s->cpu_index == 0);

    s->halted = !cpu_is_bsp(cpu);

    if (kvm_enabled()) {
        kvm_arch_reset_vcpu(cpu);
    }

    x86_cpu_set_sgxlepubkeyhash(env);

    env->amd_tsc_scale_msr =  MSR_AMD64_TSC_RATIO_DEFAULT;

#endif
}

void x86_cpu_after_reset(X86CPU *cpu)
{
#ifndef CONFIG_USER_ONLY
    if (kvm_enabled()) {
        kvm_arch_after_reset_vcpu(cpu);
    }

    if (cpu->apic_state) {
        device_cold_reset(cpu->apic_state);
    }
#endif
}

static void mce_init(X86CPU *cpu)
{
    CPUX86State *cenv = &cpu->env;
    unsigned int bank;

    if (((cenv->cpuid_version >> 8) & 0xf) >= 6
        && (cenv->features[FEAT_1_EDX] & (CPUID_MCE | CPUID_MCA)) ==
            (CPUID_MCE | CPUID_MCA)) {
        cenv->mcg_cap = MCE_CAP_DEF | MCE_BANKS_DEF |
                        (cpu->enable_lmce ? MCG_LMCE_P : 0);
        cenv->mcg_ctl = ~(uint64_t)0;
        for (bank = 0; bank < MCE_BANKS_DEF; bank++) {
            cenv->mce_banks[bank * 4] = ~(uint64_t)0;
        }
    }
}

static void x86_cpu_adjust_level(X86CPU *cpu, uint32_t *min, uint32_t value)
{
    if (*min < value) {
        *min = value;
    }
}

/* Increase cpuid_min_{level,xlevel,xlevel2} automatically, if appropriate */
static void x86_cpu_adjust_feat_level(X86CPU *cpu, FeatureWord w)
{
    CPUX86State *env = &cpu->env;
    FeatureWordInfo *fi = &feature_word_info[w];
    uint32_t eax = fi->cpuid.eax;
    uint32_t region = eax & 0xF0000000;

    assert(feature_word_info[w].type == CPUID_FEATURE_WORD);
    if (!env->features[w]) {
        return;
    }

    switch (region) {
    case 0x00000000:
        x86_cpu_adjust_level(cpu, &env->cpuid_min_level, eax);
    break;
    case 0x80000000:
        x86_cpu_adjust_level(cpu, &env->cpuid_min_xlevel, eax);
    break;
    case 0xC0000000:
        x86_cpu_adjust_level(cpu, &env->cpuid_min_xlevel2, eax);
    break;
    }

    if (eax == 7) {
        x86_cpu_adjust_level(cpu, &env->cpuid_min_level_func7,
                             fi->cpuid.ecx);
    }
}

/* Calculate XSAVE components based on the configured CPU feature flags */
static void x86_cpu_enable_xsave_components(X86CPU *cpu)
{
    CPUX86State *env = &cpu->env;
    int i;
    uint64_t mask;
    static bool request_perm;

    if (!(env->features[FEAT_1_ECX] & CPUID_EXT_XSAVE)) {
        env->features[FEAT_XSAVE_XCR0_LO] = 0;
        env->features[FEAT_XSAVE_XCR0_HI] = 0;
        return;
    }

    mask = 0;
    for (i = 0; i < ARRAY_SIZE(x86_ext_save_areas); i++) {
        const ExtSaveArea *esa = &x86_ext_save_areas[i];
        if (env->features[esa->feature] & esa->bits) {
            mask |= (1ULL << i);
        }
    }

    /* Only request permission for first vcpu */
    if (kvm_enabled() && !request_perm) {
        kvm_request_xsave_components(cpu, mask);
        request_perm = true;
    }

    env->features[FEAT_XSAVE_XCR0_LO] = mask & CPUID_XSTATE_XCR0_MASK;
    env->features[FEAT_XSAVE_XCR0_HI] = mask >> 32;
    env->features[FEAT_XSAVE_XSS_LO] = mask & CPUID_XSTATE_XSS_MASK;
    env->features[FEAT_XSAVE_XSS_HI] = mask >> 32;
}

/***** Steps involved on loading and filtering CPUID data
 *
 * When initializing and realizing a CPU object, the steps
 * involved in setting up CPUID data are:
 *
 * 1) Loading CPU model definition (X86CPUDefinition). This is
 *    implemented by x86_cpu_load_model() and should be completely
 *    transparent, as it is done automatically by instance_init.
 *    No code should need to look at X86CPUDefinition structs
 *    outside instance_init.
 *
 * 2) CPU expansion. This is done by realize before CPUID
 *    filtering, and will make sure host/accelerator data is
 *    loaded for CPU models that depend on host capabilities
 *    (e.g. "host"). Done by x86_cpu_expand_features().
 *
 * 3) CPUID filtering. This initializes extra data related to
 *    CPUID, and checks if the host supports all capabilities
 *    required by the CPU. Runnability of a CPU model is
 *    determined at this step. Done by x86_cpu_filter_features().
 *
 * Some operations don't require all steps to be performed.
 * More precisely:
 *
 * - CPU instance creation (instance_init) will run only CPU
 *   model loading. CPU expansion can't run at instance_init-time
 *   because host/accelerator data may be not available yet.
 * - CPU realization will perform both CPU model expansion and CPUID
 *   filtering, and return an error in case one of them fails.
 * - query-cpu-definitions needs to run all 3 steps. It needs
 *   to run CPUID filtering, as the 'unavailable-features'
 *   field is set based on the filtering results.
 * - The query-cpu-model-expansion QMP command only needs to run
 *   CPU model loading and CPU expansion. It should not filter
 *   any CPUID data based on host capabilities.
 */

/* Expand CPU configuration data, based on configured features
 * and host/accelerator capabilities when appropriate.
 */
void x86_cpu_expand_features(X86CPU *cpu, Error **errp)
{
    CPUX86State *env = &cpu->env;
    FeatureWord w;
    int i;
    GList *l;

    for (l = plus_features; l; l = l->next) {
        const char *prop = l->data;
        if (!object_property_set_bool(OBJECT(cpu), prop, true, errp)) {
            return;
        }
    }

    for (l = minus_features; l; l = l->next) {
        const char *prop = l->data;
        if (!object_property_set_bool(OBJECT(cpu), prop, false, errp)) {
            return;
        }
    }

    /*TODO: Now cpu->max_features doesn't overwrite features
     * set using QOM properties, and we can convert
     * plus_features & minus_features to global properties
     * inside x86_cpu_parse_featurestr() too.
     */
    if (cpu->max_features) {
        for (w = 0; w < FEATURE_WORDS; w++) {
            /* Override only features that weren't set explicitly
             * by the user.
             */
            env->features[w] |=
                x86_cpu_get_supported_feature_word(w, cpu->migratable) &
                ~env->user_features[w] &
                ~feature_word_info[w].no_autoenable_flags;
        }
    }

    for (i = 0; i < ARRAY_SIZE(feature_dependencies); i++) {
        FeatureDep *d = &feature_dependencies[i];
        if (!(env->features[d->from.index] & d->from.mask)) {
            uint64_t unavailable_features = env->features[d->to.index] & d->to.mask;

            /* Not an error unless the dependent feature was added explicitly.  */
            mark_unavailable_features(cpu, d->to.index,
                                      unavailable_features & env->user_features[d->to.index],
                                      "This feature depends on other features that were not requested");

            env->features[d->to.index] &= ~unavailable_features;
        }
    }

    if (!kvm_enabled() || !cpu->expose_kvm) {
        env->features[FEAT_KVM] = 0;
    }

    x86_cpu_enable_xsave_components(cpu);

    /* CPUID[EAX=7,ECX=0].EBX always increased level automatically: */
    x86_cpu_adjust_feat_level(cpu, FEAT_7_0_EBX);
    if (cpu->full_cpuid_auto_level) {
        x86_cpu_adjust_feat_level(cpu, FEAT_1_EDX);
        x86_cpu_adjust_feat_level(cpu, FEAT_1_ECX);
        x86_cpu_adjust_feat_level(cpu, FEAT_6_EAX);
        x86_cpu_adjust_feat_level(cpu, FEAT_7_0_ECX);
        x86_cpu_adjust_feat_level(cpu, FEAT_7_1_EAX);
        x86_cpu_adjust_feat_level(cpu, FEAT_7_1_EDX);
        x86_cpu_adjust_feat_level(cpu, FEAT_7_2_EDX);
        x86_cpu_adjust_feat_level(cpu, FEAT_8000_0001_EDX);
        x86_cpu_adjust_feat_level(cpu, FEAT_8000_0001_ECX);
        x86_cpu_adjust_feat_level(cpu, FEAT_8000_0007_EDX);
        x86_cpu_adjust_feat_level(cpu, FEAT_8000_0008_EBX);
        x86_cpu_adjust_feat_level(cpu, FEAT_C000_0001_EDX);
        x86_cpu_adjust_feat_level(cpu, FEAT_SVM);
        x86_cpu_adjust_feat_level(cpu, FEAT_XSAVE);

        /* Intel Processor Trace requires CPUID[0x14] */
        if ((env->features[FEAT_7_0_EBX] & CPUID_7_0_EBX_INTEL_PT)) {
            if (cpu->intel_pt_auto_level) {
                x86_cpu_adjust_level(cpu, &cpu->env.cpuid_min_level, 0x14);
            } else if (cpu->env.cpuid_min_level < 0x14) {
                mark_unavailable_features(cpu, FEAT_7_0_EBX,
                    CPUID_7_0_EBX_INTEL_PT,
                    "Intel PT need CPUID leaf 0x14, please set by \"-cpu ...,intel-pt=on,min-level=0x14\"");
            }
        }

        /*
         * Intel CPU topology with multi-dies support requires CPUID[0x1F].
         * For AMD Rome/Milan, cpuid level is 0x10, and guest OS should detect
         * extended toplogy by leaf 0xB. Only adjust it for Intel CPU, unless
         * cpu->vendor_cpuid_only has been unset for compatibility with older
         * machine types.
         */
        if ((env->nr_dies > 1) &&
            (IS_INTEL_CPU(env) || !cpu->vendor_cpuid_only)) {
            x86_cpu_adjust_level(cpu, &env->cpuid_min_level, 0x1F);
        }

        /* SVM requires CPUID[0x8000000A] */
        if (env->features[FEAT_8000_0001_ECX] & CPUID_EXT3_SVM) {
            x86_cpu_adjust_level(cpu, &env->cpuid_min_xlevel, 0x8000000A);
        }

        /* SEV requires CPUID[0x8000001F] */
        if (sev_enabled()) {
            x86_cpu_adjust_level(cpu, &env->cpuid_min_xlevel, 0x8000001F);
        }

        if (env->features[FEAT_8000_0021_EAX]) {
            x86_cpu_adjust_level(cpu, &env->cpuid_min_xlevel, 0x80000021);
        }

        /* SGX requires CPUID[0x12] for EPC enumeration */
        if (env->features[FEAT_7_0_EBX] & CPUID_7_0_EBX_SGX) {
            x86_cpu_adjust_level(cpu, &env->cpuid_min_level, 0x12);
        }
    }

    /* Set cpuid_*level* based on cpuid_min_*level, if not explicitly set */
    if (env->cpuid_level_func7 == UINT32_MAX) {
        env->cpuid_level_func7 = env->cpuid_min_level_func7;
    }
    if (env->cpuid_level == UINT32_MAX) {
        env->cpuid_level = env->cpuid_min_level;
    }
    if (env->cpuid_xlevel == UINT32_MAX) {
        env->cpuid_xlevel = env->cpuid_min_xlevel;
    }
    if (env->cpuid_xlevel2 == UINT32_MAX) {
        env->cpuid_xlevel2 = env->cpuid_min_xlevel2;
    }

    if (kvm_enabled()) {
        kvm_hyperv_expand_features(cpu, errp);
    }
}

/*
 * Finishes initialization of CPUID data, filters CPU feature
 * words based on host availability of each feature.
 *
 * Returns: 0 if all flags are supported by the host, non-zero otherwise.
 */
static void x86_cpu_filter_features(X86CPU *cpu, bool verbose)
{
    CPUX86State *env = &cpu->env;
    FeatureWord w;
    const char *prefix = NULL;

    if (verbose) {
        prefix = accel_uses_host_cpuid()
                 ? "host doesn't support requested feature"
                 : "TCG doesn't support requested feature";
    }

    for (w = 0; w < FEATURE_WORDS; w++) {
        uint64_t host_feat =
            x86_cpu_get_supported_feature_word(w, false);
        uint64_t requested_features = env->features[w];
        uint64_t unavailable_features = requested_features & ~host_feat;
        mark_unavailable_features(cpu, w, unavailable_features, prefix);
    }

    if ((env->features[FEAT_7_0_EBX] & CPUID_7_0_EBX_INTEL_PT) &&
        kvm_enabled()) {
        KVMState *s = CPU(cpu)->kvm_state;
        uint32_t eax_0 = kvm_arch_get_supported_cpuid(s, 0x14, 0, R_EAX);
        uint32_t ebx_0 = kvm_arch_get_supported_cpuid(s, 0x14, 0, R_EBX);
        uint32_t ecx_0 = kvm_arch_get_supported_cpuid(s, 0x14, 0, R_ECX);
        uint32_t eax_1 = kvm_arch_get_supported_cpuid(s, 0x14, 1, R_EAX);
        uint32_t ebx_1 = kvm_arch_get_supported_cpuid(s, 0x14, 1, R_EBX);

        if (!eax_0 ||
           ((ebx_0 & INTEL_PT_MINIMAL_EBX) != INTEL_PT_MINIMAL_EBX) ||
           ((ecx_0 & INTEL_PT_MINIMAL_ECX) != INTEL_PT_MINIMAL_ECX) ||
           ((eax_1 & INTEL_PT_MTC_BITMAP) != INTEL_PT_MTC_BITMAP) ||
           ((eax_1 & INTEL_PT_ADDR_RANGES_NUM_MASK) <
                                           INTEL_PT_ADDR_RANGES_NUM) ||
           ((ebx_1 & (INTEL_PT_PSB_BITMAP | INTEL_PT_CYCLE_BITMAP)) !=
                (INTEL_PT_PSB_BITMAP | INTEL_PT_CYCLE_BITMAP)) ||
           ((ecx_0 & CPUID_14_0_ECX_LIP) !=
                (env->features[FEAT_14_0_ECX] & CPUID_14_0_ECX_LIP))) {
            /*
             * Processor Trace capabilities aren't configurable, so if the
             * host can't emulate the capabilities we report on
             * cpu_x86_cpuid(), intel-pt can't be enabled on the current host.
             */
            mark_unavailable_features(cpu, FEAT_7_0_EBX, CPUID_7_0_EBX_INTEL_PT, prefix);
        }
    }
}

static void x86_cpu_hyperv_realize(X86CPU *cpu)
{
    size_t len;

    /* Hyper-V vendor id */
    if (!cpu->hyperv_vendor) {
        object_property_set_str(OBJECT(cpu), "hv-vendor-id", "Microsoft Hv",
                                &error_abort);
    }
    len = strlen(cpu->hyperv_vendor);
    if (len > 12) {
        warn_report("hv-vendor-id truncated to 12 characters");
        len = 12;
    }
    memset(cpu->hyperv_vendor_id, 0, 12);
    memcpy(cpu->hyperv_vendor_id, cpu->hyperv_vendor, len);

    /* 'Hv#1' interface identification*/
    cpu->hyperv_interface_id[0] = 0x31237648;
    cpu->hyperv_interface_id[1] = 0;
    cpu->hyperv_interface_id[2] = 0;
    cpu->hyperv_interface_id[3] = 0;

    /* Hypervisor implementation limits */
    cpu->hyperv_limits[0] = 64;
    cpu->hyperv_limits[1] = 0;
    cpu->hyperv_limits[2] = 0;
}

static void x86_cpu_realizefn(DeviceState *dev, Error **errp)
{
    CPUState *cs = CPU(dev);
    X86CPU *cpu = X86_CPU(dev);
    X86CPUClass *xcc = X86_CPU_GET_CLASS(dev);
    CPUX86State *env = &cpu->env;
    Error *local_err = NULL;
    static bool ht_warned;
    unsigned requested_lbr_fmt;

    /* Use pc-relative instructions in system-mode */
#ifndef CONFIG_USER_ONLY
    cs->tcg_cflags |= CF_PCREL;
#endif

    if (cpu->apic_id == UNASSIGNED_APIC_ID) {
        error_setg(errp, "apic-id property was not initialized properly");
        return;
    }

    /*
     * Process Hyper-V enlightenments.
     * Note: this currently has to happen before the expansion of CPU features.
     */
    x86_cpu_hyperv_realize(cpu);

    x86_cpu_expand_features(cpu, &local_err);
    if (local_err) {
        goto out;
    }

    /*
     * Override env->features[FEAT_PERF_CAPABILITIES].LBR_FMT
     * with user-provided setting.
     */
    if (cpu->lbr_fmt != ~PERF_CAP_LBR_FMT) {
        if ((cpu->lbr_fmt & PERF_CAP_LBR_FMT) != cpu->lbr_fmt) {
            error_setg(errp, "invalid lbr-fmt");
            return;
        }
        env->features[FEAT_PERF_CAPABILITIES] &= ~PERF_CAP_LBR_FMT;
        env->features[FEAT_PERF_CAPABILITIES] |= cpu->lbr_fmt;
    }

    /*
     * vPMU LBR is supported when 1) KVM is enabled 2) Option pmu=on and
     * 3)vPMU LBR format matches that of host setting.
     */
    requested_lbr_fmt =
        env->features[FEAT_PERF_CAPABILITIES] & PERF_CAP_LBR_FMT;
    if (requested_lbr_fmt && kvm_enabled()) {
        uint64_t host_perf_cap =
            x86_cpu_get_supported_feature_word(FEAT_PERF_CAPABILITIES, false);
        unsigned host_lbr_fmt = host_perf_cap & PERF_CAP_LBR_FMT;

        if (!cpu->enable_pmu) {
            error_setg(errp, "vPMU: LBR is unsupported without pmu=on");
            return;
        }
        if (requested_lbr_fmt != host_lbr_fmt) {
            error_setg(errp, "vPMU: the lbr-fmt value (0x%x) does not match "
                        "the host value (0x%x).",
                        requested_lbr_fmt, host_lbr_fmt);
            return;
        }
    }

    x86_cpu_filter_features(cpu, cpu->check_cpuid || cpu->enforce_cpuid);

    if (cpu->enforce_cpuid && x86_cpu_have_filtered_features(cpu)) {
        error_setg(&local_err,
                   accel_uses_host_cpuid() ?
                       "Host doesn't support requested features" :
                       "TCG doesn't support requested features");
        goto out;
    }

    /* On AMD CPUs, some CPUID[8000_0001].EDX bits must match the bits on
     * CPUID[1].EDX.
     */
    if (IS_AMD_CPU(env)) {
        env->features[FEAT_8000_0001_EDX] &= ~CPUID_EXT2_AMD_ALIASES;
        env->features[FEAT_8000_0001_EDX] |= (env->features[FEAT_1_EDX]
           & CPUID_EXT2_AMD_ALIASES);
    }

    x86_cpu_set_sgxlepubkeyhash(env);

    /*
     * note: the call to the framework needs to happen after feature expansion,
     * but before the checks/modifications to ucode_rev, mwait, phys_bits.
     * These may be set by the accel-specific code,
     * and the results are subsequently checked / assumed in this function.
     */
    cpu_exec_realizefn(cs, &local_err);
    if (local_err != NULL) {
        error_propagate(errp, local_err);
        return;
    }

    if (xcc->host_cpuid_required && !accel_uses_host_cpuid()) {
        g_autofree char *name = x86_cpu_class_get_model_name(xcc);
        error_setg(&local_err, "CPU model '%s' requires KVM or HVF", name);
        goto out;
    }

    if (cpu->ucode_rev == 0) {
        /*
         * The default is the same as KVM's. Note that this check
         * needs to happen after the evenual setting of ucode_rev in
         * accel-specific code in cpu_exec_realizefn.
         */
        if (IS_AMD_CPU(env)) {
            cpu->ucode_rev = 0x01000065;
        } else {
            cpu->ucode_rev = 0x100000000ULL;
        }
    }

    /*
     * mwait extended info: needed for Core compatibility
     * We always wake on interrupt even if host does not have the capability.
     *
     * requires the accel-specific code in cpu_exec_realizefn to
     * have already acquired the CPUID data into cpu->mwait.
     */
    cpu->mwait.ecx |= CPUID_MWAIT_EMX | CPUID_MWAIT_IBE;

    /* For 64bit systems think about the number of physical bits to present.
     * ideally this should be the same as the host; anything other than matching
     * the host can cause incorrect guest behaviour.
     * QEMU used to pick the magic value of 40 bits that corresponds to
     * consumer AMD devices but nothing else.
     *
     * Note that this code assumes features expansion has already been done
     * (as it checks for CPUID_EXT2_LM), and also assumes that potential
     * phys_bits adjustments to match the host have been already done in
     * accel-specific code in cpu_exec_realizefn.
     */
    if (env->features[FEAT_8000_0001_EDX] & CPUID_EXT2_LM) {
        if (cpu->phys_bits &&
            (cpu->phys_bits > TARGET_PHYS_ADDR_SPACE_BITS ||
            cpu->phys_bits < 32)) {
            error_setg(errp, "phys-bits should be between 32 and %u "
                             " (but is %u)",
                             TARGET_PHYS_ADDR_SPACE_BITS, cpu->phys_bits);
            return;
        }
        /*
         * 0 means it was not explicitly set by the user (or by machine
         * compat_props or by the host code in host-cpu.c).
         * In this case, the default is the value used by TCG (40).
         */
        if (cpu->phys_bits == 0) {
            cpu->phys_bits = TCG_PHYS_ADDR_BITS;
        }
    } else {
        /* For 32 bit systems don't use the user set value, but keep
         * phys_bits consistent with what we tell the guest.
         */
        if (cpu->phys_bits != 0) {
            error_setg(errp, "phys-bits is not user-configurable in 32 bit");
            return;
        }

        if (env->features[FEAT_1_EDX] & CPUID_PSE36) {
            cpu->phys_bits = 36;
        } else {
            cpu->phys_bits = 32;
        }
    }

    /* Cache information initialization */
    if (!cpu->legacy_cache) {
        const CPUCaches *cache_info =
            x86_cpu_get_versioned_cache_info(cpu, xcc->model);

        if (!xcc->model || !cache_info) {
            g_autofree char *name = x86_cpu_class_get_model_name(xcc);
            error_setg(errp,
                       "CPU model '%s' doesn't support legacy-cache=off", name);
            return;
        }
        env->cache_info_cpuid2 = env->cache_info_cpuid4 = env->cache_info_amd =
            *cache_info;
    } else {
        /* Build legacy cache information */
        env->cache_info_cpuid2.l1d_cache = &legacy_l1d_cache;
        env->cache_info_cpuid2.l1i_cache = &legacy_l1i_cache;
        env->cache_info_cpuid2.l2_cache = &legacy_l2_cache_cpuid2;
        env->cache_info_cpuid2.l3_cache = &legacy_l3_cache;

        env->cache_info_cpuid4.l1d_cache = &legacy_l1d_cache;
        env->cache_info_cpuid4.l1i_cache = &legacy_l1i_cache;
        env->cache_info_cpuid4.l2_cache = &legacy_l2_cache;
        env->cache_info_cpuid4.l3_cache = &legacy_l3_cache;

        env->cache_info_amd.l1d_cache = &legacy_l1d_cache_amd;
        env->cache_info_amd.l1i_cache = &legacy_l1i_cache_amd;
        env->cache_info_amd.l2_cache = &legacy_l2_cache_amd;
        env->cache_info_amd.l3_cache = &legacy_l3_cache;
    }

#ifndef CONFIG_USER_ONLY
    MachineState *ms = MACHINE(qdev_get_machine());
    qemu_register_reset(x86_cpu_machine_reset_cb, cpu);

    if (cpu->env.features[FEAT_1_EDX] & CPUID_APIC || ms->smp.cpus > 1) {
        x86_cpu_apic_create(cpu, &local_err);
        if (local_err != NULL) {
            goto out;
        }
    }
#endif

    mce_init(cpu);

    qemu_init_vcpu(cs);

    /*
     * Most Intel and certain AMD CPUs support hyperthreading. Even though QEMU
     * fixes this issue by adjusting CPUID_0000_0001_EBX and CPUID_8000_0008_ECX
     * based on inputs (sockets,cores,threads), it is still better to give
     * users a warning.
     *
     * NOTE: the following code has to follow qemu_init_vcpu(). Otherwise
     * cs->nr_threads hasn't be populated yet and the checking is incorrect.
     */
    if (IS_AMD_CPU(env) &&
        !(env->features[FEAT_8000_0001_ECX] & CPUID_EXT3_TOPOEXT) &&
        cs->nr_threads > 1 && !ht_warned) {
            warn_report("This family of AMD CPU doesn't support "
                        "hyperthreading(%d)",
                        cs->nr_threads);
            error_printf("Please configure -smp options properly"
                         " or try enabling topoext feature.\n");
            ht_warned = true;
    }

#ifndef CONFIG_USER_ONLY
    x86_cpu_apic_realize(cpu, &local_err);
    if (local_err != NULL) {
        goto out;
    }
#endif /* !CONFIG_USER_ONLY */
    cpu_reset(cs);

    xcc->parent_realize(dev, &local_err);

out:
    if (local_err != NULL) {
        error_propagate(errp, local_err);
        return;
    }
}

static void x86_cpu_unrealizefn(DeviceState *dev)
{
    X86CPU *cpu = X86_CPU(dev);
    X86CPUClass *xcc = X86_CPU_GET_CLASS(dev);

#ifndef CONFIG_USER_ONLY
    cpu_remove_sync(CPU(dev));
    qemu_unregister_reset(x86_cpu_machine_reset_cb, dev);
#endif

    if (cpu->apic_state) {
        object_unparent(OBJECT(cpu->apic_state));
        cpu->apic_state = NULL;
    }

    xcc->parent_unrealize(dev);
}

typedef struct BitProperty {
    FeatureWord w;
    uint64_t mask;
} BitProperty;

static void x86_cpu_get_bit_prop(Object *obj, Visitor *v, const char *name,
                                 void *opaque, Error **errp)
{
    X86CPU *cpu = X86_CPU(obj);
    BitProperty *fp = opaque;
    uint64_t f = cpu->env.features[fp->w];
    bool value = (f & fp->mask) == fp->mask;
    visit_type_bool(v, name, &value, errp);
}

static void x86_cpu_set_bit_prop(Object *obj, Visitor *v, const char *name,
                                 void *opaque, Error **errp)
{
    DeviceState *dev = DEVICE(obj);
    X86CPU *cpu = X86_CPU(obj);
    BitProperty *fp = opaque;
    bool value;

    if (dev->realized) {
        qdev_prop_set_after_realize(dev, name, errp);
        return;
    }

    if (!visit_type_bool(v, name, &value, errp)) {
        return;
    }

    if (value) {
        cpu->env.features[fp->w] |= fp->mask;
    } else {
        cpu->env.features[fp->w] &= ~fp->mask;
    }
    cpu->env.user_features[fp->w] |= fp->mask;
}

/* Register a boolean property to get/set a single bit in a uint32_t field.
 *
 * The same property name can be registered multiple times to make it affect
 * multiple bits in the same FeatureWord. In that case, the getter will return
 * true only if all bits are set.
 */
static void x86_cpu_register_bit_prop(X86CPUClass *xcc,
                                      const char *prop_name,
                                      FeatureWord w,
                                      int bitnr)
{
    ObjectClass *oc = OBJECT_CLASS(xcc);
    BitProperty *fp;
    ObjectProperty *op;
    uint64_t mask = (1ULL << bitnr);

    op = object_class_property_find(oc, prop_name);
    if (op) {
        fp = op->opaque;
        assert(fp->w == w);
        fp->mask |= mask;
    } else {
        fp = g_new0(BitProperty, 1);
        fp->w = w;
        fp->mask = mask;
        object_class_property_add(oc, prop_name, "bool",
                                  x86_cpu_get_bit_prop,
                                  x86_cpu_set_bit_prop,
                                  NULL, fp);
    }
}

static void x86_cpu_register_feature_bit_props(X86CPUClass *xcc,
                                               FeatureWord w,
                                               int bitnr)
{
    FeatureWordInfo *fi = &feature_word_info[w];
    const char *name = fi->feat_names[bitnr];

    if (!name) {
        return;
    }

    /* Property names should use "-" instead of "_".
     * Old names containing underscores are registered as aliases
     * using object_property_add_alias()
     */
    assert(!strchr(name, '_'));
    /* aliases don't use "|" delimiters anymore, they are registered
     * manually using object_property_add_alias() */
    assert(!strchr(name, '|'));
    x86_cpu_register_bit_prop(xcc, name, w, bitnr);
}

static void x86_cpu_post_initfn(Object *obj)
{
    accel_cpu_instance_init(CPU(obj));
}

static void x86_cpu_initfn(Object *obj)
{
    X86CPU *cpu = X86_CPU(obj);
    X86CPUClass *xcc = X86_CPU_GET_CLASS(obj);
    CPUX86State *env = &cpu->env;

    memset(cpu->env_exprs, 0, sizeof(cpu->env_exprs));
    _sym_register_expression_region(cpu->env_exprs, sizeof(cpu->env_exprs));

    env->nr_dies = 1;
    cpu_set_cpustate_pointers(cpu);

    object_property_add(obj, "feature-words", "X86CPUFeatureWordInfo",
                        x86_cpu_get_feature_words,
                        NULL, NULL, (void *)env->features);
    object_property_add(obj, "filtered-features", "X86CPUFeatureWordInfo",
                        x86_cpu_get_feature_words,
                        NULL, NULL, (void *)cpu->filtered_features);

    object_property_add_alias(obj, "sse3", obj, "pni");
    object_property_add_alias(obj, "pclmuldq", obj, "pclmulqdq");
    object_property_add_alias(obj, "sse4-1", obj, "sse4.1");
    object_property_add_alias(obj, "sse4-2", obj, "sse4.2");
    object_property_add_alias(obj, "xd", obj, "nx");
    object_property_add_alias(obj, "ffxsr", obj, "fxsr-opt");
    object_property_add_alias(obj, "i64", obj, "lm");

    object_property_add_alias(obj, "ds_cpl", obj, "ds-cpl");
    object_property_add_alias(obj, "tsc_adjust", obj, "tsc-adjust");
    object_property_add_alias(obj, "fxsr_opt", obj, "fxsr-opt");
    object_property_add_alias(obj, "lahf_lm", obj, "lahf-lm");
    object_property_add_alias(obj, "cmp_legacy", obj, "cmp-legacy");
    object_property_add_alias(obj, "nodeid_msr", obj, "nodeid-msr");
    object_property_add_alias(obj, "perfctr_core", obj, "perfctr-core");
    object_property_add_alias(obj, "perfctr_nb", obj, "perfctr-nb");
    object_property_add_alias(obj, "kvm_nopiodelay", obj, "kvm-nopiodelay");
    object_property_add_alias(obj, "kvm_mmu", obj, "kvm-mmu");
    object_property_add_alias(obj, "kvm_asyncpf", obj, "kvm-asyncpf");
    object_property_add_alias(obj, "kvm_asyncpf_int", obj, "kvm-asyncpf-int");
    object_property_add_alias(obj, "kvm_steal_time", obj, "kvm-steal-time");
    object_property_add_alias(obj, "kvm_pv_eoi", obj, "kvm-pv-eoi");
    object_property_add_alias(obj, "kvm_pv_unhalt", obj, "kvm-pv-unhalt");
    object_property_add_alias(obj, "kvm_poll_control", obj, "kvm-poll-control");
    object_property_add_alias(obj, "svm_lock", obj, "svm-lock");
    object_property_add_alias(obj, "nrip_save", obj, "nrip-save");
    object_property_add_alias(obj, "tsc_scale", obj, "tsc-scale");
    object_property_add_alias(obj, "vmcb_clean", obj, "vmcb-clean");
    object_property_add_alias(obj, "pause_filter", obj, "pause-filter");
    object_property_add_alias(obj, "sse4_1", obj, "sse4.1");
    object_property_add_alias(obj, "sse4_2", obj, "sse4.2");

    object_property_add_alias(obj, "hv-apicv", obj, "hv-avic");
    cpu->lbr_fmt = ~PERF_CAP_LBR_FMT;
    object_property_add_alias(obj, "lbr_fmt", obj, "lbr-fmt");

    if (xcc->model) {
        x86_cpu_load_model(cpu, xcc->model);
    }
}

static int64_t x86_cpu_get_arch_id(CPUState *cs)
{
    X86CPU *cpu = X86_CPU(cs);

    return cpu->apic_id;
}

#if !defined(CONFIG_USER_ONLY)
static bool x86_cpu_get_paging_enabled(const CPUState *cs)
{
    X86CPU *cpu = X86_CPU(cs);

    return cpu->env.cr[0] & CR0_PG_MASK;
}
#endif /* !CONFIG_USER_ONLY */

static void x86_cpu_set_pc(CPUState *cs, vaddr value)
{
    X86CPU *cpu = X86_CPU(cs);

    cpu->env.eip = value;
}

static vaddr x86_cpu_get_pc(CPUState *cs)
{
    X86CPU *cpu = X86_CPU(cs);

    /* Match cpu_get_tb_cpu_state. */
    return cpu->env.eip + cpu->env.segs[R_CS].base;
}

int x86_cpu_pending_interrupt(CPUState *cs, int interrupt_request)
{
    X86CPU *cpu = X86_CPU(cs);
    CPUX86State *env = &cpu->env;

#if !defined(CONFIG_USER_ONLY)
    if (interrupt_request & CPU_INTERRUPT_POLL) {
        return CPU_INTERRUPT_POLL;
    }
#endif
    if (interrupt_request & CPU_INTERRUPT_SIPI) {
        return CPU_INTERRUPT_SIPI;
    }

    if (env->hflags2 & HF2_GIF_MASK) {
        if ((interrupt_request & CPU_INTERRUPT_SMI) &&
            !(env->hflags & HF_SMM_MASK)) {
            return CPU_INTERRUPT_SMI;
        } else if ((interrupt_request & CPU_INTERRUPT_NMI) &&
                   !(env->hflags2 & HF2_NMI_MASK)) {
            return CPU_INTERRUPT_NMI;
        } else if (interrupt_request & CPU_INTERRUPT_MCE) {
            return CPU_INTERRUPT_MCE;
        } else if ((interrupt_request & CPU_INTERRUPT_HARD) &&
                   (((env->hflags2 & HF2_VINTR_MASK) &&
                     (env->hflags2 & HF2_HIF_MASK)) ||
                    (!(env->hflags2 & HF2_VINTR_MASK) &&
                     (env->eflags & IF_MASK &&
                      !(env->hflags & HF_INHIBIT_IRQ_MASK))))) {
            return CPU_INTERRUPT_HARD;
#if !defined(CONFIG_USER_ONLY)
        } else if (env->hflags2 & HF2_VGIF_MASK) {
            if((interrupt_request & CPU_INTERRUPT_VIRQ) &&
                   (env->eflags & IF_MASK) &&
                   !(env->hflags & HF_INHIBIT_IRQ_MASK)) {
                        return CPU_INTERRUPT_VIRQ;
            }
#endif
        }
    }

    return 0;
}

static bool x86_cpu_has_work(CPUState *cs)
{
    return x86_cpu_pending_interrupt(cs, cs->interrupt_request) != 0;
}

static void x86_disas_set_info(CPUState *cs, disassemble_info *info)
{
    X86CPU *cpu = X86_CPU(cs);
    CPUX86State *env = &cpu->env;

    info->mach = (env->hflags & HF_CS64_MASK ? bfd_mach_x86_64
                  : env->hflags & HF_CS32_MASK ? bfd_mach_i386_i386
                  : bfd_mach_i386_i8086);

    info->cap_arch = CS_ARCH_X86;
    info->cap_mode = (env->hflags & HF_CS64_MASK ? CS_MODE_64
                      : env->hflags & HF_CS32_MASK ? CS_MODE_32
                      : CS_MODE_16);
    info->cap_insn_unit = 1;
    info->cap_insn_split = 8;
}

void x86_update_hflags(CPUX86State *env)
{
   uint32_t hflags;
#define HFLAG_COPY_MASK \
    ~( HF_CPL_MASK | HF_PE_MASK | HF_MP_MASK | HF_EM_MASK | \
       HF_TS_MASK | HF_TF_MASK | HF_VM_MASK | HF_IOPL_MASK | \
       HF_OSFXSR_MASK | HF_LMA_MASK | HF_CS32_MASK | \
       HF_SS32_MASK | HF_CS64_MASK | HF_ADDSEG_MASK)

    hflags = env->hflags & HFLAG_COPY_MASK;
    hflags |= (env->segs[R_SS].flags >> DESC_DPL_SHIFT) & HF_CPL_MASK;
    hflags |= (env->cr[0] & CR0_PE_MASK) << (HF_PE_SHIFT - CR0_PE_SHIFT);
    hflags |= (env->cr[0] << (HF_MP_SHIFT - CR0_MP_SHIFT)) &
                (HF_MP_MASK | HF_EM_MASK | HF_TS_MASK);
    hflags |= (env->eflags & (HF_TF_MASK | HF_VM_MASK | HF_IOPL_MASK));

    if (env->cr[4] & CR4_OSFXSR_MASK) {
        hflags |= HF_OSFXSR_MASK;
    }

    if (env->efer & MSR_EFER_LMA) {
        hflags |= HF_LMA_MASK;
    }

    if ((hflags & HF_LMA_MASK) && (env->segs[R_CS].flags & DESC_L_MASK)) {
        hflags |= HF_CS32_MASK | HF_SS32_MASK | HF_CS64_MASK;
    } else {
        hflags |= (env->segs[R_CS].flags & DESC_B_MASK) >>
                    (DESC_B_SHIFT - HF_CS32_SHIFT);
        hflags |= (env->segs[R_SS].flags & DESC_B_MASK) >>
                    (DESC_B_SHIFT - HF_SS32_SHIFT);
        if (!(env->cr[0] & CR0_PE_MASK) || (env->eflags & VM_MASK) ||
            !(hflags & HF_CS32_MASK)) {
            hflags |= HF_ADDSEG_MASK;
        } else {
            hflags |= ((env->segs[R_DS].base | env->segs[R_ES].base |
                        env->segs[R_SS].base) != 0) << HF_ADDSEG_SHIFT;
        }
    }
    env->hflags = hflags;
}

static Property x86_cpu_properties[] = {
#ifdef CONFIG_USER_ONLY
    /* apic_id = 0 by default for *-user, see commit 9886e834 */
    DEFINE_PROP_UINT32("apic-id", X86CPU, apic_id, 0),
    DEFINE_PROP_INT32("thread-id", X86CPU, thread_id, 0),
    DEFINE_PROP_INT32("core-id", X86CPU, core_id, 0),
    DEFINE_PROP_INT32("die-id", X86CPU, die_id, 0),
    DEFINE_PROP_INT32("socket-id", X86CPU, socket_id, 0),
#else
    DEFINE_PROP_UINT32("apic-id", X86CPU, apic_id, UNASSIGNED_APIC_ID),
    DEFINE_PROP_INT32("thread-id", X86CPU, thread_id, -1),
    DEFINE_PROP_INT32("core-id", X86CPU, core_id, -1),
    DEFINE_PROP_INT32("die-id", X86CPU, die_id, -1),
    DEFINE_PROP_INT32("socket-id", X86CPU, socket_id, -1),
#endif
    DEFINE_PROP_INT32("node-id", X86CPU, node_id, CPU_UNSET_NUMA_NODE_ID),
    DEFINE_PROP_BOOL("pmu", X86CPU, enable_pmu, false),
    DEFINE_PROP_UINT64_CHECKMASK("lbr-fmt", X86CPU, lbr_fmt, PERF_CAP_LBR_FMT),

    DEFINE_PROP_UINT32("hv-spinlocks", X86CPU, hyperv_spinlock_attempts,
                       HYPERV_SPINLOCK_NEVER_NOTIFY),
    DEFINE_PROP_BIT64("hv-relaxed", X86CPU, hyperv_features,
                      HYPERV_FEAT_RELAXED, 0),
    DEFINE_PROP_BIT64("hv-vapic", X86CPU, hyperv_features,
                      HYPERV_FEAT_VAPIC, 0),
    DEFINE_PROP_BIT64("hv-time", X86CPU, hyperv_features,
                      HYPERV_FEAT_TIME, 0),
    DEFINE_PROP_BIT64("hv-crash", X86CPU, hyperv_features,
                      HYPERV_FEAT_CRASH, 0),
    DEFINE_PROP_BIT64("hv-reset", X86CPU, hyperv_features,
                      HYPERV_FEAT_RESET, 0),
    DEFINE_PROP_BIT64("hv-vpindex", X86CPU, hyperv_features,
                      HYPERV_FEAT_VPINDEX, 0),
    DEFINE_PROP_BIT64("hv-runtime", X86CPU, hyperv_features,
                      HYPERV_FEAT_RUNTIME, 0),
    DEFINE_PROP_BIT64("hv-synic", X86CPU, hyperv_features,
                      HYPERV_FEAT_SYNIC, 0),
    DEFINE_PROP_BIT64("hv-stimer", X86CPU, hyperv_features,
                      HYPERV_FEAT_STIMER, 0),
    DEFINE_PROP_BIT64("hv-frequencies", X86CPU, hyperv_features,
                      HYPERV_FEAT_FREQUENCIES, 0),
    DEFINE_PROP_BIT64("hv-reenlightenment", X86CPU, hyperv_features,
                      HYPERV_FEAT_REENLIGHTENMENT, 0),
    DEFINE_PROP_BIT64("hv-tlbflush", X86CPU, hyperv_features,
                      HYPERV_FEAT_TLBFLUSH, 0),
    DEFINE_PROP_BIT64("hv-evmcs", X86CPU, hyperv_features,
                      HYPERV_FEAT_EVMCS, 0),
    DEFINE_PROP_BIT64("hv-ipi", X86CPU, hyperv_features,
                      HYPERV_FEAT_IPI, 0),
    DEFINE_PROP_BIT64("hv-stimer-direct", X86CPU, hyperv_features,
                      HYPERV_FEAT_STIMER_DIRECT, 0),
    DEFINE_PROP_BIT64("hv-avic", X86CPU, hyperv_features,
                      HYPERV_FEAT_AVIC, 0),
    DEFINE_PROP_BIT64("hv-emsr-bitmap", X86CPU, hyperv_features,
                      HYPERV_FEAT_MSR_BITMAP, 0),
    DEFINE_PROP_BIT64("hv-xmm-input", X86CPU, hyperv_features,
                      HYPERV_FEAT_XMM_INPUT, 0),
    DEFINE_PROP_BIT64("hv-tlbflush-ext", X86CPU, hyperv_features,
                      HYPERV_FEAT_TLBFLUSH_EXT, 0),
    DEFINE_PROP_BIT64("hv-tlbflush-direct", X86CPU, hyperv_features,
                      HYPERV_FEAT_TLBFLUSH_DIRECT, 0),
    DEFINE_PROP_ON_OFF_AUTO("hv-no-nonarch-coresharing", X86CPU,
                            hyperv_no_nonarch_cs, ON_OFF_AUTO_OFF),
    DEFINE_PROP_BIT64("hv-syndbg", X86CPU, hyperv_features,
                      HYPERV_FEAT_SYNDBG, 0),
    DEFINE_PROP_BOOL("hv-passthrough", X86CPU, hyperv_passthrough, false),
    DEFINE_PROP_BOOL("hv-enforce-cpuid", X86CPU, hyperv_enforce_cpuid, false),

    /* WS2008R2 identify by default */
    DEFINE_PROP_UINT32("hv-version-id-build", X86CPU, hyperv_ver_id_build,
                       0x3839),
    DEFINE_PROP_UINT16("hv-version-id-major", X86CPU, hyperv_ver_id_major,
                       0x000A),
    DEFINE_PROP_UINT16("hv-version-id-minor", X86CPU, hyperv_ver_id_minor,
                       0x0000),
    DEFINE_PROP_UINT32("hv-version-id-spack", X86CPU, hyperv_ver_id_sp, 0),
    DEFINE_PROP_UINT8("hv-version-id-sbranch", X86CPU, hyperv_ver_id_sb, 0),
    DEFINE_PROP_UINT32("hv-version-id-snumber", X86CPU, hyperv_ver_id_sn, 0),

    DEFINE_PROP_BOOL("check", X86CPU, check_cpuid, true),
    DEFINE_PROP_BOOL("enforce", X86CPU, enforce_cpuid, false),
    DEFINE_PROP_BOOL("x-force-features", X86CPU, force_features, false),
    DEFINE_PROP_BOOL("kvm", X86CPU, expose_kvm, true),
    DEFINE_PROP_UINT32("phys-bits", X86CPU, phys_bits, 0),
    DEFINE_PROP_BOOL("host-phys-bits", X86CPU, host_phys_bits, false),
    DEFINE_PROP_UINT8("host-phys-bits-limit", X86CPU, host_phys_bits_limit, 0),
    DEFINE_PROP_BOOL("fill-mtrr-mask", X86CPU, fill_mtrr_mask, true),
    DEFINE_PROP_UINT32("level-func7", X86CPU, env.cpuid_level_func7,
                       UINT32_MAX),
    DEFINE_PROP_UINT32("level", X86CPU, env.cpuid_level, UINT32_MAX),
    DEFINE_PROP_UINT32("xlevel", X86CPU, env.cpuid_xlevel, UINT32_MAX),
    DEFINE_PROP_UINT32("xlevel2", X86CPU, env.cpuid_xlevel2, UINT32_MAX),
    DEFINE_PROP_UINT32("min-level", X86CPU, env.cpuid_min_level, 0),
    DEFINE_PROP_UINT32("min-xlevel", X86CPU, env.cpuid_min_xlevel, 0),
    DEFINE_PROP_UINT32("min-xlevel2", X86CPU, env.cpuid_min_xlevel2, 0),
    DEFINE_PROP_UINT64("ucode-rev", X86CPU, ucode_rev, 0),
    DEFINE_PROP_BOOL("full-cpuid-auto-level", X86CPU, full_cpuid_auto_level, true),
    DEFINE_PROP_STRING("hv-vendor-id", X86CPU, hyperv_vendor),
    DEFINE_PROP_BOOL("cpuid-0xb", X86CPU, enable_cpuid_0xb, true),
    DEFINE_PROP_BOOL("x-vendor-cpuid-only", X86CPU, vendor_cpuid_only, true),
    DEFINE_PROP_BOOL("lmce", X86CPU, enable_lmce, false),
    DEFINE_PROP_BOOL("l3-cache", X86CPU, enable_l3_cache, true),
    DEFINE_PROP_BOOL("kvm-no-smi-migration", X86CPU, kvm_no_smi_migration,
                     false),
    DEFINE_PROP_BOOL("kvm-pv-enforce-cpuid", X86CPU, kvm_pv_enforce_cpuid,
                     false),
    DEFINE_PROP_BOOL("vmware-cpuid-freq", X86CPU, vmware_cpuid_freq, true),
    DEFINE_PROP_BOOL("tcg-cpuid", X86CPU, expose_tcg, true),
    DEFINE_PROP_BOOL("x-migrate-smi-count", X86CPU, migrate_smi_count,
                     true),
    /*
     * lecacy_cache defaults to true unless the CPU model provides its
     * own cache information (see x86_cpu_load_def()).
     */
    DEFINE_PROP_BOOL("legacy-cache", X86CPU, legacy_cache, true),
    DEFINE_PROP_BOOL("xen-vapic", X86CPU, xen_vapic, false),

    /*
     * From "Requirements for Implementing the Microsoft
     * Hypervisor Interface":
     * https://docs.microsoft.com/en-us/virtualization/hyper-v-on-windows/reference/tlfs
     *
     * "Starting with Windows Server 2012 and Windows 8, if
     * CPUID.40000005.EAX contains a value of -1, Windows assumes that
     * the hypervisor imposes no specific limit to the number of VPs.
     * In this case, Windows Server 2012 guest VMs may use more than
     * 64 VPs, up to the maximum supported number of processors applicable
     * to the specific Windows version being used."
     */
    DEFINE_PROP_INT32("x-hv-max-vps", X86CPU, hv_max_vps, -1),
    DEFINE_PROP_BOOL("x-hv-synic-kvm-only", X86CPU, hyperv_synic_kvm_only,
                     false),
    DEFINE_PROP_BOOL("x-intel-pt-auto-level", X86CPU, intel_pt_auto_level,
                     true),
    DEFINE_PROP_END_OF_LIST()
};

#ifndef CONFIG_USER_ONLY
#include "hw/core/sysemu-cpu-ops.h"

static const struct SysemuCPUOps i386_sysemu_ops = {
    .get_memory_mapping = x86_cpu_get_memory_mapping,
    .get_paging_enabled = x86_cpu_get_paging_enabled,
    .get_phys_page_attrs_debug = x86_cpu_get_phys_page_attrs_debug,
    .asidx_from_attrs = x86_asidx_from_attrs,
    .get_crash_info = x86_cpu_get_crash_info,
    .write_elf32_note = x86_cpu_write_elf32_note,
    .write_elf64_note = x86_cpu_write_elf64_note,
    .write_elf32_qemunote = x86_cpu_write_elf32_qemunote,
    .write_elf64_qemunote = x86_cpu_write_elf64_qemunote,
    .legacy_vmsd = &vmstate_x86_cpu,
};
#endif

static void x86_cpu_common_class_init(ObjectClass *oc, void *data)
{
    X86CPUClass *xcc = X86_CPU_CLASS(oc);
    CPUClass *cc = CPU_CLASS(oc);
    DeviceClass *dc = DEVICE_CLASS(oc);
    ResettableClass *rc = RESETTABLE_CLASS(oc);
    FeatureWord w;

    device_class_set_parent_realize(dc, x86_cpu_realizefn,
                                    &xcc->parent_realize);
    device_class_set_parent_unrealize(dc, x86_cpu_unrealizefn,
                                      &xcc->parent_unrealize);
    device_class_set_props(dc, x86_cpu_properties);

    resettable_class_set_parent_phases(rc, NULL, x86_cpu_reset_hold, NULL,
                                       &xcc->parent_phases);
    cc->reset_dump_flags = CPU_DUMP_FPU | CPU_DUMP_CCOP;

    cc->class_by_name = x86_cpu_class_by_name;
    cc->parse_features = x86_cpu_parse_featurestr;
    cc->has_work = x86_cpu_has_work;
    cc->dump_state = x86_cpu_dump_state;
    cc->set_pc = x86_cpu_set_pc;
    cc->get_pc = x86_cpu_get_pc;
    cc->gdb_read_register = x86_cpu_gdb_read_register;
    cc->gdb_write_register = x86_cpu_gdb_write_register;
    cc->get_arch_id = x86_cpu_get_arch_id;

#ifndef CONFIG_USER_ONLY
    cc->sysemu_ops = &i386_sysemu_ops;
#endif /* !CONFIG_USER_ONLY */

    cc->gdb_arch_name = x86_gdb_arch_name;
#ifdef TARGET_X86_64
    cc->gdb_core_xml_file = "i386-64bit.xml";
    cc->gdb_num_core_regs = 66;
#else
    cc->gdb_core_xml_file = "i386-32bit.xml";
    cc->gdb_num_core_regs = 50;
#endif
    cc->disas_set_info = x86_disas_set_info;

    dc->user_creatable = true;

    object_class_property_add(oc, "family", "int",
                              x86_cpuid_version_get_family,
                              x86_cpuid_version_set_family, NULL, NULL);
    object_class_property_add(oc, "model", "int",
                              x86_cpuid_version_get_model,
                              x86_cpuid_version_set_model, NULL, NULL);
    object_class_property_add(oc, "stepping", "int",
                              x86_cpuid_version_get_stepping,
                              x86_cpuid_version_set_stepping, NULL, NULL);
    object_class_property_add_str(oc, "vendor",
                                  x86_cpuid_get_vendor,
                                  x86_cpuid_set_vendor);
    object_class_property_add_str(oc, "model-id",
                                  x86_cpuid_get_model_id,
                                  x86_cpuid_set_model_id);
    object_class_property_add(oc, "tsc-frequency", "int",
                              x86_cpuid_get_tsc_freq,
                              x86_cpuid_set_tsc_freq, NULL, NULL);
    /*
     * The "unavailable-features" property has the same semantics as
     * CpuDefinitionInfo.unavailable-features on the "query-cpu-definitions"
     * QMP command: they list the features that would have prevented the
     * CPU from running if the "enforce" flag was set.
     */
    object_class_property_add(oc, "unavailable-features", "strList",
                              x86_cpu_get_unavailable_features,
                              NULL, NULL, NULL);

#if !defined(CONFIG_USER_ONLY)
    object_class_property_add(oc, "crash-information", "GuestPanicInformation",
                              x86_cpu_get_crash_info_qom, NULL, NULL, NULL);
#endif

    for (w = 0; w < FEATURE_WORDS; w++) {
        int bitnr;
        for (bitnr = 0; bitnr < 64; bitnr++) {
            x86_cpu_register_feature_bit_props(xcc, w, bitnr);
        }
    }
}

static const TypeInfo x86_cpu_type_info = {
    .name = TYPE_X86_CPU,
    .parent = TYPE_CPU,
    .instance_size = sizeof(X86CPU),
    .instance_init = x86_cpu_initfn,
    .instance_post_init = x86_cpu_post_initfn,

    .abstract = true,
    .class_size = sizeof(X86CPUClass),
    .class_init = x86_cpu_common_class_init,
};

/* "base" CPU model, used by query-cpu-model-expansion */
static void x86_cpu_base_class_init(ObjectClass *oc, void *data)
{
    X86CPUClass *xcc = X86_CPU_CLASS(oc);

    xcc->static_model = true;
    xcc->migration_safe = true;
    xcc->model_description = "base CPU model type with no features enabled";
    xcc->ordering = 8;
}

static const TypeInfo x86_base_cpu_type_info = {
        .name = X86_CPU_TYPE_NAME("base"),
        .parent = TYPE_X86_CPU,
        .class_init = x86_cpu_base_class_init,
};

static void x86_cpu_register_types(void)
{
    int i;

    type_register_static(&x86_cpu_type_info);
    for (i = 0; i < ARRAY_SIZE(builtin_x86_defs); i++) {
        x86_register_cpudef_types(&builtin_x86_defs[i]);
    }
    type_register_static(&max_x86_cpu_type_info);
    type_register_static(&x86_base_cpu_type_info);
}

type_init(x86_cpu_register_types)<|MERGE_RESOLUTION|>--- conflicted
+++ resolved
@@ -45,12 +45,10 @@
 #include "disas/capstone.h"
 #include "cpu-internal.h"
 
-<<<<<<< HEAD
-static void x86_cpu_realizefn(DeviceState *dev, Error **errp);
-=======
 #define SymExpr void*
 #include "RuntimeCommon.h"
->>>>>>> 5bdb1bd2
+
+static void x86_cpu_realizefn(DeviceState *dev, Error **errp);
 
 /* Helpers for building CPUID[2] descriptors: */
 
