/*
 *  i386 translation
 *
 *  Copyright (c) 2003 Fabrice Bellard
 *
 * This library is free software; you can redistribute it and/or
 * modify it under the terms of the GNU Lesser General Public
 * License as published by the Free Software Foundation; either
 * version 2.1 of the License, or (at your option) any later version.
 *
 * This library is distributed in the hope that it will be useful,
 * but WITHOUT ANY WARRANTY; without even the implied warranty of
 * MERCHANTABILITY or FITNESS FOR A PARTICULAR PURPOSE.  See the GNU
 * Lesser General Public License for more details.
 *
 * You should have received a copy of the GNU Lesser General Public
 * License along with this library; if not, see <http://www.gnu.org/licenses/>.
 */
#include "qemu/osdep.h"

#include "qemu/host-utils.h"
#include "cpu.h"
#include "disas/disas.h"
#include "exec/exec-all.h"
#include "tcg/tcg-op.h"
#include "tcg/tcg-op-gvec.h"
#include "exec/cpu_ldst.h"
#include "exec/translator.h"
#include "fpu/softfloat.h"

#include "exec/helper-proto.h"
#include "exec/helper-gen.h"
#include "helper-tcg.h"

#include "exec/log.h"

#define HELPER_H "helper.h"
#include "exec/helper-info.c.inc"
#undef  HELPER_H


#define PREFIX_REPZ   0x01
#define PREFIX_REPNZ  0x02
#define PREFIX_LOCK   0x04
#define PREFIX_DATA   0x08
#define PREFIX_ADR    0x10
#define PREFIX_VEX    0x20
#define PREFIX_REX    0x40

#ifdef TARGET_X86_64
# define ctztl  ctz64
# define clztl  clz64
#else
# define ctztl  ctz32
# define clztl  clz32
#endif

/* For a switch indexed by MODRM, match all memory operands for a given OP.  */
#define CASE_MODRM_MEM_OP(OP) \
    case (0 << 6) | (OP << 3) | 0 ... (0 << 6) | (OP << 3) | 7: \
    case (1 << 6) | (OP << 3) | 0 ... (1 << 6) | (OP << 3) | 7: \
    case (2 << 6) | (OP << 3) | 0 ... (2 << 6) | (OP << 3) | 7

#define CASE_MODRM_OP(OP) \
    case (0 << 6) | (OP << 3) | 0 ... (0 << 6) | (OP << 3) | 7: \
    case (1 << 6) | (OP << 3) | 0 ... (1 << 6) | (OP << 3) | 7: \
    case (2 << 6) | (OP << 3) | 0 ... (2 << 6) | (OP << 3) | 7: \
    case (3 << 6) | (OP << 3) | 0 ... (3 << 6) | (OP << 3) | 7

//#define MACRO_TEST   1

/* global register indexes */
static TCGv cpu_cc_dst, cpu_cc_src, cpu_cc_src2;
static TCGv cpu_eip;
static TCGv_i32 cpu_cc_op;
static TCGv cpu_regs[CPU_NB_REGS];
static TCGv cpu_seg_base[6];
static TCGv_i64 cpu_bndl[4];
static TCGv_i64 cpu_bndu[4];

typedef struct DisasContext {
    DisasContextBase base;

    target_ulong pc;       /* pc = eip + cs_base */
    target_ulong cs_base;  /* base of CS segment */
    target_ulong pc_save;

    MemOp aflag;
    MemOp dflag;

    int8_t override; /* -1 if no override, else R_CS, R_DS, etc */
    uint8_t prefix;

    bool has_modrm;
    uint8_t modrm;

#ifndef CONFIG_USER_ONLY
    uint8_t cpl;   /* code priv level */
    uint8_t iopl;  /* i/o priv level */
#endif
    uint8_t vex_l;  /* vex vector length */
    uint8_t vex_v;  /* vex vvvv register, without 1's complement.  */
    uint8_t popl_esp_hack; /* for correct popl with esp base handling */
    uint8_t rip_offset; /* only used in x86_64, but left for simplicity */

#ifdef TARGET_X86_64
    uint8_t rex_r;
    uint8_t rex_x;
    uint8_t rex_b;
#endif
    bool vex_w; /* used by AVX even on 32-bit processors */
    bool jmp_opt; /* use direct block chaining for direct jumps */
    bool repz_opt; /* optimize jumps within repz instructions */
    bool cc_op_dirty;

    CCOp cc_op;  /* current CC operation */
    int mem_index; /* select memory access functions */
    uint32_t flags; /* all execution flags */
    int cpuid_features;
    int cpuid_ext_features;
    int cpuid_ext2_features;
    int cpuid_ext3_features;
    int cpuid_7_0_ebx_features;
    int cpuid_7_0_ecx_features;
    int cpuid_xsave_features;

    /* TCG local temps */
    TCGv cc_srcT;
    TCGv A0;
    TCGv T0;
    TCGv T1;

    /* TCG local register indexes (only used inside old micro ops) */
    TCGv tmp0;
    TCGv tmp4;
    TCGv_i32 tmp2_i32;
    TCGv_i32 tmp3_i32;
    TCGv_i64 tmp1_i64;

    sigjmp_buf jmpbuf;
    TCGOp *prev_insn_end;
} DisasContext;

#define DISAS_EOB_ONLY         DISAS_TARGET_0
#define DISAS_EOB_NEXT         DISAS_TARGET_1
#define DISAS_EOB_INHIBIT_IRQ  DISAS_TARGET_2
#define DISAS_JUMP             DISAS_TARGET_3

/* The environment in which user-only runs is constrained. */
#ifdef CONFIG_USER_ONLY
#define PE(S)     true
#define CPL(S)    3
#define IOPL(S)   0
#define SVME(S)   false
#define GUEST(S)  false
#else
#define PE(S)     (((S)->flags & HF_PE_MASK) != 0)
#define CPL(S)    ((S)->cpl)
#define IOPL(S)   ((S)->iopl)
#define SVME(S)   (((S)->flags & HF_SVME_MASK) != 0)
#define GUEST(S)  (((S)->flags & HF_GUEST_MASK) != 0)
#endif
#if defined(CONFIG_USER_ONLY) && defined(TARGET_X86_64)
#define VM86(S)   false
#define CODE32(S) true
#define SS32(S)   true
#define ADDSEG(S) false
#else
#define VM86(S)   (((S)->flags & HF_VM_MASK) != 0)
#define CODE32(S) (((S)->flags & HF_CS32_MASK) != 0)
#define SS32(S)   (((S)->flags & HF_SS32_MASK) != 0)
#define ADDSEG(S) (((S)->flags & HF_ADDSEG_MASK) != 0)
#endif
#if !defined(TARGET_X86_64)
#define CODE64(S) false
#elif defined(CONFIG_USER_ONLY)
#define CODE64(S) true
#else
#define CODE64(S) (((S)->flags & HF_CS64_MASK) != 0)
#endif
#if defined(CONFIG_USER_ONLY) || defined(TARGET_X86_64)
#define LMA(S)    (((S)->flags & HF_LMA_MASK) != 0)
#else
#define LMA(S)    false
#endif

#ifdef TARGET_X86_64
#define REX_PREFIX(S)  (((S)->prefix & PREFIX_REX) != 0)
#define REX_W(S)       ((S)->vex_w)
#define REX_R(S)       ((S)->rex_r + 0)
#define REX_X(S)       ((S)->rex_x + 0)
#define REX_B(S)       ((S)->rex_b + 0)
#else
#define REX_PREFIX(S)  false
#define REX_W(S)       false
#define REX_R(S)       0
#define REX_X(S)       0
#define REX_B(S)       0
#endif

/*
 * Many sysemu-only helpers are not reachable for user-only.
 * Define stub generators here, so that we need not either sprinkle
 * ifdefs through the translator, nor provide the helper function.
 */
#define STUB_HELPER(NAME, ...) \
    static inline void gen_helper_##NAME(__VA_ARGS__) \
    { qemu_build_not_reached(); }

#ifdef CONFIG_USER_ONLY
STUB_HELPER(clgi, TCGv_env env)
STUB_HELPER(flush_page, TCGv_env env, TCGv addr)
STUB_HELPER(hlt, TCGv_env env, TCGv_i32 pc_ofs)
STUB_HELPER(inb, TCGv ret, TCGv_env env, TCGv_i32 port)
STUB_HELPER(inw, TCGv ret, TCGv_env env, TCGv_i32 port)
STUB_HELPER(inl, TCGv ret, TCGv_env env, TCGv_i32 port)
STUB_HELPER(monitor, TCGv_env env, TCGv addr)
STUB_HELPER(mwait, TCGv_env env, TCGv_i32 pc_ofs)
STUB_HELPER(outb, TCGv_env env, TCGv_i32 port, TCGv_i32 val)
STUB_HELPER(outw, TCGv_env env, TCGv_i32 port, TCGv_i32 val)
STUB_HELPER(outl, TCGv_env env, TCGv_i32 port, TCGv_i32 val)
STUB_HELPER(rdmsr, TCGv_env env)
STUB_HELPER(read_crN, TCGv ret, TCGv_env env, TCGv_i32 reg)
STUB_HELPER(get_dr, TCGv ret, TCGv_env env, TCGv_i32 reg)
STUB_HELPER(set_dr, TCGv_env env, TCGv_i32 reg, TCGv val)
STUB_HELPER(stgi, TCGv_env env)
STUB_HELPER(svm_check_intercept, TCGv_env env, TCGv_i32 type)
STUB_HELPER(vmload, TCGv_env env, TCGv_i32 aflag)
STUB_HELPER(vmmcall, TCGv_env env)
STUB_HELPER(vmrun, TCGv_env env, TCGv_i32 aflag, TCGv_i32 pc_ofs)
STUB_HELPER(vmsave, TCGv_env env, TCGv_i32 aflag)
STUB_HELPER(write_crN, TCGv_env env, TCGv_i32 reg, TCGv val)
STUB_HELPER(wrmsr, TCGv_env env)
#endif

static void gen_eob(DisasContext *s);
static void gen_jr(DisasContext *s);
static void gen_jmp_rel(DisasContext *s, MemOp ot, int diff, int tb_num);
static void gen_jmp_rel_csize(DisasContext *s, int diff, int tb_num);
static void gen_op(DisasContext *s1, int op, MemOp ot, int d);
static void gen_exception_gpf(DisasContext *s);

/* i386 arith/logic operations */
enum {
    OP_ADDL,
    OP_ORL,
    OP_ADCL,
    OP_SBBL,
    OP_ANDL,
    OP_SUBL,
    OP_XORL,
    OP_CMPL,
};

/* i386 shift ops */
enum {
    OP_ROL,
    OP_ROR,
    OP_RCL,
    OP_RCR,
    OP_SHL,
    OP_SHR,
    OP_SHL1, /* undocumented */
    OP_SAR = 7,
};

enum {
    JCC_O,
    JCC_B,
    JCC_Z,
    JCC_BE,
    JCC_S,
    JCC_P,
    JCC_L,
    JCC_LE,
};

enum {
    /* I386 int registers */
    OR_EAX,   /* MUST be even numbered */
    OR_ECX,
    OR_EDX,
    OR_EBX,
    OR_ESP,
    OR_EBP,
    OR_ESI,
    OR_EDI,

    OR_TMP0 = 16,    /* temporary operand register */
    OR_TMP1,
    OR_A0, /* temporary register used when doing address evaluation */
};

enum {
    USES_CC_DST  = 1,
    USES_CC_SRC  = 2,
    USES_CC_SRC2 = 4,
    USES_CC_SRCT = 8,
};

/* Bit set if the global variable is live after setting CC_OP to X.  */
static const uint8_t cc_op_live[CC_OP_NB] = {
    [CC_OP_DYNAMIC] = USES_CC_DST | USES_CC_SRC | USES_CC_SRC2,
    [CC_OP_EFLAGS] = USES_CC_SRC,
    [CC_OP_MULB ... CC_OP_MULQ] = USES_CC_DST | USES_CC_SRC,
    [CC_OP_ADDB ... CC_OP_ADDQ] = USES_CC_DST | USES_CC_SRC,
    [CC_OP_ADCB ... CC_OP_ADCQ] = USES_CC_DST | USES_CC_SRC | USES_CC_SRC2,
    [CC_OP_SUBB ... CC_OP_SUBQ] = USES_CC_DST | USES_CC_SRC | USES_CC_SRCT,
    [CC_OP_SBBB ... CC_OP_SBBQ] = USES_CC_DST | USES_CC_SRC | USES_CC_SRC2,
    [CC_OP_LOGICB ... CC_OP_LOGICQ] = USES_CC_DST,
    [CC_OP_INCB ... CC_OP_INCQ] = USES_CC_DST | USES_CC_SRC,
    [CC_OP_DECB ... CC_OP_DECQ] = USES_CC_DST | USES_CC_SRC,
    [CC_OP_SHLB ... CC_OP_SHLQ] = USES_CC_DST | USES_CC_SRC,
    [CC_OP_SARB ... CC_OP_SARQ] = USES_CC_DST | USES_CC_SRC,
    [CC_OP_BMILGB ... CC_OP_BMILGQ] = USES_CC_DST | USES_CC_SRC,
    [CC_OP_ADCX] = USES_CC_DST | USES_CC_SRC,
    [CC_OP_ADOX] = USES_CC_SRC | USES_CC_SRC2,
    [CC_OP_ADCOX] = USES_CC_DST | USES_CC_SRC | USES_CC_SRC2,
    [CC_OP_CLR] = 0,
    [CC_OP_POPCNT] = USES_CC_SRC,
};

static void set_cc_op(DisasContext *s, CCOp op)
{
    int dead;

    if (s->cc_op == op) {
        return;
    }

    /* Discard CC computation that will no longer be used.  */
    dead = cc_op_live[s->cc_op] & ~cc_op_live[op];
    if (dead & USES_CC_DST) {
        tcg_gen_discard_tl(cpu_cc_dst);
    }
    if (dead & USES_CC_SRC) {
        tcg_gen_discard_tl(cpu_cc_src);
    }
    if (dead & USES_CC_SRC2) {
        tcg_gen_discard_tl(cpu_cc_src2);
    }
    if (dead & USES_CC_SRCT) {
        tcg_gen_discard_tl(s->cc_srcT);
    }

    if (op == CC_OP_DYNAMIC) {
        /* The DYNAMIC setting is translator only, and should never be
           stored.  Thus we always consider it clean.  */
        s->cc_op_dirty = false;
    } else {
        /* Discard any computed CC_OP value (see shifts).  */
        if (s->cc_op == CC_OP_DYNAMIC) {
            tcg_gen_discard_i32(cpu_cc_op);
        }
        s->cc_op_dirty = true;
    }
    s->cc_op = op;
}

static void gen_update_cc_op(DisasContext *s)
{
    if (s->cc_op_dirty) {
        tcg_gen_movi_i32(cpu_cc_op, s->cc_op);
        s->cc_op_dirty = false;
    }
}

#ifdef TARGET_X86_64

#define NB_OP_SIZES 4

#else /* !TARGET_X86_64 */

#define NB_OP_SIZES 3

#endif /* !TARGET_X86_64 */

#if HOST_BIG_ENDIAN
#define REG_B_OFFSET (sizeof(target_ulong) - 1)
#define REG_H_OFFSET (sizeof(target_ulong) - 2)
#define REG_W_OFFSET (sizeof(target_ulong) - 2)
#define REG_L_OFFSET (sizeof(target_ulong) - 4)
#define REG_LH_OFFSET (sizeof(target_ulong) - 8)
#else
#define REG_B_OFFSET 0
#define REG_H_OFFSET 1
#define REG_W_OFFSET 0
#define REG_L_OFFSET 0
#define REG_LH_OFFSET 4
#endif

/* In instruction encodings for byte register accesses the
 * register number usually indicates "low 8 bits of register N";
 * however there are some special cases where N 4..7 indicates
 * [AH, CH, DH, BH], ie "bits 15..8 of register N-4". Return
 * true for this special case, false otherwise.
 */
static inline bool byte_reg_is_xH(DisasContext *s, int reg)
{
    /* Any time the REX prefix is present, byte registers are uniform */
    if (reg < 4 || REX_PREFIX(s)) {
        return false;
    }
    return true;
}

/* Select the size of a push/pop operation.  */
static inline MemOp mo_pushpop(DisasContext *s, MemOp ot)
{
    if (CODE64(s)) {
        return ot == MO_16 ? MO_16 : MO_64;
    } else {
        return ot;
    }
}

/* Select the size of the stack pointer.  */
static inline MemOp mo_stacksize(DisasContext *s)
{
    return CODE64(s) ? MO_64 : SS32(s) ? MO_32 : MO_16;
}

/* Select only size 64 else 32.  Used for SSE operand sizes.  */
static inline MemOp mo_64_32(MemOp ot)
{
#ifdef TARGET_X86_64
    return ot == MO_64 ? MO_64 : MO_32;
#else
    return MO_32;
#endif
}

/* Select size 8 if lsb of B is clear, else OT.  Used for decoding
   byte vs word opcodes.  */
static inline MemOp mo_b_d(int b, MemOp ot)
{
    return b & 1 ? ot : MO_8;
}

/* Select size 8 if lsb of B is clear, else OT capped at 32.
   Used for decoding operand size of port opcodes.  */
static inline MemOp mo_b_d32(int b, MemOp ot)
{
    return b & 1 ? (ot == MO_16 ? MO_16 : MO_32) : MO_8;
}

/* Compute the result of writing t0 to the OT-sized register REG.
 *
 * If DEST is NULL, store the result into the register and return the
 * register's TCGv.
 *
 * If DEST is not NULL, store the result into DEST and return the
 * register's TCGv.
 */
static TCGv gen_op_deposit_reg_v(DisasContext *s, MemOp ot, int reg, TCGv dest, TCGv t0)
{
    switch(ot) {
    case MO_8:
        if (byte_reg_is_xH(s, reg)) {
            dest = dest ? dest : cpu_regs[reg - 4];
            tcg_gen_deposit_tl(dest, cpu_regs[reg - 4], t0, 8, 8);
            return cpu_regs[reg - 4];
        }
        dest = dest ? dest : cpu_regs[reg];
        tcg_gen_deposit_tl(dest, cpu_regs[reg], t0, 0, 8);
        break;
    case MO_16:
        dest = dest ? dest : cpu_regs[reg];
        tcg_gen_deposit_tl(dest, cpu_regs[reg], t0, 0, 16);
        break;
    case MO_32:
        /* For x86_64, this sets the higher half of register to zero.
           For i386, this is equivalent to a mov. */
        dest = dest ? dest : cpu_regs[reg];
        tcg_gen_ext32u_tl(dest, t0);
        break;
#ifdef TARGET_X86_64
    case MO_64:
        dest = dest ? dest : cpu_regs[reg];
        tcg_gen_mov_tl(dest, t0);
        break;
#endif
    default:
        g_assert_not_reached();
    }
    return cpu_regs[reg];
}

static void gen_op_mov_reg_v(DisasContext *s, MemOp ot, int reg, TCGv t0)
{
    gen_op_deposit_reg_v(s, ot, reg, NULL, t0);
}

static inline
void gen_op_mov_v_reg(DisasContext *s, MemOp ot, TCGv t0, int reg)
{
    if (ot == MO_8 && byte_reg_is_xH(s, reg)) {
        tcg_gen_extract_tl(t0, cpu_regs[reg - 4], 8, 8);
    } else {
        tcg_gen_mov_tl(t0, cpu_regs[reg]);
    }
}

static void gen_add_A0_im(DisasContext *s, int val)
{
    tcg_gen_addi_tl(s->A0, s->A0, val);
    if (!CODE64(s)) {
        tcg_gen_ext32u_tl(s->A0, s->A0);
    }
}

static inline void gen_op_jmp_v(DisasContext *s, TCGv dest)
{
    tcg_gen_mov_tl(cpu_eip, dest);
    s->pc_save = -1;
}

static inline
void gen_op_add_reg_im(DisasContext *s, MemOp size, int reg, int32_t val)
{
    tcg_gen_addi_tl(s->tmp0, cpu_regs[reg], val);
    gen_op_mov_reg_v(s, size, reg, s->tmp0);
}

static inline void gen_op_add_reg_T0(DisasContext *s, MemOp size, int reg)
{
    tcg_gen_add_tl(s->tmp0, cpu_regs[reg], s->T0);
    gen_op_mov_reg_v(s, size, reg, s->tmp0);
}

static inline void gen_op_ld_v(DisasContext *s, int idx, TCGv t0, TCGv a0)
{
    tcg_gen_qemu_ld_tl(t0, a0, s->mem_index, idx | MO_LE);
}

static inline void gen_op_st_v(DisasContext *s, int idx, TCGv t0, TCGv a0)
{
    tcg_gen_qemu_st_tl(t0, a0, s->mem_index, idx | MO_LE);
}

static inline void gen_op_st_rm_T0_A0(DisasContext *s, int idx, int d)
{
    if (d == OR_TMP0) {
        gen_op_st_v(s, idx, s->T0, s->A0);
    } else {
        gen_op_mov_reg_v(s, idx, d, s->T0);
    }
}

static void gen_update_eip_cur(DisasContext *s)
{
    assert(s->pc_save != -1);
    if (tb_cflags(s->base.tb) & CF_PCREL) {
        tcg_gen_addi_tl(cpu_eip, cpu_eip, s->base.pc_next - s->pc_save);
    } else if (CODE64(s)) {
        tcg_gen_movi_tl(cpu_eip, s->base.pc_next);
    } else {
        tcg_gen_movi_tl(cpu_eip, (uint32_t)(s->base.pc_next - s->cs_base));
    }
    s->pc_save = s->base.pc_next;
}

static void gen_update_eip_next(DisasContext *s)
{
    assert(s->pc_save != -1);
    if (tb_cflags(s->base.tb) & CF_PCREL) {
        tcg_gen_addi_tl(cpu_eip, cpu_eip, s->pc - s->pc_save);
    } else if (CODE64(s)) {
        tcg_gen_movi_tl(cpu_eip, s->pc);
    } else {
        tcg_gen_movi_tl(cpu_eip, (uint32_t)(s->pc - s->cs_base));
    }
    s->pc_save = s->pc;
}

static int cur_insn_len(DisasContext *s)
{
    return s->pc - s->base.pc_next;
}

static TCGv_i32 cur_insn_len_i32(DisasContext *s)
{
    return tcg_constant_i32(cur_insn_len(s));
}

static TCGv_i32 eip_next_i32(DisasContext *s)
{
    assert(s->pc_save != -1);
    /*
     * This function has two users: lcall_real (always 16-bit mode), and
     * iret_protected (16, 32, or 64-bit mode).  IRET only uses the value
     * when EFLAGS.NT is set, which is illegal in 64-bit mode, which is
     * why passing a 32-bit value isn't broken.  To avoid using this where
     * we shouldn't, return -1 in 64-bit mode so that execution goes into
     * the weeds quickly.
     */
    if (CODE64(s)) {
        return tcg_constant_i32(-1);
    }
    if (tb_cflags(s->base.tb) & CF_PCREL) {
        TCGv_i32 ret = tcg_temp_new_i32();
        tcg_gen_trunc_tl_i32(ret, cpu_eip);
        tcg_gen_addi_i32(ret, ret, s->pc - s->pc_save);
        return ret;
    } else {
        return tcg_constant_i32(s->pc - s->cs_base);
    }
}

static TCGv eip_next_tl(DisasContext *s)
{
    assert(s->pc_save != -1);
    if (tb_cflags(s->base.tb) & CF_PCREL) {
        TCGv ret = tcg_temp_new();
        tcg_gen_addi_tl(ret, cpu_eip, s->pc - s->pc_save);
        return ret;
    } else if (CODE64(s)) {
        return tcg_constant_tl(s->pc);
    } else {
        return tcg_constant_tl((uint32_t)(s->pc - s->cs_base));
    }
}

static TCGv eip_cur_tl(DisasContext *s)
{
    assert(s->pc_save != -1);
    if (tb_cflags(s->base.tb) & CF_PCREL) {
        TCGv ret = tcg_temp_new();
        tcg_gen_addi_tl(ret, cpu_eip, s->base.pc_next - s->pc_save);
        return ret;
    } else if (CODE64(s)) {
        return tcg_constant_tl(s->base.pc_next);
    } else {
        return tcg_constant_tl((uint32_t)(s->base.pc_next - s->cs_base));
    }
}

/* Compute SEG:REG into A0.  SEG is selected from the override segment
   (OVR_SEG) and the default segment (DEF_SEG).  OVR_SEG may be -1 to
   indicate no override.  */
static void gen_lea_v_seg(DisasContext *s, MemOp aflag, TCGv a0,
                          int def_seg, int ovr_seg)
{
    switch (aflag) {
#ifdef TARGET_X86_64
    case MO_64:
        if (ovr_seg < 0) {
            tcg_gen_mov_tl(s->A0, a0);
            return;
        }
        break;
#endif
    case MO_32:
        /* 32 bit address */
        if (ovr_seg < 0 && ADDSEG(s)) {
            ovr_seg = def_seg;
        }
        if (ovr_seg < 0) {
            tcg_gen_ext32u_tl(s->A0, a0);
            return;
        }
        break;
    case MO_16:
        /* 16 bit address */
        tcg_gen_ext16u_tl(s->A0, a0);
        a0 = s->A0;
        if (ovr_seg < 0) {
            if (ADDSEG(s)) {
                ovr_seg = def_seg;
            } else {
                return;
            }
        }
        break;
    default:
        g_assert_not_reached();
    }

    if (ovr_seg >= 0) {
        TCGv seg = cpu_seg_base[ovr_seg];

        if (aflag == MO_64) {
            tcg_gen_add_tl(s->A0, a0, seg);
        } else if (CODE64(s)) {
            tcg_gen_ext32u_tl(s->A0, a0);
            tcg_gen_add_tl(s->A0, s->A0, seg);
        } else {
            tcg_gen_add_tl(s->A0, a0, seg);
            tcg_gen_ext32u_tl(s->A0, s->A0);
        }
    }
}

static inline void gen_string_movl_A0_ESI(DisasContext *s)
{
    gen_lea_v_seg(s, s->aflag, cpu_regs[R_ESI], R_DS, s->override);
}

static inline void gen_string_movl_A0_EDI(DisasContext *s)
{
    gen_lea_v_seg(s, s->aflag, cpu_regs[R_EDI], R_ES, -1);
}

static inline void gen_op_movl_T0_Dshift(DisasContext *s, MemOp ot)
{
    tcg_gen_ld32s_tl(s->T0, tcg_env, offsetof(CPUX86State, df));
    tcg_gen_shli_tl(s->T0, s->T0, ot);
};

static TCGv gen_ext_tl(TCGv dst, TCGv src, MemOp size, bool sign)
{
    if (size == MO_TL) {
        return src;
    }
    tcg_gen_ext_tl(dst, src, size | (sign ? MO_SIGN : 0));
    return dst;
}

static void gen_extu(MemOp ot, TCGv reg)
{
    gen_ext_tl(reg, reg, ot, false);
}

static void gen_exts(MemOp ot, TCGv reg)
{
    gen_ext_tl(reg, reg, ot, true);
}

static void gen_op_j_ecx(DisasContext *s, TCGCond cond, TCGLabel *label1)
{
    tcg_gen_mov_tl(s->tmp0, cpu_regs[R_ECX]);
    gen_extu(s->aflag, s->tmp0);
    tcg_gen_brcondi_tl(cond, s->tmp0, 0, label1);
}

static inline void gen_op_jz_ecx(DisasContext *s, TCGLabel *label1)
{
    gen_op_j_ecx(s, TCG_COND_EQ, label1);
}

static inline void gen_op_jnz_ecx(DisasContext *s, TCGLabel *label1)
{
    gen_op_j_ecx(s, TCG_COND_NE, label1);
}

static void gen_helper_in_func(MemOp ot, TCGv v, TCGv_i32 n)
{
    switch (ot) {
    case MO_8:
        gen_helper_inb(v, tcg_env, n);
        break;
    case MO_16:
        gen_helper_inw(v, tcg_env, n);
        break;
    case MO_32:
        gen_helper_inl(v, tcg_env, n);
        break;
    default:
        g_assert_not_reached();
    }
}

static void gen_helper_out_func(MemOp ot, TCGv_i32 v, TCGv_i32 n)
{
    switch (ot) {
    case MO_8:
        gen_helper_outb(tcg_env, v, n);
        break;
    case MO_16:
        gen_helper_outw(tcg_env, v, n);
        break;
    case MO_32:
        gen_helper_outl(tcg_env, v, n);
        break;
    default:
        g_assert_not_reached();
    }
}

/*
 * Validate that access to [port, port + 1<<ot) is allowed.
 * Raise #GP, or VMM exit if not.
 */
static bool gen_check_io(DisasContext *s, MemOp ot, TCGv_i32 port,
                         uint32_t svm_flags)
{
#ifdef CONFIG_USER_ONLY
    /*
     * We do not implement the ioperm(2) syscall, so the TSS check
     * will always fail.
     */
    gen_exception_gpf(s);
    return false;
#else
    if (PE(s) && (CPL(s) > IOPL(s) || VM86(s))) {
        gen_helper_check_io(tcg_env, port, tcg_constant_i32(1 << ot));
    }
    if (GUEST(s)) {
        gen_update_cc_op(s);
        gen_update_eip_cur(s);
        if (s->prefix & (PREFIX_REPZ | PREFIX_REPNZ)) {
            svm_flags |= SVM_IOIO_REP_MASK;
        }
        svm_flags |= 1 << (SVM_IOIO_SIZE_SHIFT + ot);
        gen_helper_svm_check_io(tcg_env, port,
                                tcg_constant_i32(svm_flags),
                                cur_insn_len_i32(s));
    }
    return true;
#endif
}

static void gen_movs(DisasContext *s, MemOp ot)
{
    gen_string_movl_A0_ESI(s);
    gen_op_ld_v(s, ot, s->T0, s->A0);
    gen_string_movl_A0_EDI(s);
    gen_op_st_v(s, ot, s->T0, s->A0);
    gen_op_movl_T0_Dshift(s, ot);
    gen_op_add_reg_T0(s, s->aflag, R_ESI);
    gen_op_add_reg_T0(s, s->aflag, R_EDI);
}

static void gen_op_update1_cc(DisasContext *s)
{
    tcg_gen_mov_tl(cpu_cc_dst, s->T0);
}

static void gen_op_update2_cc(DisasContext *s)
{
    tcg_gen_mov_tl(cpu_cc_src, s->T1);
    tcg_gen_mov_tl(cpu_cc_dst, s->T0);
}

static void gen_op_update3_cc(DisasContext *s, TCGv reg)
{
    tcg_gen_mov_tl(cpu_cc_src2, reg);
    tcg_gen_mov_tl(cpu_cc_src, s->T1);
    tcg_gen_mov_tl(cpu_cc_dst, s->T0);
}

static inline void gen_op_testl_T0_T1_cc(DisasContext *s)
{
    tcg_gen_and_tl(cpu_cc_dst, s->T0, s->T1);
}

static void gen_op_update_neg_cc(DisasContext *s)
{
    tcg_gen_mov_tl(cpu_cc_dst, s->T0);
    tcg_gen_neg_tl(cpu_cc_src, s->T0);
    tcg_gen_movi_tl(s->cc_srcT, 0);
}

/* compute all eflags to cc_src */
static void gen_compute_eflags(DisasContext *s)
{
    TCGv zero, dst, src1, src2;
    int live, dead;

    if (s->cc_op == CC_OP_EFLAGS) {
        return;
    }
    if (s->cc_op == CC_OP_CLR) {
        tcg_gen_movi_tl(cpu_cc_src, CC_Z | CC_P);
        set_cc_op(s, CC_OP_EFLAGS);
        return;
    }

    zero = NULL;
    dst = cpu_cc_dst;
    src1 = cpu_cc_src;
    src2 = cpu_cc_src2;

    /* Take care to not read values that are not live.  */
    live = cc_op_live[s->cc_op] & ~USES_CC_SRCT;
    dead = live ^ (USES_CC_DST | USES_CC_SRC | USES_CC_SRC2);
    if (dead) {
        zero = tcg_constant_tl(0);
        if (dead & USES_CC_DST) {
            dst = zero;
        }
        if (dead & USES_CC_SRC) {
            src1 = zero;
        }
        if (dead & USES_CC_SRC2) {
            src2 = zero;
        }
    }

    gen_update_cc_op(s);
    gen_helper_cc_compute_all(cpu_cc_src, dst, src1, src2, cpu_cc_op);
    set_cc_op(s, CC_OP_EFLAGS);
}

typedef struct CCPrepare {
    TCGCond cond;
    TCGv reg;
    TCGv reg2;
    target_ulong imm;
    target_ulong mask;
    bool use_reg2;
    bool no_setcond;
} CCPrepare;

/* compute eflags.C to reg */
static CCPrepare gen_prepare_eflags_c(DisasContext *s, TCGv reg)
{
    TCGv t0, t1;
    int size, shift;

    switch (s->cc_op) {
    case CC_OP_SUBB ... CC_OP_SUBQ:
        /* (DATA_TYPE)CC_SRCT < (DATA_TYPE)CC_SRC */
        size = s->cc_op - CC_OP_SUBB;
        t1 = gen_ext_tl(s->tmp0, cpu_cc_src, size, false);
        /* If no temporary was used, be careful not to alias t1 and t0.  */
        t0 = t1 == cpu_cc_src ? s->tmp0 : reg;
        tcg_gen_mov_tl(t0, s->cc_srcT);
        gen_extu(size, t0);
        goto add_sub;

    case CC_OP_ADDB ... CC_OP_ADDQ:
        /* (DATA_TYPE)CC_DST < (DATA_TYPE)CC_SRC */
        size = s->cc_op - CC_OP_ADDB;
        t1 = gen_ext_tl(s->tmp0, cpu_cc_src, size, false);
        t0 = gen_ext_tl(reg, cpu_cc_dst, size, false);
    add_sub:
        return (CCPrepare) { .cond = TCG_COND_LTU, .reg = t0,
                             .reg2 = t1, .mask = -1, .use_reg2 = true };

    case CC_OP_LOGICB ... CC_OP_LOGICQ:
    case CC_OP_CLR:
    case CC_OP_POPCNT:
        return (CCPrepare) { .cond = TCG_COND_NEVER, .mask = -1 };

    case CC_OP_INCB ... CC_OP_INCQ:
    case CC_OP_DECB ... CC_OP_DECQ:
        return (CCPrepare) { .cond = TCG_COND_NE, .reg = cpu_cc_src,
                             .mask = -1, .no_setcond = true };

    case CC_OP_SHLB ... CC_OP_SHLQ:
        /* (CC_SRC >> (DATA_BITS - 1)) & 1 */
        size = s->cc_op - CC_OP_SHLB;
        shift = (8 << size) - 1;
        return (CCPrepare) { .cond = TCG_COND_NE, .reg = cpu_cc_src,
                             .mask = (target_ulong)1 << shift };

    case CC_OP_MULB ... CC_OP_MULQ:
        return (CCPrepare) { .cond = TCG_COND_NE,
                             .reg = cpu_cc_src, .mask = -1 };

    case CC_OP_BMILGB ... CC_OP_BMILGQ:
        size = s->cc_op - CC_OP_BMILGB;
        t0 = gen_ext_tl(reg, cpu_cc_src, size, false);
        return (CCPrepare) { .cond = TCG_COND_EQ, .reg = t0, .mask = -1 };

    case CC_OP_ADCX:
    case CC_OP_ADCOX:
        return (CCPrepare) { .cond = TCG_COND_NE, .reg = cpu_cc_dst,
                             .mask = -1, .no_setcond = true };

    case CC_OP_EFLAGS:
    case CC_OP_SARB ... CC_OP_SARQ:
        /* CC_SRC & 1 */
        return (CCPrepare) { .cond = TCG_COND_NE,
                             .reg = cpu_cc_src, .mask = CC_C };

    default:
       /* The need to compute only C from CC_OP_DYNAMIC is important
          in efficiently implementing e.g. INC at the start of a TB.  */
       gen_update_cc_op(s);
       gen_helper_cc_compute_c(reg, cpu_cc_dst, cpu_cc_src,
                               cpu_cc_src2, cpu_cc_op);
       return (CCPrepare) { .cond = TCG_COND_NE, .reg = reg,
                            .mask = -1, .no_setcond = true };
    }
}

/* compute eflags.P to reg */
static CCPrepare gen_prepare_eflags_p(DisasContext *s, TCGv reg)
{
    gen_compute_eflags(s);
    return (CCPrepare) { .cond = TCG_COND_NE, .reg = cpu_cc_src,
                         .mask = CC_P };
}

/* compute eflags.S to reg */
static CCPrepare gen_prepare_eflags_s(DisasContext *s, TCGv reg)
{
    switch (s->cc_op) {
    case CC_OP_DYNAMIC:
        gen_compute_eflags(s);
        /* FALLTHRU */
    case CC_OP_EFLAGS:
    case CC_OP_ADCX:
    case CC_OP_ADOX:
    case CC_OP_ADCOX:
        return (CCPrepare) { .cond = TCG_COND_NE, .reg = cpu_cc_src,
                             .mask = CC_S };
    case CC_OP_CLR:
    case CC_OP_POPCNT:
        return (CCPrepare) { .cond = TCG_COND_NEVER, .mask = -1 };
    default:
        {
            MemOp size = (s->cc_op - CC_OP_ADDB) & 3;
            TCGv t0 = gen_ext_tl(reg, cpu_cc_dst, size, true);
            return (CCPrepare) { .cond = TCG_COND_LT, .reg = t0, .mask = -1 };
        }
    }
}

/* compute eflags.O to reg */
static CCPrepare gen_prepare_eflags_o(DisasContext *s, TCGv reg)
{
    switch (s->cc_op) {
    case CC_OP_ADOX:
    case CC_OP_ADCOX:
        return (CCPrepare) { .cond = TCG_COND_NE, .reg = cpu_cc_src2,
                             .mask = -1, .no_setcond = true };
    case CC_OP_CLR:
    case CC_OP_POPCNT:
        return (CCPrepare) { .cond = TCG_COND_NEVER, .mask = -1 };
    default:
        gen_compute_eflags(s);
        return (CCPrepare) { .cond = TCG_COND_NE, .reg = cpu_cc_src,
                             .mask = CC_O };
    }
}

/* compute eflags.Z to reg */
static CCPrepare gen_prepare_eflags_z(DisasContext *s, TCGv reg)
{
    switch (s->cc_op) {
    case CC_OP_DYNAMIC:
        gen_compute_eflags(s);
        /* FALLTHRU */
    case CC_OP_EFLAGS:
    case CC_OP_ADCX:
    case CC_OP_ADOX:
    case CC_OP_ADCOX:
        return (CCPrepare) { .cond = TCG_COND_NE, .reg = cpu_cc_src,
                             .mask = CC_Z };
    case CC_OP_CLR:
        return (CCPrepare) { .cond = TCG_COND_ALWAYS, .mask = -1 };
    case CC_OP_POPCNT:
        return (CCPrepare) { .cond = TCG_COND_EQ, .reg = cpu_cc_src,
                             .mask = -1 };
    default:
        {
            MemOp size = (s->cc_op - CC_OP_ADDB) & 3;
            TCGv t0 = gen_ext_tl(reg, cpu_cc_dst, size, false);
            return (CCPrepare) { .cond = TCG_COND_EQ, .reg = t0, .mask = -1 };
        }
    }
}

/* perform a conditional store into register 'reg' according to jump opcode
   value 'b'. In the fast case, T0 is guaranteed not to be used. */
static CCPrepare gen_prepare_cc(DisasContext *s, int b, TCGv reg)
{
    int inv, jcc_op, cond;
    MemOp size;
    CCPrepare cc;
    TCGv t0;

    inv = b & 1;
    jcc_op = (b >> 1) & 7;

    switch (s->cc_op) {
    case CC_OP_SUBB ... CC_OP_SUBQ:
        /* We optimize relational operators for the cmp/jcc case.  */
        size = s->cc_op - CC_OP_SUBB;
        switch (jcc_op) {
        case JCC_BE:
            tcg_gen_mov_tl(s->tmp4, s->cc_srcT);
            gen_extu(size, s->tmp4);
            t0 = gen_ext_tl(s->tmp0, cpu_cc_src, size, false);
            cc = (CCPrepare) { .cond = TCG_COND_LEU, .reg = s->tmp4,
                               .reg2 = t0, .mask = -1, .use_reg2 = true };
            break;

        case JCC_L:
            cond = TCG_COND_LT;
            goto fast_jcc_l;
        case JCC_LE:
            cond = TCG_COND_LE;
        fast_jcc_l:
            tcg_gen_mov_tl(s->tmp4, s->cc_srcT);
            gen_exts(size, s->tmp4);
            t0 = gen_ext_tl(s->tmp0, cpu_cc_src, size, true);
            cc = (CCPrepare) { .cond = cond, .reg = s->tmp4,
                               .reg2 = t0, .mask = -1, .use_reg2 = true };
            break;

        default:
            goto slow_jcc;
        }
        break;

    default:
    slow_jcc:
        /* This actually generates good code for JC, JZ and JS.  */
        switch (jcc_op) {
        case JCC_O:
            cc = gen_prepare_eflags_o(s, reg);
            break;
        case JCC_B:
            cc = gen_prepare_eflags_c(s, reg);
            break;
        case JCC_Z:
            cc = gen_prepare_eflags_z(s, reg);
            break;
        case JCC_BE:
            gen_compute_eflags(s);
            cc = (CCPrepare) { .cond = TCG_COND_NE, .reg = cpu_cc_src,
                               .mask = CC_Z | CC_C };
            break;
        case JCC_S:
            cc = gen_prepare_eflags_s(s, reg);
            break;
        case JCC_P:
            cc = gen_prepare_eflags_p(s, reg);
            break;
        case JCC_L:
            gen_compute_eflags(s);
            if (reg == cpu_cc_src) {
                reg = s->tmp0;
            }
            tcg_gen_shri_tl(reg, cpu_cc_src, 4); /* CC_O -> CC_S */
            tcg_gen_xor_tl(reg, reg, cpu_cc_src);
            cc = (CCPrepare) { .cond = TCG_COND_NE, .reg = reg,
                               .mask = CC_S };
            break;
        default:
        case JCC_LE:
            gen_compute_eflags(s);
            if (reg == cpu_cc_src) {
                reg = s->tmp0;
            }
            tcg_gen_shri_tl(reg, cpu_cc_src, 4); /* CC_O -> CC_S */
            tcg_gen_xor_tl(reg, reg, cpu_cc_src);
            cc = (CCPrepare) { .cond = TCG_COND_NE, .reg = reg,
                               .mask = CC_S | CC_Z };
            break;
        }
        break;
    }

    if (inv) {
        cc.cond = tcg_invert_cond(cc.cond);
    }
    return cc;
}

static void gen_setcc1(DisasContext *s, int b, TCGv reg)
{
    CCPrepare cc = gen_prepare_cc(s, b, reg);

    if (cc.no_setcond) {
        if (cc.cond == TCG_COND_EQ) {
            tcg_gen_xori_tl(reg, cc.reg, 1);
        } else {
            tcg_gen_mov_tl(reg, cc.reg);
        }
        return;
    }

    if (cc.cond == TCG_COND_NE && !cc.use_reg2 && cc.imm == 0 &&
        cc.mask != 0 && (cc.mask & (cc.mask - 1)) == 0) {
        tcg_gen_shri_tl(reg, cc.reg, ctztl(cc.mask));
        tcg_gen_andi_tl(reg, reg, 1);
        return;
    }
    if (cc.mask != -1) {
        tcg_gen_andi_tl(reg, cc.reg, cc.mask);
        cc.reg = reg;
    }
    if (cc.use_reg2) {
        tcg_gen_setcond_tl(cc.cond, reg, cc.reg, cc.reg2);
    } else {
        tcg_gen_setcondi_tl(cc.cond, reg, cc.reg, cc.imm);
    }
}

static inline void gen_compute_eflags_c(DisasContext *s, TCGv reg)
{
    gen_setcc1(s, JCC_B << 1, reg);
}

/* generate a conditional jump to label 'l1' according to jump opcode
   value 'b'. In the fast case, T0 is guaranteed not to be used. */
static inline void gen_jcc1_noeob(DisasContext *s, int b, TCGLabel *l1)
{
    CCPrepare cc = gen_prepare_cc(s, b, s->T0);

    if (cc.mask != -1) {
        tcg_gen_andi_tl(s->T0, cc.reg, cc.mask);
        cc.reg = s->T0;
    }
    if (cc.use_reg2) {
        tcg_gen_brcond_tl(cc.cond, cc.reg, cc.reg2, l1);
    } else {
        tcg_gen_brcondi_tl(cc.cond, cc.reg, cc.imm, l1);
    }
}

/* Generate a conditional jump to label 'l1' according to jump opcode
   value 'b'. In the fast case, T0 is guaranteed not to be used.
   A translation block must end soon.  */
static inline void gen_jcc1(DisasContext *s, int b, TCGLabel *l1)
{
    CCPrepare cc = gen_prepare_cc(s, b, s->T0);

    gen_update_cc_op(s);
    if (cc.mask != -1) {
        tcg_gen_andi_tl(s->T0, cc.reg, cc.mask);
        cc.reg = s->T0;
    }
    set_cc_op(s, CC_OP_DYNAMIC);
    if (cc.use_reg2) {
        tcg_gen_brcond_tl(cc.cond, cc.reg, cc.reg2, l1);
    } else {
        tcg_gen_brcondi_tl(cc.cond, cc.reg, cc.imm, l1);
    }
}

/* XXX: does not work with gdbstub "ice" single step - not a
   serious problem */
static TCGLabel *gen_jz_ecx_string(DisasContext *s)
{
    TCGLabel *l1 = gen_new_label();
    TCGLabel *l2 = gen_new_label();
    gen_op_jnz_ecx(s, l1);
    gen_set_label(l2);
    gen_jmp_rel_csize(s, 0, 1);
    gen_set_label(l1);
    return l2;
}

static void gen_stos(DisasContext *s, MemOp ot)
{
    gen_op_mov_v_reg(s, MO_32, s->T0, R_EAX);
    gen_string_movl_A0_EDI(s);
    gen_op_st_v(s, ot, s->T0, s->A0);
    gen_op_movl_T0_Dshift(s, ot);
    gen_op_add_reg_T0(s, s->aflag, R_EDI);
}

static void gen_lods(DisasContext *s, MemOp ot)
{
    gen_string_movl_A0_ESI(s);
    gen_op_ld_v(s, ot, s->T0, s->A0);
    gen_op_mov_reg_v(s, ot, R_EAX, s->T0);
    gen_op_movl_T0_Dshift(s, ot);
    gen_op_add_reg_T0(s, s->aflag, R_ESI);
}

static void gen_scas(DisasContext *s, MemOp ot)
{
    gen_string_movl_A0_EDI(s);
    gen_op_ld_v(s, ot, s->T1, s->A0);
    gen_op(s, OP_CMPL, ot, R_EAX);
    gen_op_movl_T0_Dshift(s, ot);
    gen_op_add_reg_T0(s, s->aflag, R_EDI);
}

static void gen_cmps(DisasContext *s, MemOp ot)
{
    gen_string_movl_A0_EDI(s);
    gen_op_ld_v(s, ot, s->T1, s->A0);
    gen_string_movl_A0_ESI(s);
    gen_op(s, OP_CMPL, ot, OR_TMP0);
    gen_op_movl_T0_Dshift(s, ot);
    gen_op_add_reg_T0(s, s->aflag, R_ESI);
    gen_op_add_reg_T0(s, s->aflag, R_EDI);
}

static void gen_bpt_io(DisasContext *s, TCGv_i32 t_port, int ot)
{
    if (s->flags & HF_IOBPT_MASK) {
#ifdef CONFIG_USER_ONLY
        /* user-mode cpu should not be in IOBPT mode */
        g_assert_not_reached();
#else
        TCGv_i32 t_size = tcg_constant_i32(1 << ot);
        TCGv t_next = eip_next_tl(s);
        gen_helper_bpt_io(tcg_env, t_port, t_size, t_next);
#endif /* CONFIG_USER_ONLY */
    }
}

static void gen_ins(DisasContext *s, MemOp ot)
{
    gen_string_movl_A0_EDI(s);
    /* Note: we must do this dummy write first to be restartable in
       case of page fault. */
    tcg_gen_movi_tl(s->T0, 0);
    gen_op_st_v(s, ot, s->T0, s->A0);
    tcg_gen_trunc_tl_i32(s->tmp2_i32, cpu_regs[R_EDX]);
    tcg_gen_andi_i32(s->tmp2_i32, s->tmp2_i32, 0xffff);
    gen_helper_in_func(ot, s->T0, s->tmp2_i32);
    gen_op_st_v(s, ot, s->T0, s->A0);
    gen_op_movl_T0_Dshift(s, ot);
    gen_op_add_reg_T0(s, s->aflag, R_EDI);
    gen_bpt_io(s, s->tmp2_i32, ot);
}

static void gen_outs(DisasContext *s, MemOp ot)
{
    gen_string_movl_A0_ESI(s);
    gen_op_ld_v(s, ot, s->T0, s->A0);

    tcg_gen_trunc_tl_i32(s->tmp2_i32, cpu_regs[R_EDX]);
    tcg_gen_andi_i32(s->tmp2_i32, s->tmp2_i32, 0xffff);
    tcg_gen_trunc_tl_i32(s->tmp3_i32, s->T0);
    gen_helper_out_func(ot, s->tmp2_i32, s->tmp3_i32);
    gen_op_movl_T0_Dshift(s, ot);
    gen_op_add_reg_T0(s, s->aflag, R_ESI);
    gen_bpt_io(s, s->tmp2_i32, ot);
}

/* Generate jumps to current or next instruction */
static void gen_repz(DisasContext *s, MemOp ot,
                     void (*fn)(DisasContext *s, MemOp ot))
{
    TCGLabel *l2;
    gen_update_cc_op(s);
    l2 = gen_jz_ecx_string(s);
    fn(s, ot);
    gen_op_add_reg_im(s, s->aflag, R_ECX, -1);
    /*
     * A loop would cause two single step exceptions if ECX = 1
     * before rep string_insn
     */
    if (s->repz_opt) {
        gen_op_jz_ecx(s, l2);
    }
    gen_jmp_rel_csize(s, -cur_insn_len(s), 0);
}

#define GEN_REPZ(op) \
    static inline void gen_repz_ ## op(DisasContext *s, MemOp ot) \
    { gen_repz(s, ot, gen_##op); }

static void gen_repz2(DisasContext *s, MemOp ot, int nz,
                      void (*fn)(DisasContext *s, MemOp ot))
{
    TCGLabel *l2;
    gen_update_cc_op(s);
    l2 = gen_jz_ecx_string(s);
    fn(s, ot);
    gen_op_add_reg_im(s, s->aflag, R_ECX, -1);
    gen_update_cc_op(s);
    gen_jcc1(s, (JCC_Z << 1) | (nz ^ 1), l2);
    if (s->repz_opt) {
        gen_op_jz_ecx(s, l2);
    }
    gen_jmp_rel_csize(s, -cur_insn_len(s), 0);
}

#define GEN_REPZ2(op) \
    static inline void gen_repz_ ## op(DisasContext *s, MemOp ot, int nz) \
    { gen_repz2(s, ot, nz, gen_##op); }

GEN_REPZ(movs)
GEN_REPZ(stos)
GEN_REPZ(lods)
GEN_REPZ(ins)
GEN_REPZ(outs)
GEN_REPZ2(scas)
GEN_REPZ2(cmps)

static void gen_helper_fp_arith_ST0_FT0(int op)
{
    switch (op) {
    case 0:
        gen_helper_fadd_ST0_FT0(tcg_env);
        break;
    case 1:
        gen_helper_fmul_ST0_FT0(tcg_env);
        break;
    case 2:
        gen_helper_fcom_ST0_FT0(tcg_env);
        break;
    case 3:
        gen_helper_fcom_ST0_FT0(tcg_env);
        break;
    case 4:
        gen_helper_fsub_ST0_FT0(tcg_env);
        break;
    case 5:
        gen_helper_fsubr_ST0_FT0(tcg_env);
        break;
    case 6:
        gen_helper_fdiv_ST0_FT0(tcg_env);
        break;
    case 7:
        gen_helper_fdivr_ST0_FT0(tcg_env);
        break;
    }
}

/* NOTE the exception in "r" op ordering */
static void gen_helper_fp_arith_STN_ST0(int op, int opreg)
{
    TCGv_i32 tmp = tcg_constant_i32(opreg);
    switch (op) {
    case 0:
        gen_helper_fadd_STN_ST0(tcg_env, tmp);
        break;
    case 1:
        gen_helper_fmul_STN_ST0(tcg_env, tmp);
        break;
    case 4:
        gen_helper_fsubr_STN_ST0(tcg_env, tmp);
        break;
    case 5:
        gen_helper_fsub_STN_ST0(tcg_env, tmp);
        break;
    case 6:
        gen_helper_fdivr_STN_ST0(tcg_env, tmp);
        break;
    case 7:
        gen_helper_fdiv_STN_ST0(tcg_env, tmp);
        break;
    }
}

static void gen_exception(DisasContext *s, int trapno)
{
    gen_update_cc_op(s);
    gen_update_eip_cur(s);
    gen_helper_raise_exception(tcg_env, tcg_constant_i32(trapno));
    s->base.is_jmp = DISAS_NORETURN;
}

/* Generate #UD for the current instruction.  The assumption here is that
   the instruction is known, but it isn't allowed in the current cpu mode.  */
static void gen_illegal_opcode(DisasContext *s)
{
    gen_exception(s, EXCP06_ILLOP);
}

/* Generate #GP for the current instruction. */
static void gen_exception_gpf(DisasContext *s)
{
    gen_exception(s, EXCP0D_GPF);
}

/* Check for cpl == 0; if not, raise #GP and return false. */
static bool check_cpl0(DisasContext *s)
{
    if (CPL(s) == 0) {
        return true;
    }
    gen_exception_gpf(s);
    return false;
}

/* If vm86, check for iopl == 3; if not, raise #GP and return false. */
static bool check_vm86_iopl(DisasContext *s)
{
    if (!VM86(s) || IOPL(s) == 3) {
        return true;
    }
    gen_exception_gpf(s);
    return false;
}

/* Check for iopl allowing access; if not, raise #GP and return false. */
static bool check_iopl(DisasContext *s)
{
    if (VM86(s) ? IOPL(s) == 3 : CPL(s) <= IOPL(s)) {
        return true;
    }
    gen_exception_gpf(s);
    return false;
}

/* if d == OR_TMP0, it means memory operand (address in A0) */
static void gen_op(DisasContext *s1, int op, MemOp ot, int d)
{
    if (d != OR_TMP0) {
        if (s1->prefix & PREFIX_LOCK) {
            /* Lock prefix when destination is not memory.  */
            gen_illegal_opcode(s1);
            return;
        }
        gen_op_mov_v_reg(s1, ot, s1->T0, d);
    } else if (!(s1->prefix & PREFIX_LOCK)) {
        gen_op_ld_v(s1, ot, s1->T0, s1->A0);
    }
    switch(op) {
    case OP_ADCL:
        gen_compute_eflags_c(s1, s1->tmp4);
        if (s1->prefix & PREFIX_LOCK) {
            tcg_gen_add_tl(s1->T0, s1->tmp4, s1->T1);
            tcg_gen_atomic_add_fetch_tl(s1->T0, s1->A0, s1->T0,
                                        s1->mem_index, ot | MO_LE);
        } else {
            tcg_gen_add_tl(s1->T0, s1->T0, s1->T1);
            tcg_gen_add_tl(s1->T0, s1->T0, s1->tmp4);
            gen_op_st_rm_T0_A0(s1, ot, d);
        }
        gen_op_update3_cc(s1, s1->tmp4);
        set_cc_op(s1, CC_OP_ADCB + ot);
        break;
    case OP_SBBL:
        gen_compute_eflags_c(s1, s1->tmp4);
        if (s1->prefix & PREFIX_LOCK) {
            tcg_gen_add_tl(s1->T0, s1->T1, s1->tmp4);
            tcg_gen_neg_tl(s1->T0, s1->T0);
            tcg_gen_atomic_add_fetch_tl(s1->T0, s1->A0, s1->T0,
                                        s1->mem_index, ot | MO_LE);
        } else {
            tcg_gen_sub_tl(s1->T0, s1->T0, s1->T1);
            tcg_gen_sub_tl(s1->T0, s1->T0, s1->tmp4);
            gen_op_st_rm_T0_A0(s1, ot, d);
        }
        gen_op_update3_cc(s1, s1->tmp4);
        set_cc_op(s1, CC_OP_SBBB + ot);
        break;
    case OP_ADDL:
        if (s1->prefix & PREFIX_LOCK) {
            tcg_gen_atomic_add_fetch_tl(s1->T0, s1->A0, s1->T1,
                                        s1->mem_index, ot | MO_LE);
        } else {
            tcg_gen_add_tl(s1->T0, s1->T0, s1->T1);
            gen_op_st_rm_T0_A0(s1, ot, d);
        }
        gen_op_update2_cc(s1);
        set_cc_op(s1, CC_OP_ADDB + ot);
        break;
    case OP_SUBL:
        if (s1->prefix & PREFIX_LOCK) {
            tcg_gen_neg_tl(s1->T0, s1->T1);
            tcg_gen_atomic_fetch_add_tl(s1->cc_srcT, s1->A0, s1->T0,
                                        s1->mem_index, ot | MO_LE);
            tcg_gen_sub_tl(s1->T0, s1->cc_srcT, s1->T1);
        } else {
            tcg_gen_mov_tl(s1->cc_srcT, s1->T0);
            tcg_gen_sub_tl(s1->T0, s1->T0, s1->T1);
            gen_op_st_rm_T0_A0(s1, ot, d);
        }
        gen_op_update2_cc(s1);
        set_cc_op(s1, CC_OP_SUBB + ot);
        break;
    default:
    case OP_ANDL:
        if (s1->prefix & PREFIX_LOCK) {
            tcg_gen_atomic_and_fetch_tl(s1->T0, s1->A0, s1->T1,
                                        s1->mem_index, ot | MO_LE);
        } else {
            tcg_gen_and_tl(s1->T0, s1->T0, s1->T1);
            gen_op_st_rm_T0_A0(s1, ot, d);
        }
        gen_op_update1_cc(s1);
        set_cc_op(s1, CC_OP_LOGICB + ot);
        break;
    case OP_ORL:
        if (s1->prefix & PREFIX_LOCK) {
            tcg_gen_atomic_or_fetch_tl(s1->T0, s1->A0, s1->T1,
                                       s1->mem_index, ot | MO_LE);
        } else {
            tcg_gen_or_tl(s1->T0, s1->T0, s1->T1);
            gen_op_st_rm_T0_A0(s1, ot, d);
        }
        gen_op_update1_cc(s1);
        set_cc_op(s1, CC_OP_LOGICB + ot);
        break;
    case OP_XORL:
        if (s1->prefix & PREFIX_LOCK) {
            tcg_gen_atomic_xor_fetch_tl(s1->T0, s1->A0, s1->T1,
                                        s1->mem_index, ot | MO_LE);
        } else {
            tcg_gen_xor_tl(s1->T0, s1->T0, s1->T1);
            gen_op_st_rm_T0_A0(s1, ot, d);
        }
        gen_op_update1_cc(s1);
        set_cc_op(s1, CC_OP_LOGICB + ot);
        break;
    case OP_CMPL:
        tcg_gen_mov_tl(cpu_cc_src, s1->T1);
        tcg_gen_mov_tl(s1->cc_srcT, s1->T0);
        tcg_gen_sub_tl(cpu_cc_dst, s1->T0, s1->T1);
        set_cc_op(s1, CC_OP_SUBB + ot);
        break;
    }
}

/* if d == OR_TMP0, it means memory operand (address in A0) */
static void gen_inc(DisasContext *s1, MemOp ot, int d, int c)
{
    if (s1->prefix & PREFIX_LOCK) {
        if (d != OR_TMP0) {
            /* Lock prefix when destination is not memory */
            gen_illegal_opcode(s1);
            return;
        }
        tcg_gen_movi_tl(s1->T0, c > 0 ? 1 : -1);
        tcg_gen_atomic_add_fetch_tl(s1->T0, s1->A0, s1->T0,
                                    s1->mem_index, ot | MO_LE);
    } else {
        if (d != OR_TMP0) {
            gen_op_mov_v_reg(s1, ot, s1->T0, d);
        } else {
            gen_op_ld_v(s1, ot, s1->T0, s1->A0);
        }
        tcg_gen_addi_tl(s1->T0, s1->T0, (c > 0 ? 1 : -1));
        gen_op_st_rm_T0_A0(s1, ot, d);
    }

    gen_compute_eflags_c(s1, cpu_cc_src);
    tcg_gen_mov_tl(cpu_cc_dst, s1->T0);
    set_cc_op(s1, (c > 0 ? CC_OP_INCB : CC_OP_DECB) + ot);
}

static void gen_shift_flags(DisasContext *s, MemOp ot, TCGv result,
                            TCGv shm1, TCGv count, bool is_right)
{
    TCGv_i32 z32, s32, oldop;
    TCGv z_tl;

    /* Store the results into the CC variables.  If we know that the
       variable must be dead, store unconditionally.  Otherwise we'll
       need to not disrupt the current contents.  */
    z_tl = tcg_constant_tl(0);
    if (cc_op_live[s->cc_op] & USES_CC_DST) {
        tcg_gen_movcond_tl(TCG_COND_NE, cpu_cc_dst, count, z_tl,
                           result, cpu_cc_dst);
    } else {
        tcg_gen_mov_tl(cpu_cc_dst, result);
    }
    if (cc_op_live[s->cc_op] & USES_CC_SRC) {
        tcg_gen_movcond_tl(TCG_COND_NE, cpu_cc_src, count, z_tl,
                           shm1, cpu_cc_src);
    } else {
        tcg_gen_mov_tl(cpu_cc_src, shm1);
    }

    /* Get the two potential CC_OP values into temporaries.  */
    tcg_gen_movi_i32(s->tmp2_i32, (is_right ? CC_OP_SARB : CC_OP_SHLB) + ot);
    if (s->cc_op == CC_OP_DYNAMIC) {
        oldop = cpu_cc_op;
    } else {
        tcg_gen_movi_i32(s->tmp3_i32, s->cc_op);
        oldop = s->tmp3_i32;
    }

    /* Conditionally store the CC_OP value.  */
    z32 = tcg_constant_i32(0);
    s32 = tcg_temp_new_i32();
    tcg_gen_trunc_tl_i32(s32, count);
    tcg_gen_movcond_i32(TCG_COND_NE, cpu_cc_op, s32, z32, s->tmp2_i32, oldop);

    /* The CC_OP value is no longer predictable.  */
    set_cc_op(s, CC_OP_DYNAMIC);
}

static void gen_shift_rm_T1(DisasContext *s, MemOp ot, int op1,
                            int is_right, int is_arith)
{
    target_ulong mask = (ot == MO_64 ? 0x3f : 0x1f);

    /* load */
    if (op1 == OR_TMP0) {
        gen_op_ld_v(s, ot, s->T0, s->A0);
    } else {
        gen_op_mov_v_reg(s, ot, s->T0, op1);
    }

    tcg_gen_andi_tl(s->T1, s->T1, mask);
    tcg_gen_subi_tl(s->tmp0, s->T1, 1);

    if (is_right) {
        if (is_arith) {
            gen_exts(ot, s->T0);
            tcg_gen_sar_tl(s->tmp0, s->T0, s->tmp0);
            tcg_gen_sar_tl(s->T0, s->T0, s->T1);
        } else {
            gen_extu(ot, s->T0);
            tcg_gen_shr_tl(s->tmp0, s->T0, s->tmp0);
            tcg_gen_shr_tl(s->T0, s->T0, s->T1);
        }
    } else {
        tcg_gen_shl_tl(s->tmp0, s->T0, s->tmp0);
        tcg_gen_shl_tl(s->T0, s->T0, s->T1);
    }

    /* store */
    gen_op_st_rm_T0_A0(s, ot, op1);

    gen_shift_flags(s, ot, s->T0, s->tmp0, s->T1, is_right);
}

static void gen_shift_rm_im(DisasContext *s, MemOp ot, int op1, int op2,
                            int is_right, int is_arith)
{
    int mask = (ot == MO_64 ? 0x3f : 0x1f);

    /* load */
    if (op1 == OR_TMP0)
        gen_op_ld_v(s, ot, s->T0, s->A0);
    else
        gen_op_mov_v_reg(s, ot, s->T0, op1);

    op2 &= mask;
    if (op2 != 0) {
        if (is_right) {
            if (is_arith) {
                gen_exts(ot, s->T0);
                tcg_gen_sari_tl(s->tmp4, s->T0, op2 - 1);
                tcg_gen_sari_tl(s->T0, s->T0, op2);
            } else {
                gen_extu(ot, s->T0);
                tcg_gen_shri_tl(s->tmp4, s->T0, op2 - 1);
                tcg_gen_shri_tl(s->T0, s->T0, op2);
            }
        } else {
            tcg_gen_shli_tl(s->tmp4, s->T0, op2 - 1);
            tcg_gen_shli_tl(s->T0, s->T0, op2);
        }
    }

    /* store */
    gen_op_st_rm_T0_A0(s, ot, op1);

    /* update eflags if non zero shift */
    if (op2 != 0) {
        tcg_gen_mov_tl(cpu_cc_src, s->tmp4);
        tcg_gen_mov_tl(cpu_cc_dst, s->T0);
        set_cc_op(s, (is_right ? CC_OP_SARB : CC_OP_SHLB) + ot);
    }
}

static void gen_rot_rm_T1(DisasContext *s, MemOp ot, int op1, int is_right)
{
    target_ulong mask = (ot == MO_64 ? 0x3f : 0x1f);
    TCGv_i32 t0, t1;

    /* load */
    if (op1 == OR_TMP0) {
        gen_op_ld_v(s, ot, s->T0, s->A0);
    } else {
        gen_op_mov_v_reg(s, ot, s->T0, op1);
    }

    tcg_gen_andi_tl(s->T1, s->T1, mask);

    switch (ot) {
    case MO_8:
        /* Replicate the 8-bit input so that a 32-bit rotate works.  */
        tcg_gen_ext8u_tl(s->T0, s->T0);
        tcg_gen_muli_tl(s->T0, s->T0, 0x01010101);
        goto do_long;
    case MO_16:
        /* Replicate the 16-bit input so that a 32-bit rotate works.  */
        tcg_gen_deposit_tl(s->T0, s->T0, s->T0, 16, 16);
        goto do_long;
    do_long:
#ifdef TARGET_X86_64
    case MO_32:
        tcg_gen_trunc_tl_i32(s->tmp2_i32, s->T0);
        tcg_gen_trunc_tl_i32(s->tmp3_i32, s->T1);
        if (is_right) {
            tcg_gen_rotr_i32(s->tmp2_i32, s->tmp2_i32, s->tmp3_i32);
        } else {
            tcg_gen_rotl_i32(s->tmp2_i32, s->tmp2_i32, s->tmp3_i32);
        }
        tcg_gen_extu_i32_tl(s->T0, s->tmp2_i32);
        break;
#endif
    default:
        if (is_right) {
            tcg_gen_rotr_tl(s->T0, s->T0, s->T1);
        } else {
            tcg_gen_rotl_tl(s->T0, s->T0, s->T1);
        }
        break;
    }

    /* store */
    gen_op_st_rm_T0_A0(s, ot, op1);

    /* We'll need the flags computed into CC_SRC.  */
    gen_compute_eflags(s);

    /* The value that was "rotated out" is now present at the other end
       of the word.  Compute C into CC_DST and O into CC_SRC2.  Note that
       since we've computed the flags into CC_SRC, these variables are
       currently dead.  */
    if (is_right) {
        tcg_gen_shri_tl(cpu_cc_src2, s->T0, mask - 1);
        tcg_gen_shri_tl(cpu_cc_dst, s->T0, mask);
        tcg_gen_andi_tl(cpu_cc_dst, cpu_cc_dst, 1);
    } else {
        tcg_gen_shri_tl(cpu_cc_src2, s->T0, mask);
        tcg_gen_andi_tl(cpu_cc_dst, s->T0, 1);
    }
    tcg_gen_andi_tl(cpu_cc_src2, cpu_cc_src2, 1);
    tcg_gen_xor_tl(cpu_cc_src2, cpu_cc_src2, cpu_cc_dst);

    /* Now conditionally store the new CC_OP value.  If the shift count
       is 0 we keep the CC_OP_EFLAGS setting so that only CC_SRC is live.
       Otherwise reuse CC_OP_ADCOX which have the C and O flags split out
       exactly as we computed above.  */
    t0 = tcg_constant_i32(0);
    t1 = tcg_temp_new_i32();
    tcg_gen_trunc_tl_i32(t1, s->T1);
    tcg_gen_movi_i32(s->tmp2_i32, CC_OP_ADCOX);
    tcg_gen_movi_i32(s->tmp3_i32, CC_OP_EFLAGS);
    tcg_gen_movcond_i32(TCG_COND_NE, cpu_cc_op, t1, t0,
                        s->tmp2_i32, s->tmp3_i32);

    /* The CC_OP value is no longer predictable.  */
    set_cc_op(s, CC_OP_DYNAMIC);
}

static void gen_rot_rm_im(DisasContext *s, MemOp ot, int op1, int op2,
                          int is_right)
{
    int mask = (ot == MO_64 ? 0x3f : 0x1f);
    int shift;

    /* load */
    if (op1 == OR_TMP0) {
        gen_op_ld_v(s, ot, s->T0, s->A0);
    } else {
        gen_op_mov_v_reg(s, ot, s->T0, op1);
    }

    op2 &= mask;
    if (op2 != 0) {
        switch (ot) {
#ifdef TARGET_X86_64
        case MO_32:
            tcg_gen_trunc_tl_i32(s->tmp2_i32, s->T0);
            if (is_right) {
                tcg_gen_rotri_i32(s->tmp2_i32, s->tmp2_i32, op2);
            } else {
                tcg_gen_rotli_i32(s->tmp2_i32, s->tmp2_i32, op2);
            }
            tcg_gen_extu_i32_tl(s->T0, s->tmp2_i32);
            break;
#endif
        default:
            if (is_right) {
                tcg_gen_rotri_tl(s->T0, s->T0, op2);
            } else {
                tcg_gen_rotli_tl(s->T0, s->T0, op2);
            }
            break;
        case MO_8:
            mask = 7;
            goto do_shifts;
        case MO_16:
            mask = 15;
        do_shifts:
            shift = op2 & mask;
            if (is_right) {
                shift = mask + 1 - shift;
            }
            gen_extu(ot, s->T0);
            tcg_gen_shli_tl(s->tmp0, s->T0, shift);
            tcg_gen_shri_tl(s->T0, s->T0, mask + 1 - shift);
            tcg_gen_or_tl(s->T0, s->T0, s->tmp0);
            break;
        }
    }

    /* store */
    gen_op_st_rm_T0_A0(s, ot, op1);

    if (op2 != 0) {
        /* Compute the flags into CC_SRC.  */
        gen_compute_eflags(s);

        /* The value that was "rotated out" is now present at the other end
           of the word.  Compute C into CC_DST and O into CC_SRC2.  Note that
           since we've computed the flags into CC_SRC, these variables are
           currently dead.  */
        if (is_right) {
            tcg_gen_shri_tl(cpu_cc_src2, s->T0, mask - 1);
            tcg_gen_shri_tl(cpu_cc_dst, s->T0, mask);
            tcg_gen_andi_tl(cpu_cc_dst, cpu_cc_dst, 1);
        } else {
            tcg_gen_shri_tl(cpu_cc_src2, s->T0, mask);
            tcg_gen_andi_tl(cpu_cc_dst, s->T0, 1);
        }
        tcg_gen_andi_tl(cpu_cc_src2, cpu_cc_src2, 1);
        tcg_gen_xor_tl(cpu_cc_src2, cpu_cc_src2, cpu_cc_dst);
        set_cc_op(s, CC_OP_ADCOX);
    }
}

/* XXX: add faster immediate = 1 case */
static void gen_rotc_rm_T1(DisasContext *s, MemOp ot, int op1,
                           int is_right)
{
    gen_compute_eflags(s);
    assert(s->cc_op == CC_OP_EFLAGS);

    /* load */
    if (op1 == OR_TMP0)
        gen_op_ld_v(s, ot, s->T0, s->A0);
    else
        gen_op_mov_v_reg(s, ot, s->T0, op1);

    if (is_right) {
        switch (ot) {
        case MO_8:
            gen_helper_rcrb(s->T0, tcg_env, s->T0, s->T1);
            break;
        case MO_16:
            gen_helper_rcrw(s->T0, tcg_env, s->T0, s->T1);
            break;
        case MO_32:
            gen_helper_rcrl(s->T0, tcg_env, s->T0, s->T1);
            break;
#ifdef TARGET_X86_64
        case MO_64:
            gen_helper_rcrq(s->T0, tcg_env, s->T0, s->T1);
            break;
#endif
        default:
            g_assert_not_reached();
        }
    } else {
        switch (ot) {
        case MO_8:
            gen_helper_rclb(s->T0, tcg_env, s->T0, s->T1);
            break;
        case MO_16:
            gen_helper_rclw(s->T0, tcg_env, s->T0, s->T1);
            break;
        case MO_32:
            gen_helper_rcll(s->T0, tcg_env, s->T0, s->T1);
            break;
#ifdef TARGET_X86_64
        case MO_64:
            gen_helper_rclq(s->T0, tcg_env, s->T0, s->T1);
            break;
#endif
        default:
            g_assert_not_reached();
        }
    }
    /* store */
    gen_op_st_rm_T0_A0(s, ot, op1);
}

/* XXX: add faster immediate case */
static void gen_shiftd_rm_T1(DisasContext *s, MemOp ot, int op1,
                             bool is_right, TCGv count_in)
{
    target_ulong mask = (ot == MO_64 ? 63 : 31);
    TCGv count;

    /* load */
    if (op1 == OR_TMP0) {
        gen_op_ld_v(s, ot, s->T0, s->A0);
    } else {
        gen_op_mov_v_reg(s, ot, s->T0, op1);
    }

    count = tcg_temp_new();
    tcg_gen_andi_tl(count, count_in, mask);

    switch (ot) {
    case MO_16:
        /* Note: we implement the Intel behaviour for shift count > 16.
           This means "shrdw C, B, A" shifts A:B:A >> C.  Build the B:A
           portion by constructing it as a 32-bit value.  */
        if (is_right) {
            tcg_gen_deposit_tl(s->tmp0, s->T0, s->T1, 16, 16);
            tcg_gen_mov_tl(s->T1, s->T0);
            tcg_gen_mov_tl(s->T0, s->tmp0);
        } else {
            tcg_gen_deposit_tl(s->T1, s->T0, s->T1, 16, 16);
        }
        /*
         * If TARGET_X86_64 defined then fall through into MO_32 case,
         * otherwise fall through default case.
         */
    case MO_32:
#ifdef TARGET_X86_64
        /* Concatenate the two 32-bit values and use a 64-bit shift.  */
        tcg_gen_subi_tl(s->tmp0, count, 1);
        if (is_right) {
            tcg_gen_concat_tl_i64(s->T0, s->T0, s->T1);
            tcg_gen_shr_i64(s->tmp0, s->T0, s->tmp0);
            tcg_gen_shr_i64(s->T0, s->T0, count);
        } else {
            tcg_gen_concat_tl_i64(s->T0, s->T1, s->T0);
            tcg_gen_shl_i64(s->tmp0, s->T0, s->tmp0);
            tcg_gen_shl_i64(s->T0, s->T0, count);
            tcg_gen_shri_i64(s->tmp0, s->tmp0, 32);
            tcg_gen_shri_i64(s->T0, s->T0, 32);
        }
        break;
#endif
    default:
        tcg_gen_subi_tl(s->tmp0, count, 1);
        if (is_right) {
            tcg_gen_shr_tl(s->tmp0, s->T0, s->tmp0);

            tcg_gen_subfi_tl(s->tmp4, mask + 1, count);
            tcg_gen_shr_tl(s->T0, s->T0, count);
            tcg_gen_shl_tl(s->T1, s->T1, s->tmp4);
        } else {
            tcg_gen_shl_tl(s->tmp0, s->T0, s->tmp0);
            if (ot == MO_16) {
                /* Only needed if count > 16, for Intel behaviour.  */
                tcg_gen_subfi_tl(s->tmp4, 33, count);
                tcg_gen_shr_tl(s->tmp4, s->T1, s->tmp4);
                tcg_gen_or_tl(s->tmp0, s->tmp0, s->tmp4);
            }

            tcg_gen_subfi_tl(s->tmp4, mask + 1, count);
            tcg_gen_shl_tl(s->T0, s->T0, count);
            tcg_gen_shr_tl(s->T1, s->T1, s->tmp4);
        }
        tcg_gen_movi_tl(s->tmp4, 0);
        tcg_gen_movcond_tl(TCG_COND_EQ, s->T1, count, s->tmp4,
                           s->tmp4, s->T1);
        tcg_gen_or_tl(s->T0, s->T0, s->T1);
        break;
    }

    /* store */
    gen_op_st_rm_T0_A0(s, ot, op1);

    gen_shift_flags(s, ot, s->T0, s->tmp0, count, is_right);
}

static void gen_shift(DisasContext *s1, int op, MemOp ot, int d, int s)
{
    if (s != OR_TMP1)
        gen_op_mov_v_reg(s1, ot, s1->T1, s);
    switch(op) {
    case OP_ROL:
        gen_rot_rm_T1(s1, ot, d, 0);
        break;
    case OP_ROR:
        gen_rot_rm_T1(s1, ot, d, 1);
        break;
    case OP_SHL:
    case OP_SHL1:
        gen_shift_rm_T1(s1, ot, d, 0, 0);
        break;
    case OP_SHR:
        gen_shift_rm_T1(s1, ot, d, 1, 0);
        break;
    case OP_SAR:
        gen_shift_rm_T1(s1, ot, d, 1, 1);
        break;
    case OP_RCL:
        gen_rotc_rm_T1(s1, ot, d, 0);
        break;
    case OP_RCR:
        gen_rotc_rm_T1(s1, ot, d, 1);
        break;
    }
}

static void gen_shifti(DisasContext *s1, int op, MemOp ot, int d, int c)
{
    switch(op) {
    case OP_ROL:
        gen_rot_rm_im(s1, ot, d, c, 0);
        break;
    case OP_ROR:
        gen_rot_rm_im(s1, ot, d, c, 1);
        break;
    case OP_SHL:
    case OP_SHL1:
        gen_shift_rm_im(s1, ot, d, c, 0, 0);
        break;
    case OP_SHR:
        gen_shift_rm_im(s1, ot, d, c, 1, 0);
        break;
    case OP_SAR:
        gen_shift_rm_im(s1, ot, d, c, 1, 1);
        break;
    default:
        /* currently not optimized */
        tcg_gen_movi_tl(s1->T1, c);
        gen_shift(s1, op, ot, d, OR_TMP1);
        break;
    }
}

#define X86_MAX_INSN_LENGTH 15

static uint64_t advance_pc(CPUX86State *env, DisasContext *s, int num_bytes)
{
    uint64_t pc = s->pc;

    /* This is a subsequent insn that crosses a page boundary.  */
    if (s->base.num_insns > 1 &&
        !is_same_page(&s->base, s->pc + num_bytes - 1)) {
        siglongjmp(s->jmpbuf, 2);
    }

    s->pc += num_bytes;
    if (unlikely(cur_insn_len(s) > X86_MAX_INSN_LENGTH)) {
        /* If the instruction's 16th byte is on a different page than the 1st, a
         * page fault on the second page wins over the general protection fault
         * caused by the instruction being too long.
         * This can happen even if the operand is only one byte long!
         */
        if (((s->pc - 1) ^ (pc - 1)) & TARGET_PAGE_MASK) {
            volatile uint8_t unused =
                cpu_ldub_code(env, (s->pc - 1) & TARGET_PAGE_MASK);
            (void) unused;
        }
        siglongjmp(s->jmpbuf, 1);
    }

    return pc;
}

static inline uint8_t x86_ldub_code(CPUX86State *env, DisasContext *s)
{
    return translator_ldub(env, &s->base, advance_pc(env, s, 1));
}

static inline int16_t x86_ldsw_code(CPUX86State *env, DisasContext *s)
{
    return translator_lduw(env, &s->base, advance_pc(env, s, 2));
}

static inline uint16_t x86_lduw_code(CPUX86State *env, DisasContext *s)
{
    return translator_lduw(env, &s->base, advance_pc(env, s, 2));
}

static inline uint32_t x86_ldl_code(CPUX86State *env, DisasContext *s)
{
    return translator_ldl(env, &s->base, advance_pc(env, s, 4));
}

#ifdef TARGET_X86_64
static inline uint64_t x86_ldq_code(CPUX86State *env, DisasContext *s)
{
    return translator_ldq(env, &s->base, advance_pc(env, s, 8));
}
#endif

/* Decompose an address.  */

typedef struct AddressParts {
    int def_seg;
    int base;
    int index;
    int scale;
    target_long disp;
} AddressParts;

static AddressParts gen_lea_modrm_0(CPUX86State *env, DisasContext *s,
                                    int modrm)
{
    int def_seg, base, index, scale, mod, rm;
    target_long disp;
    bool havesib;

    def_seg = R_DS;
    index = -1;
    scale = 0;
    disp = 0;

    mod = (modrm >> 6) & 3;
    rm = modrm & 7;
    base = rm | REX_B(s);

    if (mod == 3) {
        /* Normally filtered out earlier, but including this path
           simplifies multi-byte nop, as well as bndcl, bndcu, bndcn.  */
        goto done;
    }

    switch (s->aflag) {
    case MO_64:
    case MO_32:
        havesib = 0;
        if (rm == 4) {
            int code = x86_ldub_code(env, s);
            scale = (code >> 6) & 3;
            index = ((code >> 3) & 7) | REX_X(s);
            if (index == 4) {
                index = -1;  /* no index */
            }
            base = (code & 7) | REX_B(s);
            havesib = 1;
        }

        switch (mod) {
        case 0:
            if ((base & 7) == 5) {
                base = -1;
                disp = (int32_t)x86_ldl_code(env, s);
                if (CODE64(s) && !havesib) {
                    base = -2;
                    disp += s->pc + s->rip_offset;
                }
            }
            break;
        case 1:
            disp = (int8_t)x86_ldub_code(env, s);
            break;
        default:
        case 2:
            disp = (int32_t)x86_ldl_code(env, s);
            break;
        }

        /* For correct popl handling with esp.  */
        if (base == R_ESP && s->popl_esp_hack) {
            disp += s->popl_esp_hack;
        }
        if (base == R_EBP || base == R_ESP) {
            def_seg = R_SS;
        }
        break;

    case MO_16:
        if (mod == 0) {
            if (rm == 6) {
                base = -1;
                disp = x86_lduw_code(env, s);
                break;
            }
        } else if (mod == 1) {
            disp = (int8_t)x86_ldub_code(env, s);
        } else {
            disp = (int16_t)x86_lduw_code(env, s);
        }

        switch (rm) {
        case 0:
            base = R_EBX;
            index = R_ESI;
            break;
        case 1:
            base = R_EBX;
            index = R_EDI;
            break;
        case 2:
            base = R_EBP;
            index = R_ESI;
            def_seg = R_SS;
            break;
        case 3:
            base = R_EBP;
            index = R_EDI;
            def_seg = R_SS;
            break;
        case 4:
            base = R_ESI;
            break;
        case 5:
            base = R_EDI;
            break;
        case 6:
            base = R_EBP;
            def_seg = R_SS;
            break;
        default:
        case 7:
            base = R_EBX;
            break;
        }
        break;

    default:
        g_assert_not_reached();
    }

 done:
    return (AddressParts){ def_seg, base, index, scale, disp };
}

/* Compute the address, with a minimum number of TCG ops.  */
static TCGv gen_lea_modrm_1(DisasContext *s, AddressParts a, bool is_vsib)
{
    TCGv ea = NULL;

    if (a.index >= 0 && !is_vsib) {
        if (a.scale == 0) {
            ea = cpu_regs[a.index];
        } else {
            tcg_gen_shli_tl(s->A0, cpu_regs[a.index], a.scale);
            ea = s->A0;
        }
        if (a.base >= 0) {
            tcg_gen_add_tl(s->A0, ea, cpu_regs[a.base]);
            ea = s->A0;
        }
    } else if (a.base >= 0) {
        ea = cpu_regs[a.base];
    }
    if (!ea) {
        if (tb_cflags(s->base.tb) & CF_PCREL && a.base == -2) {
            /* With cpu_eip ~= pc_save, the expression is pc-relative. */
            tcg_gen_addi_tl(s->A0, cpu_eip, a.disp - s->pc_save);
        } else {
            tcg_gen_movi_tl(s->A0, a.disp);
        }
        ea = s->A0;
    } else if (a.disp != 0) {
        tcg_gen_addi_tl(s->A0, ea, a.disp);
        ea = s->A0;
    }

    return ea;
}

static void gen_lea_modrm(CPUX86State *env, DisasContext *s, int modrm)
{
    AddressParts a = gen_lea_modrm_0(env, s, modrm);
    TCGv ea = gen_lea_modrm_1(s, a, false);
    gen_lea_v_seg(s, s->aflag, ea, a.def_seg, s->override);
}

static void gen_nop_modrm(CPUX86State *env, DisasContext *s, int modrm)
{
    (void)gen_lea_modrm_0(env, s, modrm);
}

/* Used for BNDCL, BNDCU, BNDCN.  */
static void gen_bndck(CPUX86State *env, DisasContext *s, int modrm,
                      TCGCond cond, TCGv_i64 bndv)
{
    AddressParts a = gen_lea_modrm_0(env, s, modrm);
    TCGv ea = gen_lea_modrm_1(s, a, false);

    tcg_gen_extu_tl_i64(s->tmp1_i64, ea);
    if (!CODE64(s)) {
        tcg_gen_ext32u_i64(s->tmp1_i64, s->tmp1_i64);
    }
    tcg_gen_setcond_i64(cond, s->tmp1_i64, s->tmp1_i64, bndv);
    tcg_gen_extrl_i64_i32(s->tmp2_i32, s->tmp1_i64);
    gen_helper_bndck(tcg_env, s->tmp2_i32);
}

/* used for LEA and MOV AX, mem */
static void gen_add_A0_ds_seg(DisasContext *s)
{
    gen_lea_v_seg(s, s->aflag, s->A0, R_DS, s->override);
}

/* generate modrm memory load or store of 'reg'. TMP0 is used if reg ==
   OR_TMP0 */
static void gen_ldst_modrm(CPUX86State *env, DisasContext *s, int modrm,
                           MemOp ot, int reg, int is_store)
{
    int mod, rm;

    mod = (modrm >> 6) & 3;
    rm = (modrm & 7) | REX_B(s);
    if (mod == 3) {
        if (is_store) {
            if (reg != OR_TMP0)
                gen_op_mov_v_reg(s, ot, s->T0, reg);
            gen_op_mov_reg_v(s, ot, rm, s->T0);
        } else {
            gen_op_mov_v_reg(s, ot, s->T0, rm);
            if (reg != OR_TMP0)
                gen_op_mov_reg_v(s, ot, reg, s->T0);
        }
    } else {
        gen_lea_modrm(env, s, modrm);
        if (is_store) {
            if (reg != OR_TMP0)
                gen_op_mov_v_reg(s, ot, s->T0, reg);
            gen_op_st_v(s, ot, s->T0, s->A0);
        } else {
            gen_op_ld_v(s, ot, s->T0, s->A0);
            if (reg != OR_TMP0)
                gen_op_mov_reg_v(s, ot, reg, s->T0);
        }
    }
}

static target_ulong insn_get_addr(CPUX86State *env, DisasContext *s, MemOp ot)
{
    target_ulong ret;

    switch (ot) {
    case MO_8:
        ret = x86_ldub_code(env, s);
        break;
    case MO_16:
        ret = x86_lduw_code(env, s);
        break;
    case MO_32:
        ret = x86_ldl_code(env, s);
        break;
#ifdef TARGET_X86_64
    case MO_64:
        ret = x86_ldq_code(env, s);
        break;
#endif
    default:
        g_assert_not_reached();
    }
    return ret;
}

static inline uint32_t insn_get(CPUX86State *env, DisasContext *s, MemOp ot)
{
    uint32_t ret;

    switch (ot) {
    case MO_8:
        ret = x86_ldub_code(env, s);
        break;
    case MO_16:
        ret = x86_lduw_code(env, s);
        break;
    case MO_32:
#ifdef TARGET_X86_64
    case MO_64:
#endif
        ret = x86_ldl_code(env, s);
        break;
    default:
        g_assert_not_reached();
    }
    return ret;
}

static target_long insn_get_signed(CPUX86State *env, DisasContext *s, MemOp ot)
{
    target_long ret;

    switch (ot) {
    case MO_8:
        ret = (int8_t) x86_ldub_code(env, s);
        break;
    case MO_16:
        ret = (int16_t) x86_lduw_code(env, s);
        break;
    case MO_32:
        ret = (int32_t) x86_ldl_code(env, s);
        break;
#ifdef TARGET_X86_64
    case MO_64:
        ret = x86_ldq_code(env, s);
        break;
#endif
    default:
        g_assert_not_reached();
    }
    return ret;
}

static inline int insn_const_size(MemOp ot)
{
    if (ot <= MO_32) {
        return 1 << ot;
    } else {
        return 4;
    }
}

static void gen_jcc(DisasContext *s, int b, int diff)
{
    TCGLabel *l1 = gen_new_label();

    gen_jcc1(s, b, l1);
    gen_jmp_rel_csize(s, 0, 1);
    gen_set_label(l1);
    gen_jmp_rel(s, s->dflag, diff, 0);
}

static void gen_cmovcc1(CPUX86State *env, DisasContext *s, MemOp ot, int b,
                        int modrm, int reg)
{
    CCPrepare cc;

    gen_ldst_modrm(env, s, modrm, ot, OR_TMP0, 0);

    cc = gen_prepare_cc(s, b, s->T1);
    if (cc.mask != -1) {
        TCGv t0 = tcg_temp_new();
        tcg_gen_andi_tl(t0, cc.reg, cc.mask);
        cc.reg = t0;
    }
    if (!cc.use_reg2) {
        cc.reg2 = tcg_constant_tl(cc.imm);
    }

    tcg_gen_movcond_tl(cc.cond, s->T0, cc.reg, cc.reg2,
                       s->T0, cpu_regs[reg]);
    gen_op_mov_reg_v(s, ot, reg, s->T0);
}

static inline void gen_op_movl_T0_seg(DisasContext *s, X86Seg seg_reg)
{
    tcg_gen_ld32u_tl(s->T0, tcg_env,
                     offsetof(CPUX86State,segs[seg_reg].selector));
}

static inline void gen_op_movl_seg_T0_vm(DisasContext *s, X86Seg seg_reg)
{
    tcg_gen_ext16u_tl(s->T0, s->T0);
    tcg_gen_st32_tl(s->T0, tcg_env,
                    offsetof(CPUX86State,segs[seg_reg].selector));
    tcg_gen_shli_tl(cpu_seg_base[seg_reg], s->T0, 4);
}

/* move T0 to seg_reg and compute if the CPU state may change. Never
   call this function with seg_reg == R_CS */
static void gen_movl_seg_T0(DisasContext *s, X86Seg seg_reg)
{
    if (PE(s) && !VM86(s)) {
        tcg_gen_trunc_tl_i32(s->tmp2_i32, s->T0);
        gen_helper_load_seg(tcg_env, tcg_constant_i32(seg_reg), s->tmp2_i32);
        /* abort translation because the addseg value may change or
           because ss32 may change. For R_SS, translation must always
           stop as a special handling must be done to disable hardware
           interrupts for the next instruction */
        if (seg_reg == R_SS) {
            s->base.is_jmp = DISAS_EOB_INHIBIT_IRQ;
        } else if (CODE32(s) && seg_reg < R_FS) {
            s->base.is_jmp = DISAS_EOB_NEXT;
        }
    } else {
        gen_op_movl_seg_T0_vm(s, seg_reg);
        if (seg_reg == R_SS) {
            s->base.is_jmp = DISAS_EOB_INHIBIT_IRQ;
        }
    }
}

static void gen_svm_check_intercept(DisasContext *s, uint32_t type)
{
    /* no SVM activated; fast case */
    if (likely(!GUEST(s))) {
        return;
    }
    gen_helper_svm_check_intercept(tcg_env, tcg_constant_i32(type));
}

static inline void gen_stack_update(DisasContext *s, int addend)
{
    gen_op_add_reg_im(s, mo_stacksize(s), R_ESP, addend);
}

/* Generate a push. It depends on ss32, addseg and dflag.  */
static void gen_push_v(DisasContext *s, TCGv val)
{
    MemOp d_ot = mo_pushpop(s, s->dflag);
    MemOp a_ot = mo_stacksize(s);
    int size = 1 << d_ot;
    TCGv new_esp = s->A0;

    tcg_gen_subi_tl(s->A0, cpu_regs[R_ESP], size);

    if (!CODE64(s)) {
        if (ADDSEG(s)) {
            new_esp = s->tmp4;
            tcg_gen_mov_tl(new_esp, s->A0);
        }
        gen_lea_v_seg(s, a_ot, s->A0, R_SS, -1);
    }

    gen_op_st_v(s, d_ot, val, s->A0);
    gen_op_mov_reg_v(s, a_ot, R_ESP, new_esp);
}

/* two step pop is necessary for precise exceptions */
static MemOp gen_pop_T0(DisasContext *s)
{
    MemOp d_ot = mo_pushpop(s, s->dflag);

    gen_lea_v_seg(s, mo_stacksize(s), cpu_regs[R_ESP], R_SS, -1);
    gen_op_ld_v(s, d_ot, s->T0, s->A0);

    return d_ot;
}

static inline void gen_pop_update(DisasContext *s, MemOp ot)
{
    gen_stack_update(s, 1 << ot);
}

static inline void gen_stack_A0(DisasContext *s)
{
    gen_lea_v_seg(s, SS32(s) ? MO_32 : MO_16, cpu_regs[R_ESP], R_SS, -1);
}

static void gen_pusha(DisasContext *s)
{
    MemOp s_ot = SS32(s) ? MO_32 : MO_16;
    MemOp d_ot = s->dflag;
    int size = 1 << d_ot;
    int i;

    for (i = 0; i < 8; i++) {
        tcg_gen_addi_tl(s->A0, cpu_regs[R_ESP], (i - 8) * size);
        gen_lea_v_seg(s, s_ot, s->A0, R_SS, -1);
        gen_op_st_v(s, d_ot, cpu_regs[7 - i], s->A0);
    }

    gen_stack_update(s, -8 * size);
}

static void gen_popa(DisasContext *s)
{
    MemOp s_ot = SS32(s) ? MO_32 : MO_16;
    MemOp d_ot = s->dflag;
    int size = 1 << d_ot;
    int i;

    for (i = 0; i < 8; i++) {
        /* ESP is not reloaded */
        if (7 - i == R_ESP) {
            continue;
        }
        tcg_gen_addi_tl(s->A0, cpu_regs[R_ESP], i * size);
        gen_lea_v_seg(s, s_ot, s->A0, R_SS, -1);
        gen_op_ld_v(s, d_ot, s->T0, s->A0);
        gen_op_mov_reg_v(s, d_ot, 7 - i, s->T0);
    }

    gen_stack_update(s, 8 * size);
}

static void gen_enter(DisasContext *s, int esp_addend, int level)
{
    MemOp d_ot = mo_pushpop(s, s->dflag);
    MemOp a_ot = CODE64(s) ? MO_64 : SS32(s) ? MO_32 : MO_16;
    int size = 1 << d_ot;

    /* Push BP; compute FrameTemp into T1.  */
    tcg_gen_subi_tl(s->T1, cpu_regs[R_ESP], size);
    gen_lea_v_seg(s, a_ot, s->T1, R_SS, -1);
    gen_op_st_v(s, d_ot, cpu_regs[R_EBP], s->A0);

    level &= 31;
    if (level != 0) {
        int i;

        /* Copy level-1 pointers from the previous frame.  */
        for (i = 1; i < level; ++i) {
            tcg_gen_subi_tl(s->A0, cpu_regs[R_EBP], size * i);
            gen_lea_v_seg(s, a_ot, s->A0, R_SS, -1);
            gen_op_ld_v(s, d_ot, s->tmp0, s->A0);

            tcg_gen_subi_tl(s->A0, s->T1, size * i);
            gen_lea_v_seg(s, a_ot, s->A0, R_SS, -1);
            gen_op_st_v(s, d_ot, s->tmp0, s->A0);
        }

        /* Push the current FrameTemp as the last level.  */
        tcg_gen_subi_tl(s->A0, s->T1, size * level);
        gen_lea_v_seg(s, a_ot, s->A0, R_SS, -1);
        gen_op_st_v(s, d_ot, s->T1, s->A0);
    }

    /* Copy the FrameTemp value to EBP.  */
    gen_op_mov_reg_v(s, a_ot, R_EBP, s->T1);

    /* Compute the final value of ESP.  */
    tcg_gen_subi_tl(s->T1, s->T1, esp_addend + size * level);
    gen_op_mov_reg_v(s, a_ot, R_ESP, s->T1);
}

static void gen_leave(DisasContext *s)
{
    MemOp d_ot = mo_pushpop(s, s->dflag);
    MemOp a_ot = mo_stacksize(s);

    gen_lea_v_seg(s, a_ot, cpu_regs[R_EBP], R_SS, -1);
    gen_op_ld_v(s, d_ot, s->T0, s->A0);

    tcg_gen_addi_tl(s->T1, cpu_regs[R_EBP], 1 << d_ot);

    gen_op_mov_reg_v(s, d_ot, R_EBP, s->T0);
    gen_op_mov_reg_v(s, a_ot, R_ESP, s->T1);
}

/* Similarly, except that the assumption here is that we don't decode
   the instruction at all -- either a missing opcode, an unimplemented
   feature, or just a bogus instruction stream.  */
static void gen_unknown_opcode(CPUX86State *env, DisasContext *s)
{
    gen_illegal_opcode(s);

    if (qemu_loglevel_mask(LOG_UNIMP)) {
        FILE *logfile = qemu_log_trylock();
        if (logfile) {
            target_ulong pc = s->base.pc_next, end = s->pc;

            fprintf(logfile, "ILLOPC: " TARGET_FMT_lx ":", pc);
            for (; pc < end; ++pc) {
                fprintf(logfile, " %02x", cpu_ldub_code(env, pc));
            }
            fprintf(logfile, "\n");
            qemu_log_unlock(logfile);
        }
    }
}

/* an interrupt is different from an exception because of the
   privilege checks */
static void gen_interrupt(DisasContext *s, int intno)
{
    gen_update_cc_op(s);
    gen_update_eip_cur(s);
    gen_helper_raise_interrupt(tcg_env, tcg_constant_i32(intno),
                               cur_insn_len_i32(s));
    s->base.is_jmp = DISAS_NORETURN;
}

static void gen_set_hflag(DisasContext *s, uint32_t mask)
{
    if ((s->flags & mask) == 0) {
        TCGv_i32 t = tcg_temp_new_i32();
        tcg_gen_ld_i32(t, tcg_env, offsetof(CPUX86State, hflags));
        tcg_gen_ori_i32(t, t, mask);
        tcg_gen_st_i32(t, tcg_env, offsetof(CPUX86State, hflags));
        s->flags |= mask;
    }
}

static void gen_reset_hflag(DisasContext *s, uint32_t mask)
{
    if (s->flags & mask) {
        TCGv_i32 t = tcg_temp_new_i32();
        tcg_gen_ld_i32(t, tcg_env, offsetof(CPUX86State, hflags));
        tcg_gen_andi_i32(t, t, ~mask);
        tcg_gen_st_i32(t, tcg_env, offsetof(CPUX86State, hflags));
        s->flags &= ~mask;
    }
}

static void gen_set_eflags(DisasContext *s, target_ulong mask)
{
    TCGv t = tcg_temp_new();

    tcg_gen_ld_tl(t, tcg_env, offsetof(CPUX86State, eflags));
    tcg_gen_ori_tl(t, t, mask);
    tcg_gen_st_tl(t, tcg_env, offsetof(CPUX86State, eflags));
}

static void gen_reset_eflags(DisasContext *s, target_ulong mask)
{
    TCGv t = tcg_temp_new();

    tcg_gen_ld_tl(t, tcg_env, offsetof(CPUX86State, eflags));
    tcg_gen_andi_tl(t, t, ~mask);
    tcg_gen_st_tl(t, tcg_env, offsetof(CPUX86State, eflags));
}

/* Clear BND registers during legacy branches.  */
static void gen_bnd_jmp(DisasContext *s)
{
    /* Clear the registers only if BND prefix is missing, MPX is enabled,
       and if the BNDREGs are known to be in use (non-zero) already.
       The helper itself will check BNDPRESERVE at runtime.  */
    if ((s->prefix & PREFIX_REPNZ) == 0
        && (s->flags & HF_MPX_EN_MASK) != 0
        && (s->flags & HF_MPX_IU_MASK) != 0) {
        gen_helper_bnd_jmp(tcg_env);
    }
}

/* Generate an end of block. Trace exception is also generated if needed.
   If INHIBIT, set HF_INHIBIT_IRQ_MASK if it isn't already set.
   If RECHECK_TF, emit a rechecking helper for #DB, ignoring the state of
   S->TF.  This is used by the syscall/sysret insns.  */
static void
do_gen_eob_worker(DisasContext *s, bool inhibit, bool recheck_tf, bool jr)
{
    gen_update_cc_op(s);

    /* If several instructions disable interrupts, only the first does it.  */
    if (inhibit && !(s->flags & HF_INHIBIT_IRQ_MASK)) {
        gen_set_hflag(s, HF_INHIBIT_IRQ_MASK);
    } else {
        gen_reset_hflag(s, HF_INHIBIT_IRQ_MASK);
    }

    if (s->base.tb->flags & HF_RF_MASK) {
        gen_reset_eflags(s, RF_MASK);
    }
    if (recheck_tf) {
        gen_helper_rechecking_single_step(tcg_env);
        tcg_gen_exit_tb(NULL, 0);
    } else if (s->flags & HF_TF_MASK) {
        gen_helper_single_step(tcg_env);
    } else if (jr) {
        tcg_gen_lookup_and_goto_ptr();
    } else {
        tcg_gen_exit_tb(NULL, 0);
    }
    s->base.is_jmp = DISAS_NORETURN;
}

static inline void
gen_eob_worker(DisasContext *s, bool inhibit, bool recheck_tf)
{
    do_gen_eob_worker(s, inhibit, recheck_tf, false);
}

/* End of block.
   If INHIBIT, set HF_INHIBIT_IRQ_MASK if it isn't already set.  */
static void gen_eob_inhibit_irq(DisasContext *s, bool inhibit)
{
    gen_eob_worker(s, inhibit, false);
}

/* End of block, resetting the inhibit irq flag.  */
static void gen_eob(DisasContext *s)
{
    gen_eob_worker(s, false, false);
}

/* Jump to register */
static void gen_jr(DisasContext *s)
{
    do_gen_eob_worker(s, false, false, true);
}

/* Jump to eip+diff, truncating the result to OT. */
static void gen_jmp_rel(DisasContext *s, MemOp ot, int diff, int tb_num)
{
    bool use_goto_tb = s->jmp_opt;
    target_ulong mask = -1;
    target_ulong new_pc = s->pc + diff;
    target_ulong new_eip = new_pc - s->cs_base;

    /* In 64-bit mode, operand size is fixed at 64 bits. */
    if (!CODE64(s)) {
        if (ot == MO_16) {
            mask = 0xffff;
            if (tb_cflags(s->base.tb) & CF_PCREL && CODE32(s)) {
                use_goto_tb = false;
            }
        } else {
            mask = 0xffffffff;
        }
    }
    new_eip &= mask;

    gen_update_cc_op(s);
    set_cc_op(s, CC_OP_DYNAMIC);

    if (tb_cflags(s->base.tb) & CF_PCREL) {
        tcg_gen_addi_tl(cpu_eip, cpu_eip, new_pc - s->pc_save);
        /*
         * If we can prove the branch does not leave the page and we have
         * no extra masking to apply (data16 branch in code32, see above),
         * then we have also proven that the addition does not wrap.
         */
        if (!use_goto_tb || !is_same_page(&s->base, new_pc)) {
            tcg_gen_andi_tl(cpu_eip, cpu_eip, mask);
            use_goto_tb = false;
        }
    } else if (!CODE64(s)) {
        new_pc = (uint32_t)(new_eip + s->cs_base);
    }

    if (use_goto_tb && translator_use_goto_tb(&s->base, new_pc)) {
        /* jump to same page: we can use a direct jump */
        tcg_gen_goto_tb(tb_num);
        if (!(tb_cflags(s->base.tb) & CF_PCREL)) {
            tcg_gen_movi_tl(cpu_eip, new_eip);
        }
        tcg_gen_exit_tb(s->base.tb, tb_num);
        s->base.is_jmp = DISAS_NORETURN;
    } else {
        if (!(tb_cflags(s->base.tb) & CF_PCREL)) {
            tcg_gen_movi_tl(cpu_eip, new_eip);
        }
        if (s->jmp_opt) {
            gen_jr(s);   /* jump to another page */
        } else {
            gen_eob(s);  /* exit to main loop */
        }
    }
}

/* Jump to eip+diff, truncating to the current code size. */
static void gen_jmp_rel_csize(DisasContext *s, int diff, int tb_num)
{
    /* CODE64 ignores the OT argument, so we need not consider it. */
    gen_jmp_rel(s, CODE32(s) ? MO_32 : MO_16, diff, tb_num);
}

static inline void gen_ldq_env_A0(DisasContext *s, int offset)
{
    tcg_gen_qemu_ld_i64(s->tmp1_i64, s->A0, s->mem_index, MO_LEUQ);
    tcg_gen_st_i64(s->tmp1_i64, tcg_env, offset);
}

static inline void gen_stq_env_A0(DisasContext *s, int offset)
{
    tcg_gen_ld_i64(s->tmp1_i64, tcg_env, offset);
    tcg_gen_qemu_st_i64(s->tmp1_i64, s->A0, s->mem_index, MO_LEUQ);
}

static inline void gen_ldo_env_A0(DisasContext *s, int offset, bool align)
{
    MemOp atom = (s->cpuid_ext_features & CPUID_EXT_AVX
                  ? MO_ATOM_IFALIGN : MO_ATOM_IFALIGN_PAIR);
    MemOp mop = MO_128 | MO_LE | atom | (align ? MO_ALIGN_16 : 0);
    int mem_index = s->mem_index;
    TCGv_i128 t = tcg_temp_new_i128();

    tcg_gen_qemu_ld_i128(t, s->A0, mem_index, mop);
    tcg_gen_st_i128(t, tcg_env, offset);
}

static inline void gen_sto_env_A0(DisasContext *s, int offset, bool align)
{
    MemOp atom = (s->cpuid_ext_features & CPUID_EXT_AVX
                  ? MO_ATOM_IFALIGN : MO_ATOM_IFALIGN_PAIR);
    MemOp mop = MO_128 | MO_LE | atom | (align ? MO_ALIGN_16 : 0);
    int mem_index = s->mem_index;
    TCGv_i128 t = tcg_temp_new_i128();

    tcg_gen_ld_i128(t, tcg_env, offset);
    tcg_gen_qemu_st_i128(t, s->A0, mem_index, mop);
}

static void gen_ldy_env_A0(DisasContext *s, int offset, bool align)
{
    MemOp mop = MO_128 | MO_LE | MO_ATOM_IFALIGN_PAIR;
    int mem_index = s->mem_index;
    TCGv_i128 t0 = tcg_temp_new_i128();
    TCGv_i128 t1 = tcg_temp_new_i128();

    tcg_gen_qemu_ld_i128(t0, s->A0, mem_index, mop | (align ? MO_ALIGN_32 : 0));
    tcg_gen_addi_tl(s->tmp0, s->A0, 16);
    tcg_gen_qemu_ld_i128(t1, s->tmp0, mem_index, mop);

    tcg_gen_st_i128(t0, tcg_env, offset + offsetof(YMMReg, YMM_X(0)));
    tcg_gen_st_i128(t1, tcg_env, offset + offsetof(YMMReg, YMM_X(1)));
}

static void gen_sty_env_A0(DisasContext *s, int offset, bool align)
{
    MemOp mop = MO_128 | MO_LE | MO_ATOM_IFALIGN_PAIR;
    int mem_index = s->mem_index;
    TCGv_i128 t = tcg_temp_new_i128();

    tcg_gen_ld_i128(t, tcg_env, offset + offsetof(YMMReg, YMM_X(0)));
    tcg_gen_qemu_st_i128(t, s->A0, mem_index, mop | (align ? MO_ALIGN_32 : 0));
    tcg_gen_addi_tl(s->tmp0, s->A0, 16);
    tcg_gen_ld_i128(t, tcg_env, offset + offsetof(YMMReg, YMM_X(1)));
    tcg_gen_qemu_st_i128(t, s->tmp0, mem_index, mop);
}

#include "decode-new.h"
#include "emit.c.inc"
#include "decode-new.c.inc"

static void gen_cmpxchg8b(DisasContext *s, CPUX86State *env, int modrm)
{
    TCGv_i64 cmp, val, old;
    TCGv Z;

    gen_lea_modrm(env, s, modrm);

    cmp = tcg_temp_new_i64();
    val = tcg_temp_new_i64();
    old = tcg_temp_new_i64();

    /* Construct the comparison values from the register pair. */
    tcg_gen_concat_tl_i64(cmp, cpu_regs[R_EAX], cpu_regs[R_EDX]);
    tcg_gen_concat_tl_i64(val, cpu_regs[R_EBX], cpu_regs[R_ECX]);

    /* Only require atomic with LOCK; non-parallel handled in generator. */
    if (s->prefix & PREFIX_LOCK) {
        tcg_gen_atomic_cmpxchg_i64(old, s->A0, cmp, val, s->mem_index, MO_TEUQ);
    } else {
        tcg_gen_nonatomic_cmpxchg_i64(old, s->A0, cmp, val,
                                      s->mem_index, MO_TEUQ);
    }

    /* Set tmp0 to match the required value of Z. */
    tcg_gen_setcond_i64(TCG_COND_EQ, cmp, old, cmp);
    Z = tcg_temp_new();
    tcg_gen_trunc_i64_tl(Z, cmp);

    /*
     * Extract the result values for the register pair.
     * For 32-bit, we may do this unconditionally, because on success (Z=1),
     * the old value matches the previous value in EDX:EAX.  For x86_64,
     * the store must be conditional, because we must leave the source
     * registers unchanged on success, and zero-extend the writeback
     * on failure (Z=0).
     */
    if (TARGET_LONG_BITS == 32) {
        tcg_gen_extr_i64_tl(cpu_regs[R_EAX], cpu_regs[R_EDX], old);
    } else {
        TCGv zero = tcg_constant_tl(0);

        tcg_gen_extr_i64_tl(s->T0, s->T1, old);
        tcg_gen_movcond_tl(TCG_COND_EQ, cpu_regs[R_EAX], Z, zero,
                           s->T0, cpu_regs[R_EAX]);
        tcg_gen_movcond_tl(TCG_COND_EQ, cpu_regs[R_EDX], Z, zero,
                           s->T1, cpu_regs[R_EDX]);
    }

    /* Update Z. */
    gen_compute_eflags(s);
    tcg_gen_deposit_tl(cpu_cc_src, cpu_cc_src, Z, ctz32(CC_Z), 1);
}

#ifdef TARGET_X86_64
static void gen_cmpxchg16b(DisasContext *s, CPUX86State *env, int modrm)
{
    MemOp mop = MO_TE | MO_128 | MO_ALIGN;
    TCGv_i64 t0, t1;
    TCGv_i128 cmp, val;

    gen_lea_modrm(env, s, modrm);

    cmp = tcg_temp_new_i128();
    val = tcg_temp_new_i128();
    tcg_gen_concat_i64_i128(cmp, cpu_regs[R_EAX], cpu_regs[R_EDX]);
    tcg_gen_concat_i64_i128(val, cpu_regs[R_EBX], cpu_regs[R_ECX]);

    /* Only require atomic with LOCK; non-parallel handled in generator. */
    if (s->prefix & PREFIX_LOCK) {
        tcg_gen_atomic_cmpxchg_i128(val, s->A0, cmp, val, s->mem_index, mop);
    } else {
        tcg_gen_nonatomic_cmpxchg_i128(val, s->A0, cmp, val, s->mem_index, mop);
    }

    tcg_gen_extr_i128_i64(s->T0, s->T1, val);

    /* Determine success after the fact. */
    t0 = tcg_temp_new_i64();
    t1 = tcg_temp_new_i64();
    tcg_gen_xor_i64(t0, s->T0, cpu_regs[R_EAX]);
    tcg_gen_xor_i64(t1, s->T1, cpu_regs[R_EDX]);
    tcg_gen_or_i64(t0, t0, t1);

    /* Update Z. */
    gen_compute_eflags(s);
    tcg_gen_setcondi_i64(TCG_COND_EQ, t0, t0, 0);
    tcg_gen_deposit_tl(cpu_cc_src, cpu_cc_src, t0, ctz32(CC_Z), 1);

    /*
     * Extract the result values for the register pair.  We may do this
     * unconditionally, because on success (Z=1), the old value matches
     * the previous value in RDX:RAX.
     */
    tcg_gen_mov_i64(cpu_regs[R_EAX], s->T0);
    tcg_gen_mov_i64(cpu_regs[R_EDX], s->T1);
}
#endif

/* convert one instruction. s->base.is_jmp is set if the translation must
   be stopped. Return the next pc value */
static bool disas_insn(DisasContext *s, CPUState *cpu)
{
    CPUX86State *env = cpu_env(cpu);
    int b, prefixes;
    int shift;
    MemOp ot, aflag, dflag;
    int modrm, reg, rm, mod, op, opreg, val;
    bool orig_cc_op_dirty = s->cc_op_dirty;
    CCOp orig_cc_op = s->cc_op;
    target_ulong orig_pc_save = s->pc_save;

    s->pc = s->base.pc_next;
    s->override = -1;
#ifdef TARGET_X86_64
    s->rex_r = 0;
    s->rex_x = 0;
    s->rex_b = 0;
#endif
    s->rip_offset = 0; /* for relative ip address */
    s->vex_l = 0;
    s->vex_v = 0;
    s->vex_w = false;
    switch (sigsetjmp(s->jmpbuf, 0)) {
    case 0:
        break;
    case 1:
        gen_exception_gpf(s);
        return true;
    case 2:
        /* Restore state that may affect the next instruction. */
        s->pc = s->base.pc_next;
        /*
         * TODO: These save/restore can be removed after the table-based
         * decoder is complete; we will be decoding the insn completely
         * before any code generation that might affect these variables.
         */
        s->cc_op_dirty = orig_cc_op_dirty;
        s->cc_op = orig_cc_op;
        s->pc_save = orig_pc_save;
        /* END TODO */
        s->base.num_insns--;
        tcg_remove_ops_after(s->prev_insn_end);
        s->base.is_jmp = DISAS_TOO_MANY;
        return false;
    default:
        g_assert_not_reached();
    }

    prefixes = 0;

 next_byte:
    s->prefix = prefixes;
    b = x86_ldub_code(env, s);
    /* Collect prefixes.  */
    switch (b) {
    default:
        break;
    case 0x0f:
        b = x86_ldub_code(env, s) + 0x100;
        break;
    case 0xf3:
        prefixes |= PREFIX_REPZ;
        prefixes &= ~PREFIX_REPNZ;
        goto next_byte;
    case 0xf2:
        prefixes |= PREFIX_REPNZ;
        prefixes &= ~PREFIX_REPZ;
        goto next_byte;
    case 0xf0:
        prefixes |= PREFIX_LOCK;
        goto next_byte;
    case 0x2e:
        s->override = R_CS;
        goto next_byte;
    case 0x36:
        s->override = R_SS;
        goto next_byte;
    case 0x3e:
        s->override = R_DS;
        goto next_byte;
    case 0x26:
        s->override = R_ES;
        goto next_byte;
    case 0x64:
        s->override = R_FS;
        goto next_byte;
    case 0x65:
        s->override = R_GS;
        goto next_byte;
    case 0x66:
        prefixes |= PREFIX_DATA;
        goto next_byte;
    case 0x67:
        prefixes |= PREFIX_ADR;
        goto next_byte;
#ifdef TARGET_X86_64
    case 0x40 ... 0x4f:
        if (CODE64(s)) {
            /* REX prefix */
            prefixes |= PREFIX_REX;
            s->vex_w = (b >> 3) & 1;
            s->rex_r = (b & 0x4) << 1;
            s->rex_x = (b & 0x2) << 2;
            s->rex_b = (b & 0x1) << 3;
            goto next_byte;
        }
        break;
#endif
    case 0xc5: /* 2-byte VEX */
    case 0xc4: /* 3-byte VEX */
        if (CODE32(s) && !VM86(s)) {
            int vex2 = x86_ldub_code(env, s);
            s->pc--; /* rewind the advance_pc() x86_ldub_code() did */

            if (!CODE64(s) && (vex2 & 0xc0) != 0xc0) {
                /* 4.1.4.6: In 32-bit mode, bits [7:6] must be 11b,
                   otherwise the instruction is LES or LDS.  */
                break;
            }
            disas_insn_new(s, cpu, b);
            return s->pc;
        }
        break;
    }

    /* Post-process prefixes.  */
    if (CODE64(s)) {
        /* In 64-bit mode, the default data size is 32-bit.  Select 64-bit
           data with rex_w, and 16-bit data with 0x66; rex_w takes precedence
           over 0x66 if both are present.  */
        dflag = (REX_W(s) ? MO_64 : prefixes & PREFIX_DATA ? MO_16 : MO_32);
        /* In 64-bit mode, 0x67 selects 32-bit addressing.  */
        aflag = (prefixes & PREFIX_ADR ? MO_32 : MO_64);
    } else {
        /* In 16/32-bit mode, 0x66 selects the opposite data size.  */
        if (CODE32(s) ^ ((prefixes & PREFIX_DATA) != 0)) {
            dflag = MO_32;
        } else {
            dflag = MO_16;
        }
        /* In 16/32-bit mode, 0x67 selects the opposite addressing.  */
        if (CODE32(s) ^ ((prefixes & PREFIX_ADR) != 0)) {
            aflag = MO_32;
        }  else {
            aflag = MO_16;
        }
    }

    s->prefix = prefixes;
    s->aflag = aflag;
    s->dflag = dflag;

    /* now check op code */
    switch (b) {
        /**************************/
        /* arith & logic */
    case 0x00 ... 0x05:
    case 0x08 ... 0x0d:
    case 0x10 ... 0x15:
    case 0x18 ... 0x1d:
    case 0x20 ... 0x25:
    case 0x28 ... 0x2d:
    case 0x30 ... 0x35:
    case 0x38 ... 0x3d:
        {
            int f;
            op = (b >> 3) & 7;
            f = (b >> 1) & 3;

            ot = mo_b_d(b, dflag);

            switch(f) {
            case 0: /* OP Ev, Gv */
                modrm = x86_ldub_code(env, s);
                reg = ((modrm >> 3) & 7) | REX_R(s);
                mod = (modrm >> 6) & 3;
                rm = (modrm & 7) | REX_B(s);
                if (mod != 3) {
                    gen_lea_modrm(env, s, modrm);
                    opreg = OR_TMP0;
                } else if (op == OP_XORL && rm == reg) {
                xor_zero:
                    /* xor reg, reg optimisation */
                    set_cc_op(s, CC_OP_CLR);
                    tcg_gen_movi_tl(s->T0, 0);
                    gen_op_mov_reg_v(s, ot, reg, s->T0);
                    break;
                } else {
                    opreg = rm;
                }
                gen_op_mov_v_reg(s, ot, s->T1, reg);
                gen_op(s, op, ot, opreg);
                break;
            case 1: /* OP Gv, Ev */
                modrm = x86_ldub_code(env, s);
                mod = (modrm >> 6) & 3;
                reg = ((modrm >> 3) & 7) | REX_R(s);
                rm = (modrm & 7) | REX_B(s);
                if (mod != 3) {
                    gen_lea_modrm(env, s, modrm);
                    gen_op_ld_v(s, ot, s->T1, s->A0);
                } else if (op == OP_XORL && rm == reg) {
                    goto xor_zero;
                } else {
                    gen_op_mov_v_reg(s, ot, s->T1, rm);
                }
                gen_op(s, op, ot, reg);
                break;
            case 2: /* OP A, Iv */
                val = insn_get(env, s, ot);
                tcg_gen_movi_tl(s->T1, val);
                gen_op(s, op, ot, OR_EAX);
                break;
            }
        }
        break;

    case 0x82:
        if (CODE64(s))
            goto illegal_op;
        /* fall through */
    case 0x80: /* GRP1 */
    case 0x81:
    case 0x83:
        {
            ot = mo_b_d(b, dflag);

            modrm = x86_ldub_code(env, s);
            mod = (modrm >> 6) & 3;
            rm = (modrm & 7) | REX_B(s);
            op = (modrm >> 3) & 7;

            if (mod != 3) {
                if (b == 0x83)
                    s->rip_offset = 1;
                else
                    s->rip_offset = insn_const_size(ot);
                gen_lea_modrm(env, s, modrm);
                opreg = OR_TMP0;
            } else {
                opreg = rm;
            }

            switch(b) {
            default:
            case 0x80:
            case 0x81:
            case 0x82:
                val = insn_get(env, s, ot);
                break;
            case 0x83:
                val = (int8_t)insn_get(env, s, MO_8);
                break;
            }
            tcg_gen_movi_tl(s->T1, val);
            gen_op(s, op, ot, opreg);
        }
        break;

        /**************************/
        /* inc, dec, and other misc arith */
    case 0x40 ... 0x47: /* inc Gv */
        ot = dflag;
        gen_inc(s, ot, OR_EAX + (b & 7), 1);
        break;
    case 0x48 ... 0x4f: /* dec Gv */
        ot = dflag;
        gen_inc(s, ot, OR_EAX + (b & 7), -1);
        break;
    case 0xf6: /* GRP3 */
    case 0xf7:
        ot = mo_b_d(b, dflag);

        modrm = x86_ldub_code(env, s);
        mod = (modrm >> 6) & 3;
        rm = (modrm & 7) | REX_B(s);
        op = (modrm >> 3) & 7;
        if (mod != 3) {
            if (op == 0) {
                s->rip_offset = insn_const_size(ot);
            }
            gen_lea_modrm(env, s, modrm);
            /* For those below that handle locked memory, don't load here.  */
            if (!(s->prefix & PREFIX_LOCK)
                || op != 2) {
                gen_op_ld_v(s, ot, s->T0, s->A0);
            }
        } else {
            gen_op_mov_v_reg(s, ot, s->T0, rm);
        }

        switch(op) {
        case 0: /* test */
            val = insn_get(env, s, ot);
            tcg_gen_movi_tl(s->T1, val);
            gen_op_testl_T0_T1_cc(s);
            set_cc_op(s, CC_OP_LOGICB + ot);
            break;
        case 2: /* not */
            if (s->prefix & PREFIX_LOCK) {
                if (mod == 3) {
                    goto illegal_op;
                }
                tcg_gen_movi_tl(s->T0, ~0);
                tcg_gen_atomic_xor_fetch_tl(s->T0, s->A0, s->T0,
                                            s->mem_index, ot | MO_LE);
            } else {
                tcg_gen_not_tl(s->T0, s->T0);
                if (mod != 3) {
                    gen_op_st_v(s, ot, s->T0, s->A0);
                } else {
                    gen_op_mov_reg_v(s, ot, rm, s->T0);
                }
            }
            break;
        case 3: /* neg */
            if (s->prefix & PREFIX_LOCK) {
                TCGLabel *label1;
                TCGv a0, t0, t1, t2;

                if (mod == 3) {
                    goto illegal_op;
                }
                a0 = s->A0;
                t0 = s->T0;
                label1 = gen_new_label();

                gen_set_label(label1);
                t1 = tcg_temp_new();
                t2 = tcg_temp_new();
                tcg_gen_mov_tl(t2, t0);
                tcg_gen_neg_tl(t1, t0);
                tcg_gen_atomic_cmpxchg_tl(t0, a0, t0, t1,
                                          s->mem_index, ot | MO_LE);
                tcg_gen_brcond_tl(TCG_COND_NE, t0, t2, label1);

                tcg_gen_neg_tl(s->T0, t0);
            } else {
                tcg_gen_neg_tl(s->T0, s->T0);
                if (mod != 3) {
                    gen_op_st_v(s, ot, s->T0, s->A0);
                } else {
                    gen_op_mov_reg_v(s, ot, rm, s->T0);
                }
            }
            gen_op_update_neg_cc(s);
            set_cc_op(s, CC_OP_SUBB + ot);
            break;
        case 4: /* mul */
            switch(ot) {
            case MO_8:
                gen_op_mov_v_reg(s, MO_8, s->T1, R_EAX);
                tcg_gen_ext8u_tl(s->T0, s->T0);
                tcg_gen_ext8u_tl(s->T1, s->T1);
                /* XXX: use 32 bit mul which could be faster */
                tcg_gen_mul_tl(s->T0, s->T0, s->T1);
                gen_op_mov_reg_v(s, MO_16, R_EAX, s->T0);
                tcg_gen_mov_tl(cpu_cc_dst, s->T0);
                tcg_gen_andi_tl(cpu_cc_src, s->T0, 0xff00);
                set_cc_op(s, CC_OP_MULB);
                break;
            case MO_16:
                gen_op_mov_v_reg(s, MO_16, s->T1, R_EAX);
                tcg_gen_ext16u_tl(s->T0, s->T0);
                tcg_gen_ext16u_tl(s->T1, s->T1);
                /* XXX: use 32 bit mul which could be faster */
                tcg_gen_mul_tl(s->T0, s->T0, s->T1);
                gen_op_mov_reg_v(s, MO_16, R_EAX, s->T0);
                tcg_gen_mov_tl(cpu_cc_dst, s->T0);
                tcg_gen_shri_tl(s->T0, s->T0, 16);
                gen_op_mov_reg_v(s, MO_16, R_EDX, s->T0);
                tcg_gen_mov_tl(cpu_cc_src, s->T0);
                set_cc_op(s, CC_OP_MULW);
                break;
            default:
            case MO_32:
                tcg_gen_trunc_tl_i32(s->tmp2_i32, s->T0);
                tcg_gen_trunc_tl_i32(s->tmp3_i32, cpu_regs[R_EAX]);
                tcg_gen_mulu2_i32(s->tmp2_i32, s->tmp3_i32,
                                  s->tmp2_i32, s->tmp3_i32);
                tcg_gen_extu_i32_tl(cpu_regs[R_EAX], s->tmp2_i32);
                tcg_gen_extu_i32_tl(cpu_regs[R_EDX], s->tmp3_i32);
                tcg_gen_mov_tl(cpu_cc_dst, cpu_regs[R_EAX]);
                tcg_gen_mov_tl(cpu_cc_src, cpu_regs[R_EDX]);
                set_cc_op(s, CC_OP_MULL);
                break;
#ifdef TARGET_X86_64
            case MO_64:
                tcg_gen_mulu2_i64(cpu_regs[R_EAX], cpu_regs[R_EDX],
                                  s->T0, cpu_regs[R_EAX]);
                tcg_gen_mov_tl(cpu_cc_dst, cpu_regs[R_EAX]);
                tcg_gen_mov_tl(cpu_cc_src, cpu_regs[R_EDX]);
                set_cc_op(s, CC_OP_MULQ);
                break;
#endif
            }
            break;
        case 5: /* imul */
            switch(ot) {
            case MO_8:
                gen_op_mov_v_reg(s, MO_8, s->T1, R_EAX);
                tcg_gen_ext8s_tl(s->T0, s->T0);
                tcg_gen_ext8s_tl(s->T1, s->T1);
                /* XXX: use 32 bit mul which could be faster */
                tcg_gen_mul_tl(s->T0, s->T0, s->T1);
                gen_op_mov_reg_v(s, MO_16, R_EAX, s->T0);
                tcg_gen_mov_tl(cpu_cc_dst, s->T0);
                tcg_gen_ext8s_tl(s->tmp0, s->T0);
                tcg_gen_sub_tl(cpu_cc_src, s->T0, s->tmp0);
                set_cc_op(s, CC_OP_MULB);
                break;
            case MO_16:
                gen_op_mov_v_reg(s, MO_16, s->T1, R_EAX);
                tcg_gen_ext16s_tl(s->T0, s->T0);
                tcg_gen_ext16s_tl(s->T1, s->T1);
                /* XXX: use 32 bit mul which could be faster */
                tcg_gen_mul_tl(s->T0, s->T0, s->T1);
                gen_op_mov_reg_v(s, MO_16, R_EAX, s->T0);
                tcg_gen_mov_tl(cpu_cc_dst, s->T0);
                tcg_gen_ext16s_tl(s->tmp0, s->T0);
                tcg_gen_sub_tl(cpu_cc_src, s->T0, s->tmp0);
                tcg_gen_shri_tl(s->T0, s->T0, 16);
                gen_op_mov_reg_v(s, MO_16, R_EDX, s->T0);
                set_cc_op(s, CC_OP_MULW);
                break;
            default:
            case MO_32:
                tcg_gen_trunc_tl_i32(s->tmp2_i32, s->T0);
                tcg_gen_trunc_tl_i32(s->tmp3_i32, cpu_regs[R_EAX]);
                tcg_gen_muls2_i32(s->tmp2_i32, s->tmp3_i32,
                                  s->tmp2_i32, s->tmp3_i32);
                tcg_gen_extu_i32_tl(cpu_regs[R_EAX], s->tmp2_i32);
                tcg_gen_extu_i32_tl(cpu_regs[R_EDX], s->tmp3_i32);
                tcg_gen_sari_i32(s->tmp2_i32, s->tmp2_i32, 31);
                tcg_gen_mov_tl(cpu_cc_dst, cpu_regs[R_EAX]);
                tcg_gen_sub_i32(s->tmp2_i32, s->tmp2_i32, s->tmp3_i32);
                tcg_gen_extu_i32_tl(cpu_cc_src, s->tmp2_i32);
                set_cc_op(s, CC_OP_MULL);
                break;
#ifdef TARGET_X86_64
            case MO_64:
                tcg_gen_muls2_i64(cpu_regs[R_EAX], cpu_regs[R_EDX],
                                  s->T0, cpu_regs[R_EAX]);
                tcg_gen_mov_tl(cpu_cc_dst, cpu_regs[R_EAX]);
                tcg_gen_sari_tl(cpu_cc_src, cpu_regs[R_EAX], 63);
                tcg_gen_sub_tl(cpu_cc_src, cpu_cc_src, cpu_regs[R_EDX]);
                set_cc_op(s, CC_OP_MULQ);
                break;
#endif
            }
            break;
        case 6: /* div */
            switch(ot) {
            case MO_8:
                gen_helper_divb_AL(tcg_env, s->T0);
                break;
            case MO_16:
                gen_helper_divw_AX(tcg_env, s->T0);
                break;
            default:
            case MO_32:
                gen_helper_divl_EAX(tcg_env, s->T0);
                break;
#ifdef TARGET_X86_64
            case MO_64:
                gen_helper_divq_EAX(tcg_env, s->T0);
                break;
#endif
            }
            break;
        case 7: /* idiv */
            switch(ot) {
            case MO_8:
                gen_helper_idivb_AL(tcg_env, s->T0);
                break;
            case MO_16:
                gen_helper_idivw_AX(tcg_env, s->T0);
                break;
            default:
            case MO_32:
                gen_helper_idivl_EAX(tcg_env, s->T0);
                break;
#ifdef TARGET_X86_64
            case MO_64:
                gen_helper_idivq_EAX(tcg_env, s->T0);
                break;
#endif
            }
            break;
        default:
            goto unknown_op;
        }
        break;

    case 0xfe: /* GRP4 */
    case 0xff: /* GRP5 */
        ot = mo_b_d(b, dflag);

        modrm = x86_ldub_code(env, s);
        mod = (modrm >> 6) & 3;
        rm = (modrm & 7) | REX_B(s);
        op = (modrm >> 3) & 7;
        if (op >= 2 && b == 0xfe) {
            goto unknown_op;
        }
        if (CODE64(s)) {
            if (op == 2 || op == 4) {
                /* operand size for jumps is 64 bit */
                ot = MO_64;
            } else if (op == 3 || op == 5) {
                ot = dflag != MO_16 ? MO_32 + REX_W(s) : MO_16;
            } else if (op == 6) {
                /* default push size is 64 bit */
                ot = mo_pushpop(s, dflag);
            }
        }
        if (mod != 3) {
            gen_lea_modrm(env, s, modrm);
            if (op >= 2 && op != 3 && op != 5)
                gen_op_ld_v(s, ot, s->T0, s->A0);
        } else {
            gen_op_mov_v_reg(s, ot, s->T0, rm);
        }

        switch(op) {
        case 0: /* inc Ev */
            if (mod != 3)
                opreg = OR_TMP0;
            else
                opreg = rm;
            gen_inc(s, ot, opreg, 1);
            break;
        case 1: /* dec Ev */
            if (mod != 3)
                opreg = OR_TMP0;
            else
                opreg = rm;
            gen_inc(s, ot, opreg, -1);
            break;
        case 2: /* call Ev */
            /* XXX: optimize if memory (no 'and' is necessary) */
            if (dflag == MO_16) {
                tcg_gen_ext16u_tl(s->T0, s->T0);
            }
            gen_helper_sym_notify_call(eip_next_tl(s));
            gen_push_v(s, eip_next_tl(s));
            gen_op_jmp_v(s, s->T0);
            gen_bnd_jmp(s);
            s->base.is_jmp = DISAS_JUMP;
            break;
        case 3: /* lcall Ev */
            if (mod == 3) {
                goto illegal_op;
            }
            gen_op_ld_v(s, ot, s->T1, s->A0);
            gen_add_A0_im(s, 1 << ot);
            gen_op_ld_v(s, MO_16, s->T0, s->A0);
        do_lcall:
            if (PE(s) && !VM86(s)) {
                tcg_gen_trunc_tl_i32(s->tmp2_i32, s->T0);
                gen_helper_lcall_protected(tcg_env, s->tmp2_i32, s->T1,
                                           tcg_constant_i32(dflag - 1),
                                           eip_next_tl(s));
            } else {
                tcg_gen_trunc_tl_i32(s->tmp2_i32, s->T0);
                tcg_gen_trunc_tl_i32(s->tmp3_i32, s->T1);
                gen_helper_lcall_real(tcg_env, s->tmp2_i32, s->tmp3_i32,
                                      tcg_constant_i32(dflag - 1),
                                      eip_next_i32(s));
            }
            s->base.is_jmp = DISAS_JUMP;
            break;
        case 4: /* jmp Ev */
            if (dflag == MO_16) {
                tcg_gen_ext16u_tl(s->T0, s->T0);
            }
            gen_op_jmp_v(s, s->T0);
            gen_bnd_jmp(s);
            s->base.is_jmp = DISAS_JUMP;
            break;
        case 5: /* ljmp Ev */
            if (mod == 3) {
                goto illegal_op;
            }
            gen_op_ld_v(s, ot, s->T1, s->A0);
            gen_add_A0_im(s, 1 << ot);
            gen_op_ld_v(s, MO_16, s->T0, s->A0);
        do_ljmp:
            if (PE(s) && !VM86(s)) {
                tcg_gen_trunc_tl_i32(s->tmp2_i32, s->T0);
                gen_helper_ljmp_protected(tcg_env, s->tmp2_i32, s->T1,
                                          eip_next_tl(s));
            } else {
                gen_op_movl_seg_T0_vm(s, R_CS);
                gen_op_jmp_v(s, s->T1);
            }
            s->base.is_jmp = DISAS_JUMP;
            break;
        case 6: /* push Ev */
            gen_push_v(s, s->T0);
            break;
        default:
            goto unknown_op;
        }
        break;

    case 0x84: /* test Ev, Gv */
    case 0x85:
        ot = mo_b_d(b, dflag);

        modrm = x86_ldub_code(env, s);
        reg = ((modrm >> 3) & 7) | REX_R(s);

        gen_ldst_modrm(env, s, modrm, ot, OR_TMP0, 0);
        gen_op_mov_v_reg(s, ot, s->T1, reg);
        gen_op_testl_T0_T1_cc(s);
        set_cc_op(s, CC_OP_LOGICB + ot);
        break;

    case 0xa8: /* test eAX, Iv */
    case 0xa9:
        ot = mo_b_d(b, dflag);
        val = insn_get(env, s, ot);

        gen_op_mov_v_reg(s, ot, s->T0, OR_EAX);
        tcg_gen_movi_tl(s->T1, val);
        gen_op_testl_T0_T1_cc(s);
        set_cc_op(s, CC_OP_LOGICB + ot);
        break;

    case 0x98: /* CWDE/CBW */
        switch (dflag) {
#ifdef TARGET_X86_64
        case MO_64:
            gen_op_mov_v_reg(s, MO_32, s->T0, R_EAX);
            tcg_gen_ext32s_tl(s->T0, s->T0);
            gen_op_mov_reg_v(s, MO_64, R_EAX, s->T0);
            break;
#endif
        case MO_32:
            gen_op_mov_v_reg(s, MO_16, s->T0, R_EAX);
            tcg_gen_ext16s_tl(s->T0, s->T0);
            gen_op_mov_reg_v(s, MO_32, R_EAX, s->T0);
            break;
        case MO_16:
            gen_op_mov_v_reg(s, MO_8, s->T0, R_EAX);
            tcg_gen_ext8s_tl(s->T0, s->T0);
            gen_op_mov_reg_v(s, MO_16, R_EAX, s->T0);
            break;
        default:
            g_assert_not_reached();
        }
        break;
    case 0x99: /* CDQ/CWD */
        switch (dflag) {
#ifdef TARGET_X86_64
        case MO_64:
            gen_op_mov_v_reg(s, MO_64, s->T0, R_EAX);
            tcg_gen_sari_tl(s->T0, s->T0, 63);
            gen_op_mov_reg_v(s, MO_64, R_EDX, s->T0);
            break;
#endif
        case MO_32:
            gen_op_mov_v_reg(s, MO_32, s->T0, R_EAX);
            tcg_gen_ext32s_tl(s->T0, s->T0);
            tcg_gen_sari_tl(s->T0, s->T0, 31);
            gen_op_mov_reg_v(s, MO_32, R_EDX, s->T0);
            break;
        case MO_16:
            gen_op_mov_v_reg(s, MO_16, s->T0, R_EAX);
            tcg_gen_ext16s_tl(s->T0, s->T0);
            tcg_gen_sari_tl(s->T0, s->T0, 15);
            gen_op_mov_reg_v(s, MO_16, R_EDX, s->T0);
            break;
        default:
            g_assert_not_reached();
        }
        break;
    case 0x1af: /* imul Gv, Ev */
    case 0x69: /* imul Gv, Ev, I */
    case 0x6b:
        ot = dflag;
        modrm = x86_ldub_code(env, s);
        reg = ((modrm >> 3) & 7) | REX_R(s);
        if (b == 0x69)
            s->rip_offset = insn_const_size(ot);
        else if (b == 0x6b)
            s->rip_offset = 1;
        gen_ldst_modrm(env, s, modrm, ot, OR_TMP0, 0);
        if (b == 0x69) {
            val = insn_get(env, s, ot);
            tcg_gen_movi_tl(s->T1, val);
        } else if (b == 0x6b) {
            val = (int8_t)insn_get(env, s, MO_8);
            tcg_gen_movi_tl(s->T1, val);
        } else {
            gen_op_mov_v_reg(s, ot, s->T1, reg);
        }
        switch (ot) {
#ifdef TARGET_X86_64
        case MO_64:
            tcg_gen_muls2_i64(cpu_regs[reg], s->T1, s->T0, s->T1);
            tcg_gen_mov_tl(cpu_cc_dst, cpu_regs[reg]);
            tcg_gen_sari_tl(cpu_cc_src, cpu_cc_dst, 63);
            tcg_gen_sub_tl(cpu_cc_src, cpu_cc_src, s->T1);
            break;
#endif
        case MO_32:
            tcg_gen_trunc_tl_i32(s->tmp2_i32, s->T0);
            tcg_gen_trunc_tl_i32(s->tmp3_i32, s->T1);
            tcg_gen_muls2_i32(s->tmp2_i32, s->tmp3_i32,
                              s->tmp2_i32, s->tmp3_i32);
            tcg_gen_extu_i32_tl(cpu_regs[reg], s->tmp2_i32);
            tcg_gen_sari_i32(s->tmp2_i32, s->tmp2_i32, 31);
            tcg_gen_mov_tl(cpu_cc_dst, cpu_regs[reg]);
            tcg_gen_sub_i32(s->tmp2_i32, s->tmp2_i32, s->tmp3_i32);
            tcg_gen_extu_i32_tl(cpu_cc_src, s->tmp2_i32);
            break;
        default:
            tcg_gen_ext16s_tl(s->T0, s->T0);
            tcg_gen_ext16s_tl(s->T1, s->T1);
            /* XXX: use 32 bit mul which could be faster */
            tcg_gen_mul_tl(s->T0, s->T0, s->T1);
            tcg_gen_mov_tl(cpu_cc_dst, s->T0);
            tcg_gen_ext16s_tl(s->tmp0, s->T0);
            tcg_gen_sub_tl(cpu_cc_src, s->T0, s->tmp0);
            gen_op_mov_reg_v(s, ot, reg, s->T0);
            break;
        }
        set_cc_op(s, CC_OP_MULB + ot);
        break;
    case 0x1c0:
    case 0x1c1: /* xadd Ev, Gv */
        ot = mo_b_d(b, dflag);
        modrm = x86_ldub_code(env, s);
        reg = ((modrm >> 3) & 7) | REX_R(s);
        mod = (modrm >> 6) & 3;
        gen_op_mov_v_reg(s, ot, s->T0, reg);
        if (mod == 3) {
            rm = (modrm & 7) | REX_B(s);
            gen_op_mov_v_reg(s, ot, s->T1, rm);
            tcg_gen_add_tl(s->T0, s->T0, s->T1);
            gen_op_mov_reg_v(s, ot, reg, s->T1);
            gen_op_mov_reg_v(s, ot, rm, s->T0);
        } else {
            gen_lea_modrm(env, s, modrm);
            if (s->prefix & PREFIX_LOCK) {
                tcg_gen_atomic_fetch_add_tl(s->T1, s->A0, s->T0,
                                            s->mem_index, ot | MO_LE);
                tcg_gen_add_tl(s->T0, s->T0, s->T1);
            } else {
                gen_op_ld_v(s, ot, s->T1, s->A0);
                tcg_gen_add_tl(s->T0, s->T0, s->T1);
                gen_op_st_v(s, ot, s->T0, s->A0);
            }
            gen_op_mov_reg_v(s, ot, reg, s->T1);
        }
        gen_op_update2_cc(s);
        set_cc_op(s, CC_OP_ADDB + ot);
        break;
    case 0x1b0:
    case 0x1b1: /* cmpxchg Ev, Gv */
        {
            TCGv oldv, newv, cmpv, dest;

            ot = mo_b_d(b, dflag);
            modrm = x86_ldub_code(env, s);
            reg = ((modrm >> 3) & 7) | REX_R(s);
            mod = (modrm >> 6) & 3;
            oldv = tcg_temp_new();
            newv = tcg_temp_new();
            cmpv = tcg_temp_new();
            gen_op_mov_v_reg(s, ot, newv, reg);
            tcg_gen_mov_tl(cmpv, cpu_regs[R_EAX]);
            gen_extu(ot, cmpv);
            if (s->prefix & PREFIX_LOCK) {
                if (mod == 3) {
                    goto illegal_op;
                }
                gen_lea_modrm(env, s, modrm);
                tcg_gen_atomic_cmpxchg_tl(oldv, s->A0, cmpv, newv,
                                          s->mem_index, ot | MO_LE);
            } else {
                if (mod == 3) {
                    rm = (modrm & 7) | REX_B(s);
                    gen_op_mov_v_reg(s, ot, oldv, rm);
                    gen_extu(ot, oldv);

                    /*
                     * Unlike the memory case, where "the destination operand receives
                     * a write cycle without regard to the result of the comparison",
                     * rm must not be touched altogether if the write fails, including
                     * not zero-extending it on 64-bit processors.  So, precompute
                     * the result of a successful writeback and perform the movcond
                     * directly on cpu_regs.  Also need to write accumulator first, in
                     * case rm is part of RAX too.
                     */
                    dest = gen_op_deposit_reg_v(s, ot, rm, newv, newv);
                    tcg_gen_movcond_tl(TCG_COND_EQ, dest, oldv, cmpv, newv, dest);
                } else {
                    gen_lea_modrm(env, s, modrm);
                    gen_op_ld_v(s, ot, oldv, s->A0);

                    /*
                     * Perform an unconditional store cycle like physical cpu;
                     * must be before changing accumulator to ensure
                     * idempotency if the store faults and the instruction
                     * is restarted
                     */
                    tcg_gen_movcond_tl(TCG_COND_EQ, newv, oldv, cmpv, newv, oldv);
                    gen_op_st_v(s, ot, newv, s->A0);
                }
            }
	    /*
	     * Write EAX only if the cmpxchg fails; reuse newv as the destination,
	     * since it's dead here.
	     */
            dest = gen_op_deposit_reg_v(s, ot, R_EAX, newv, oldv);
            tcg_gen_movcond_tl(TCG_COND_EQ, dest, oldv, cmpv, dest, newv);
            tcg_gen_mov_tl(cpu_cc_src, oldv);
            tcg_gen_mov_tl(s->cc_srcT, cmpv);
            tcg_gen_sub_tl(cpu_cc_dst, cmpv, oldv);
            set_cc_op(s, CC_OP_SUBB + ot);
        }
        break;
    case 0x1c7: /* cmpxchg8b */
        modrm = x86_ldub_code(env, s);
        mod = (modrm >> 6) & 3;
        switch ((modrm >> 3) & 7) {
        case 1: /* CMPXCHG8, CMPXCHG16 */
            if (mod == 3) {
                goto illegal_op;
            }
#ifdef TARGET_X86_64
            if (dflag == MO_64) {
                if (!(s->cpuid_ext_features & CPUID_EXT_CX16)) {
                    goto illegal_op;
                }
                gen_cmpxchg16b(s, env, modrm);
                break;
            }
#endif
            if (!(s->cpuid_features & CPUID_CX8)) {
                goto illegal_op;
            }
            gen_cmpxchg8b(s, env, modrm);
            break;

        case 7: /* RDSEED, RDPID with f3 prefix */
            if (mod != 3 ||
                (s->prefix & (PREFIX_LOCK | PREFIX_REPNZ))) {
                goto illegal_op;
            }
            if (s->prefix & PREFIX_REPZ) {
                if (!(s->cpuid_ext_features & CPUID_7_0_ECX_RDPID)) {
                    goto illegal_op;
                }
                gen_helper_rdpid(s->T0, tcg_env);
                rm = (modrm & 7) | REX_B(s);
                gen_op_mov_reg_v(s, dflag, rm, s->T0);
                break;
            } else {
                if (!(s->cpuid_7_0_ebx_features & CPUID_7_0_EBX_RDSEED)) {
                    goto illegal_op;
                }
                goto do_rdrand;
            }

        case 6: /* RDRAND */
            if (mod != 3 ||
                (s->prefix & (PREFIX_LOCK | PREFIX_REPZ | PREFIX_REPNZ)) ||
                !(s->cpuid_ext_features & CPUID_EXT_RDRAND)) {
                goto illegal_op;
            }
        do_rdrand:
            translator_io_start(&s->base);
            gen_helper_rdrand(s->T0, tcg_env);
            rm = (modrm & 7) | REX_B(s);
            gen_op_mov_reg_v(s, dflag, rm, s->T0);
            set_cc_op(s, CC_OP_EFLAGS);
            break;

        default:
            goto illegal_op;
        }
        break;

        /**************************/
        /* push/pop */
    case 0x50 ... 0x57: /* push */
        gen_op_mov_v_reg(s, MO_32, s->T0, (b & 7) | REX_B(s));
        gen_push_v(s, s->T0);
        break;
    case 0x58 ... 0x5f: /* pop */
        ot = gen_pop_T0(s);
        /* NOTE: order is important for pop %sp */
        gen_pop_update(s, ot);
        gen_op_mov_reg_v(s, ot, (b & 7) | REX_B(s), s->T0);
        break;
    case 0x60: /* pusha */
        if (CODE64(s))
            goto illegal_op;
        gen_pusha(s);
        break;
    case 0x61: /* popa */
        if (CODE64(s))
            goto illegal_op;
        gen_popa(s);
        break;
    case 0x68: /* push Iv */
    case 0x6a:
        ot = mo_pushpop(s, dflag);
        if (b == 0x68)
            val = insn_get(env, s, ot);
        else
            val = (int8_t)insn_get(env, s, MO_8);
        tcg_gen_movi_tl(s->T0, val);
        gen_push_v(s, s->T0);
        break;
    case 0x8f: /* pop Ev */
        modrm = x86_ldub_code(env, s);
        mod = (modrm >> 6) & 3;
        ot = gen_pop_T0(s);
        if (mod == 3) {
            /* NOTE: order is important for pop %sp */
            gen_pop_update(s, ot);
            rm = (modrm & 7) | REX_B(s);
            gen_op_mov_reg_v(s, ot, rm, s->T0);
        } else {
            /* NOTE: order is important too for MMU exceptions */
            s->popl_esp_hack = 1 << ot;
            gen_ldst_modrm(env, s, modrm, ot, OR_TMP0, 1);
            s->popl_esp_hack = 0;
            gen_pop_update(s, ot);
        }
        break;
    case 0xc8: /* enter */
        {
            int level;
            val = x86_lduw_code(env, s);
            level = x86_ldub_code(env, s);
            gen_enter(s, val, level);
        }
        break;
    case 0xc9: /* leave */
        gen_leave(s);
        break;
    case 0x06: /* push es */
    case 0x0e: /* push cs */
    case 0x16: /* push ss */
    case 0x1e: /* push ds */
        if (CODE64(s))
            goto illegal_op;
        gen_op_movl_T0_seg(s, b >> 3);
        gen_push_v(s, s->T0);
        break;
    case 0x1a0: /* push fs */
    case 0x1a8: /* push gs */
        gen_op_movl_T0_seg(s, (b >> 3) & 7);
        gen_push_v(s, s->T0);
        break;
    case 0x07: /* pop es */
    case 0x17: /* pop ss */
    case 0x1f: /* pop ds */
        if (CODE64(s))
            goto illegal_op;
        reg = b >> 3;
        ot = gen_pop_T0(s);
        gen_movl_seg_T0(s, reg);
        gen_pop_update(s, ot);
        break;
    case 0x1a1: /* pop fs */
    case 0x1a9: /* pop gs */
        ot = gen_pop_T0(s);
        gen_movl_seg_T0(s, (b >> 3) & 7);
        gen_pop_update(s, ot);
        break;

        /**************************/
        /* mov */
    case 0x88:
    case 0x89: /* mov Gv, Ev */
        ot = mo_b_d(b, dflag);
        modrm = x86_ldub_code(env, s);
        reg = ((modrm >> 3) & 7) | REX_R(s);

        /* generate a generic store */
        gen_ldst_modrm(env, s, modrm, ot, reg, 1);
        break;
    case 0xc6:
    case 0xc7: /* mov Ev, Iv */
        ot = mo_b_d(b, dflag);
        modrm = x86_ldub_code(env, s);
        mod = (modrm >> 6) & 3;
        if (mod != 3) {
            s->rip_offset = insn_const_size(ot);
            gen_lea_modrm(env, s, modrm);
        }
        val = insn_get(env, s, ot);
        tcg_gen_movi_tl(s->T0, val);
        if (mod != 3) {
            gen_op_st_v(s, ot, s->T0, s->A0);
        } else {
            gen_op_mov_reg_v(s, ot, (modrm & 7) | REX_B(s), s->T0);
        }
        break;
    case 0x8a:
    case 0x8b: /* mov Ev, Gv */
        ot = mo_b_d(b, dflag);
        modrm = x86_ldub_code(env, s);
        reg = ((modrm >> 3) & 7) | REX_R(s);

        gen_ldst_modrm(env, s, modrm, ot, OR_TMP0, 0);
        gen_op_mov_reg_v(s, ot, reg, s->T0);
        break;
    case 0x8e: /* mov seg, Gv */
        modrm = x86_ldub_code(env, s);
        reg = (modrm >> 3) & 7;
        if (reg >= 6 || reg == R_CS)
            goto illegal_op;
        gen_ldst_modrm(env, s, modrm, MO_16, OR_TMP0, 0);
        gen_movl_seg_T0(s, reg);
        break;
    case 0x8c: /* mov Gv, seg */
        modrm = x86_ldub_code(env, s);
        reg = (modrm >> 3) & 7;
        mod = (modrm >> 6) & 3;
        if (reg >= 6)
            goto illegal_op;
        gen_op_movl_T0_seg(s, reg);
        ot = mod == 3 ? dflag : MO_16;
        gen_ldst_modrm(env, s, modrm, ot, OR_TMP0, 1);
        break;

    case 0x1b6: /* movzbS Gv, Eb */
    case 0x1b7: /* movzwS Gv, Eb */
    case 0x1be: /* movsbS Gv, Eb */
    case 0x1bf: /* movswS Gv, Eb */
        {
            MemOp d_ot;
            MemOp s_ot;

            /* d_ot is the size of destination */
            d_ot = dflag;
            /* ot is the size of source */
            ot = (b & 1) + MO_8;
            /* s_ot is the sign+size of source */
            s_ot = b & 8 ? MO_SIGN | ot : ot;

            modrm = x86_ldub_code(env, s);
            reg = ((modrm >> 3) & 7) | REX_R(s);
            mod = (modrm >> 6) & 3;
            rm = (modrm & 7) | REX_B(s);

            if (mod == 3) {
                if (s_ot == MO_SB && byte_reg_is_xH(s, rm)) {
                    tcg_gen_sextract_tl(s->T0, cpu_regs[rm - 4], 8, 8);
                } else {
                    gen_op_mov_v_reg(s, ot, s->T0, rm);
                    switch (s_ot) {
                    case MO_UB:
                        tcg_gen_ext8u_tl(s->T0, s->T0);
                        break;
                    case MO_SB:
                        tcg_gen_ext8s_tl(s->T0, s->T0);
                        break;
                    case MO_UW:
                        tcg_gen_ext16u_tl(s->T0, s->T0);
                        break;
                    default:
                    case MO_SW:
                        tcg_gen_ext16s_tl(s->T0, s->T0);
                        break;
                    }
                }
                gen_op_mov_reg_v(s, d_ot, reg, s->T0);
            } else {
                gen_lea_modrm(env, s, modrm);
                gen_op_ld_v(s, s_ot, s->T0, s->A0);
                gen_op_mov_reg_v(s, d_ot, reg, s->T0);
            }
        }
        break;

    case 0x8d: /* lea */
        modrm = x86_ldub_code(env, s);
        mod = (modrm >> 6) & 3;
        if (mod == 3)
            goto illegal_op;
        reg = ((modrm >> 3) & 7) | REX_R(s);
        {
            AddressParts a = gen_lea_modrm_0(env, s, modrm);
            TCGv ea = gen_lea_modrm_1(s, a, false);
            gen_lea_v_seg(s, s->aflag, ea, -1, -1);
            gen_op_mov_reg_v(s, dflag, reg, s->A0);
        }
        break;

    case 0xa0: /* mov EAX, Ov */
    case 0xa1:
    case 0xa2: /* mov Ov, EAX */
    case 0xa3:
        {
            target_ulong offset_addr;

            ot = mo_b_d(b, dflag);
            offset_addr = insn_get_addr(env, s, s->aflag);
            tcg_gen_movi_tl(s->A0, offset_addr);
            gen_add_A0_ds_seg(s);
            if ((b & 2) == 0) {
                gen_op_ld_v(s, ot, s->T0, s->A0);
                gen_op_mov_reg_v(s, ot, R_EAX, s->T0);
            } else {
                gen_op_mov_v_reg(s, ot, s->T0, R_EAX);
                gen_op_st_v(s, ot, s->T0, s->A0);
            }
        }
        break;
    case 0xd7: /* xlat */
        tcg_gen_mov_tl(s->A0, cpu_regs[R_EBX]);
        tcg_gen_ext8u_tl(s->T0, cpu_regs[R_EAX]);
        tcg_gen_add_tl(s->A0, s->A0, s->T0);
        gen_extu(s->aflag, s->A0);
        gen_add_A0_ds_seg(s);
        gen_op_ld_v(s, MO_8, s->T0, s->A0);
        gen_op_mov_reg_v(s, MO_8, R_EAX, s->T0);
        break;
    case 0xb0 ... 0xb7: /* mov R, Ib */
        val = insn_get(env, s, MO_8);
        tcg_gen_movi_tl(s->T0, val);
        gen_op_mov_reg_v(s, MO_8, (b & 7) | REX_B(s), s->T0);
        break;
    case 0xb8 ... 0xbf: /* mov R, Iv */
#ifdef TARGET_X86_64
        if (dflag == MO_64) {
            uint64_t tmp;
            /* 64 bit case */
            tmp = x86_ldq_code(env, s);
            reg = (b & 7) | REX_B(s);
            tcg_gen_movi_tl(s->T0, tmp);
            gen_op_mov_reg_v(s, MO_64, reg, s->T0);
        } else
#endif
        {
            ot = dflag;
            val = insn_get(env, s, ot);
            reg = (b & 7) | REX_B(s);
            tcg_gen_movi_tl(s->T0, val);
            gen_op_mov_reg_v(s, ot, reg, s->T0);
        }
        break;

    case 0x91 ... 0x97: /* xchg R, EAX */
    do_xchg_reg_eax:
        ot = dflag;
        reg = (b & 7) | REX_B(s);
        rm = R_EAX;
        goto do_xchg_reg;
    case 0x86:
    case 0x87: /* xchg Ev, Gv */
        ot = mo_b_d(b, dflag);
        modrm = x86_ldub_code(env, s);
        reg = ((modrm >> 3) & 7) | REX_R(s);
        mod = (modrm >> 6) & 3;
        if (mod == 3) {
            rm = (modrm & 7) | REX_B(s);
        do_xchg_reg:
            gen_op_mov_v_reg(s, ot, s->T0, reg);
            gen_op_mov_v_reg(s, ot, s->T1, rm);
            gen_op_mov_reg_v(s, ot, rm, s->T0);
            gen_op_mov_reg_v(s, ot, reg, s->T1);
        } else {
            gen_lea_modrm(env, s, modrm);
            gen_op_mov_v_reg(s, ot, s->T0, reg);
            /* for xchg, lock is implicit */
            tcg_gen_atomic_xchg_tl(s->T1, s->A0, s->T0,
                                   s->mem_index, ot | MO_LE);
            gen_op_mov_reg_v(s, ot, reg, s->T1);
        }
        break;
    case 0xc4: /* les Gv */
        /* In CODE64 this is VEX3; see above.  */
        op = R_ES;
        goto do_lxx;
    case 0xc5: /* lds Gv */
        /* In CODE64 this is VEX2; see above.  */
        op = R_DS;
        goto do_lxx;
    case 0x1b2: /* lss Gv */
        op = R_SS;
        goto do_lxx;
    case 0x1b4: /* lfs Gv */
        op = R_FS;
        goto do_lxx;
    case 0x1b5: /* lgs Gv */
        op = R_GS;
    do_lxx:
        ot = dflag != MO_16 ? MO_32 : MO_16;
        modrm = x86_ldub_code(env, s);
        reg = ((modrm >> 3) & 7) | REX_R(s);
        mod = (modrm >> 6) & 3;
        if (mod == 3)
            goto illegal_op;
        gen_lea_modrm(env, s, modrm);
        gen_op_ld_v(s, ot, s->T1, s->A0);
        gen_add_A0_im(s, 1 << ot);
        /* load the segment first to handle exceptions properly */
        gen_op_ld_v(s, MO_16, s->T0, s->A0);
        gen_movl_seg_T0(s, op);
        /* then put the data */
        gen_op_mov_reg_v(s, ot, reg, s->T1);
        break;

        /************************/
        /* shifts */
    case 0xc0:
    case 0xc1:
        /* shift Ev,Ib */
        shift = 2;
    grp2:
        {
            ot = mo_b_d(b, dflag);
            modrm = x86_ldub_code(env, s);
            mod = (modrm >> 6) & 3;
            op = (modrm >> 3) & 7;

            if (mod != 3) {
                if (shift == 2) {
                    s->rip_offset = 1;
                }
                gen_lea_modrm(env, s, modrm);
                opreg = OR_TMP0;
            } else {
                opreg = (modrm & 7) | REX_B(s);
            }

            /* simpler op */
            if (shift == 0) {
                gen_shift(s, op, ot, opreg, OR_ECX);
            } else {
                if (shift == 2) {
                    shift = x86_ldub_code(env, s);
                }
                gen_shifti(s, op, ot, opreg, shift);
            }
        }
        break;
    case 0xd0:
    case 0xd1:
        /* shift Ev,1 */
        shift = 1;
        goto grp2;
    case 0xd2:
    case 0xd3:
        /* shift Ev,cl */
        shift = 0;
        goto grp2;

    case 0x1a4: /* shld imm */
        op = 0;
        shift = 1;
        goto do_shiftd;
    case 0x1a5: /* shld cl */
        op = 0;
        shift = 0;
        goto do_shiftd;
    case 0x1ac: /* shrd imm */
        op = 1;
        shift = 1;
        goto do_shiftd;
    case 0x1ad: /* shrd cl */
        op = 1;
        shift = 0;
    do_shiftd:
        ot = dflag;
        modrm = x86_ldub_code(env, s);
        mod = (modrm >> 6) & 3;
        rm = (modrm & 7) | REX_B(s);
        reg = ((modrm >> 3) & 7) | REX_R(s);
        if (mod != 3) {
            gen_lea_modrm(env, s, modrm);
            opreg = OR_TMP0;
        } else {
            opreg = rm;
        }
        gen_op_mov_v_reg(s, ot, s->T1, reg);

        if (shift) {
            TCGv imm = tcg_constant_tl(x86_ldub_code(env, s));
            gen_shiftd_rm_T1(s, ot, opreg, op, imm);
        } else {
            gen_shiftd_rm_T1(s, ot, opreg, op, cpu_regs[R_ECX]);
        }
        break;

        /************************/
        /* floats */
    case 0xd8 ... 0xdf:
        {
            bool update_fip = true;

            if (s->flags & (HF_EM_MASK | HF_TS_MASK)) {
                /* if CR0.EM or CR0.TS are set, generate an FPU exception */
                /* XXX: what to do if illegal op ? */
                gen_exception(s, EXCP07_PREX);
                break;
            }
            modrm = x86_ldub_code(env, s);
            mod = (modrm >> 6) & 3;
            rm = modrm & 7;
            op = ((b & 7) << 3) | ((modrm >> 3) & 7);
            if (mod != 3) {
                /* memory op */
                AddressParts a = gen_lea_modrm_0(env, s, modrm);
                TCGv ea = gen_lea_modrm_1(s, a, false);
                TCGv last_addr = tcg_temp_new();
                bool update_fdp = true;

                tcg_gen_mov_tl(last_addr, ea);
                gen_lea_v_seg(s, s->aflag, ea, a.def_seg, s->override);

                switch (op) {
                case 0x00 ... 0x07: /* fxxxs */
                case 0x10 ... 0x17: /* fixxxl */
                case 0x20 ... 0x27: /* fxxxl */
                case 0x30 ... 0x37: /* fixxx */
                    {
                        int op1;
                        op1 = op & 7;

                        switch (op >> 4) {
                        case 0:
                            tcg_gen_qemu_ld_i32(s->tmp2_i32, s->A0,
                                                s->mem_index, MO_LEUL);
                            gen_helper_flds_FT0(tcg_env, s->tmp2_i32);
                            break;
                        case 1:
                            tcg_gen_qemu_ld_i32(s->tmp2_i32, s->A0,
                                                s->mem_index, MO_LEUL);
                            gen_helper_fildl_FT0(tcg_env, s->tmp2_i32);
                            break;
                        case 2:
                            tcg_gen_qemu_ld_i64(s->tmp1_i64, s->A0,
                                                s->mem_index, MO_LEUQ);
                            gen_helper_fldl_FT0(tcg_env, s->tmp1_i64);
                            break;
                        case 3:
                        default:
                            tcg_gen_qemu_ld_i32(s->tmp2_i32, s->A0,
                                                s->mem_index, MO_LESW);
                            gen_helper_fildl_FT0(tcg_env, s->tmp2_i32);
                            break;
                        }

                        gen_helper_fp_arith_ST0_FT0(op1);
                        if (op1 == 3) {
                            /* fcomp needs pop */
                            gen_helper_fpop(tcg_env);
                        }
                    }
                    break;
                case 0x08: /* flds */
                case 0x0a: /* fsts */
                case 0x0b: /* fstps */
                case 0x18 ... 0x1b: /* fildl, fisttpl, fistl, fistpl */
                case 0x28 ... 0x2b: /* fldl, fisttpll, fstl, fstpl */
                case 0x38 ... 0x3b: /* filds, fisttps, fists, fistps */
                    switch (op & 7) {
                    case 0:
                        switch (op >> 4) {
                        case 0:
                            tcg_gen_qemu_ld_i32(s->tmp2_i32, s->A0,
                                                s->mem_index, MO_LEUL);
                            gen_helper_flds_ST0(tcg_env, s->tmp2_i32);
                            break;
                        case 1:
                            tcg_gen_qemu_ld_i32(s->tmp2_i32, s->A0,
                                                s->mem_index, MO_LEUL);
                            gen_helper_fildl_ST0(tcg_env, s->tmp2_i32);
                            break;
                        case 2:
                            tcg_gen_qemu_ld_i64(s->tmp1_i64, s->A0,
                                                s->mem_index, MO_LEUQ);
                            gen_helper_fldl_ST0(tcg_env, s->tmp1_i64);
                            break;
                        case 3:
                        default:
                            tcg_gen_qemu_ld_i32(s->tmp2_i32, s->A0,
                                                s->mem_index, MO_LESW);
                            gen_helper_fildl_ST0(tcg_env, s->tmp2_i32);
                            break;
                        }
                        break;
                    case 1:
                        /* XXX: the corresponding CPUID bit must be tested ! */
                        switch (op >> 4) {
                        case 1:
                            gen_helper_fisttl_ST0(s->tmp2_i32, tcg_env);
                            tcg_gen_qemu_st_i32(s->tmp2_i32, s->A0,
                                                s->mem_index, MO_LEUL);
                            break;
                        case 2:
                            gen_helper_fisttll_ST0(s->tmp1_i64, tcg_env);
                            tcg_gen_qemu_st_i64(s->tmp1_i64, s->A0,
                                                s->mem_index, MO_LEUQ);
                            break;
                        case 3:
                        default:
                            gen_helper_fistt_ST0(s->tmp2_i32, tcg_env);
                            tcg_gen_qemu_st_i32(s->tmp2_i32, s->A0,
                                                s->mem_index, MO_LEUW);
                            break;
                        }
                        gen_helper_fpop(tcg_env);
                        break;
                    default:
                        switch (op >> 4) {
                        case 0:
                            gen_helper_fsts_ST0(s->tmp2_i32, tcg_env);
                            tcg_gen_qemu_st_i32(s->tmp2_i32, s->A0,
                                                s->mem_index, MO_LEUL);
                            break;
                        case 1:
                            gen_helper_fistl_ST0(s->tmp2_i32, tcg_env);
                            tcg_gen_qemu_st_i32(s->tmp2_i32, s->A0,
                                                s->mem_index, MO_LEUL);
                            break;
                        case 2:
                            gen_helper_fstl_ST0(s->tmp1_i64, tcg_env);
                            tcg_gen_qemu_st_i64(s->tmp1_i64, s->A0,
                                                s->mem_index, MO_LEUQ);
                            break;
                        case 3:
                        default:
                            gen_helper_fist_ST0(s->tmp2_i32, tcg_env);
                            tcg_gen_qemu_st_i32(s->tmp2_i32, s->A0,
                                                s->mem_index, MO_LEUW);
                            break;
                        }
                        if ((op & 7) == 3) {
                            gen_helper_fpop(tcg_env);
                        }
                        break;
                    }
                    break;
                case 0x0c: /* fldenv mem */
                    gen_helper_fldenv(tcg_env, s->A0,
                                      tcg_constant_i32(dflag - 1));
                    update_fip = update_fdp = false;
                    break;
                case 0x0d: /* fldcw mem */
                    tcg_gen_qemu_ld_i32(s->tmp2_i32, s->A0,
                                        s->mem_index, MO_LEUW);
                    gen_helper_fldcw(tcg_env, s->tmp2_i32);
                    update_fip = update_fdp = false;
                    break;
                case 0x0e: /* fnstenv mem */
                    gen_helper_fstenv(tcg_env, s->A0,
                                      tcg_constant_i32(dflag - 1));
                    update_fip = update_fdp = false;
                    break;
                case 0x0f: /* fnstcw mem */
                    gen_helper_fnstcw(s->tmp2_i32, tcg_env);
                    tcg_gen_qemu_st_i32(s->tmp2_i32, s->A0,
                                        s->mem_index, MO_LEUW);
                    update_fip = update_fdp = false;
                    break;
                case 0x1d: /* fldt mem */
                    gen_helper_fldt_ST0(tcg_env, s->A0);
                    break;
                case 0x1f: /* fstpt mem */
                    gen_helper_fstt_ST0(tcg_env, s->A0);
                    gen_helper_fpop(tcg_env);
                    break;
                case 0x2c: /* frstor mem */
                    gen_helper_frstor(tcg_env, s->A0,
                                      tcg_constant_i32(dflag - 1));
                    update_fip = update_fdp = false;
                    break;
                case 0x2e: /* fnsave mem */
                    gen_helper_fsave(tcg_env, s->A0,
                                     tcg_constant_i32(dflag - 1));
                    update_fip = update_fdp = false;
                    break;
                case 0x2f: /* fnstsw mem */
                    gen_helper_fnstsw(s->tmp2_i32, tcg_env);
                    tcg_gen_qemu_st_i32(s->tmp2_i32, s->A0,
                                        s->mem_index, MO_LEUW);
                    update_fip = update_fdp = false;
                    break;
                case 0x3c: /* fbld */
                    gen_helper_fbld_ST0(tcg_env, s->A0);
                    break;
                case 0x3e: /* fbstp */
                    gen_helper_fbst_ST0(tcg_env, s->A0);
                    gen_helper_fpop(tcg_env);
                    break;
                case 0x3d: /* fildll */
                    tcg_gen_qemu_ld_i64(s->tmp1_i64, s->A0,
                                        s->mem_index, MO_LEUQ);
                    gen_helper_fildll_ST0(tcg_env, s->tmp1_i64);
                    break;
                case 0x3f: /* fistpll */
                    gen_helper_fistll_ST0(s->tmp1_i64, tcg_env);
                    tcg_gen_qemu_st_i64(s->tmp1_i64, s->A0,
                                        s->mem_index, MO_LEUQ);
                    gen_helper_fpop(tcg_env);
                    break;
                default:
                    goto unknown_op;
                }

                if (update_fdp) {
                    int last_seg = s->override >= 0 ? s->override : a.def_seg;

                    tcg_gen_ld_i32(s->tmp2_i32, tcg_env,
                                   offsetof(CPUX86State,
                                            segs[last_seg].selector));
                    tcg_gen_st16_i32(s->tmp2_i32, tcg_env,
                                     offsetof(CPUX86State, fpds));
                    tcg_gen_st_tl(last_addr, tcg_env,
                                  offsetof(CPUX86State, fpdp));
                }
            } else {
                /* register float ops */
                opreg = rm;

                switch (op) {
                case 0x08: /* fld sti */
                    gen_helper_fpush(tcg_env);
                    gen_helper_fmov_ST0_STN(tcg_env,
                                            tcg_constant_i32((opreg + 1) & 7));
                    break;
                case 0x09: /* fxchg sti */
                case 0x29: /* fxchg4 sti, undocumented op */
                case 0x39: /* fxchg7 sti, undocumented op */
                    gen_helper_fxchg_ST0_STN(tcg_env, tcg_constant_i32(opreg));
                    break;
                case 0x0a: /* grp d9/2 */
                    switch (rm) {
                    case 0: /* fnop */
                        /*
                         * check exceptions (FreeBSD FPU probe)
                         * needs to be treated as I/O because of ferr_irq
                         */
                        translator_io_start(&s->base);
<<<<<<< HEAD
                        gen_helper_fwait(cpu_env);
=======
                        gen_helper_fwait(tcg_env);
>>>>>>> f48c205f
                        update_fip = false;
                        break;
                    default:
                        goto unknown_op;
                    }
                    break;
                case 0x0c: /* grp d9/4 */
                    switch (rm) {
                    case 0: /* fchs */
                        gen_helper_fchs_ST0(tcg_env);
                        break;
                    case 1: /* fabs */
                        gen_helper_fabs_ST0(tcg_env);
                        break;
                    case 4: /* ftst */
                        gen_helper_fldz_FT0(tcg_env);
                        gen_helper_fcom_ST0_FT0(tcg_env);
                        break;
                    case 5: /* fxam */
                        gen_helper_fxam_ST0(tcg_env);
                        break;
                    default:
                        goto unknown_op;
                    }
                    break;
                case 0x0d: /* grp d9/5 */
                    {
                        switch (rm) {
                        case 0:
                            gen_helper_fpush(tcg_env);
                            gen_helper_fld1_ST0(tcg_env);
                            break;
                        case 1:
                            gen_helper_fpush(tcg_env);
                            gen_helper_fldl2t_ST0(tcg_env);
                            break;
                        case 2:
                            gen_helper_fpush(tcg_env);
                            gen_helper_fldl2e_ST0(tcg_env);
                            break;
                        case 3:
                            gen_helper_fpush(tcg_env);
                            gen_helper_fldpi_ST0(tcg_env);
                            break;
                        case 4:
                            gen_helper_fpush(tcg_env);
                            gen_helper_fldlg2_ST0(tcg_env);
                            break;
                        case 5:
                            gen_helper_fpush(tcg_env);
                            gen_helper_fldln2_ST0(tcg_env);
                            break;
                        case 6:
                            gen_helper_fpush(tcg_env);
                            gen_helper_fldz_ST0(tcg_env);
                            break;
                        default:
                            goto unknown_op;
                        }
                    }
                    break;
                case 0x0e: /* grp d9/6 */
                    switch (rm) {
                    case 0: /* f2xm1 */
                        gen_helper_f2xm1(tcg_env);
                        break;
                    case 1: /* fyl2x */
                        gen_helper_fyl2x(tcg_env);
                        break;
                    case 2: /* fptan */
                        gen_helper_fptan(tcg_env);
                        break;
                    case 3: /* fpatan */
                        gen_helper_fpatan(tcg_env);
                        break;
                    case 4: /* fxtract */
                        gen_helper_fxtract(tcg_env);
                        break;
                    case 5: /* fprem1 */
                        gen_helper_fprem1(tcg_env);
                        break;
                    case 6: /* fdecstp */
                        gen_helper_fdecstp(tcg_env);
                        break;
                    default:
                    case 7: /* fincstp */
                        gen_helper_fincstp(tcg_env);
                        break;
                    }
                    break;
                case 0x0f: /* grp d9/7 */
                    switch (rm) {
                    case 0: /* fprem */
                        gen_helper_fprem(tcg_env);
                        break;
                    case 1: /* fyl2xp1 */
                        gen_helper_fyl2xp1(tcg_env);
                        break;
                    case 2: /* fsqrt */
                        gen_helper_fsqrt(tcg_env);
                        break;
                    case 3: /* fsincos */
                        gen_helper_fsincos(tcg_env);
                        break;
                    case 5: /* fscale */
                        gen_helper_fscale(tcg_env);
                        break;
                    case 4: /* frndint */
                        gen_helper_frndint(tcg_env);
                        break;
                    case 6: /* fsin */
                        gen_helper_fsin(tcg_env);
                        break;
                    default:
                    case 7: /* fcos */
                        gen_helper_fcos(tcg_env);
                        break;
                    }
                    break;
                case 0x00: case 0x01: case 0x04 ... 0x07: /* fxxx st, sti */
                case 0x20: case 0x21: case 0x24 ... 0x27: /* fxxx sti, st */
                case 0x30: case 0x31: case 0x34 ... 0x37: /* fxxxp sti, st */
                    {
                        int op1;

                        op1 = op & 7;
                        if (op >= 0x20) {
                            gen_helper_fp_arith_STN_ST0(op1, opreg);
                            if (op >= 0x30) {
                                gen_helper_fpop(tcg_env);
                            }
                        } else {
                            gen_helper_fmov_FT0_STN(tcg_env,
                                                    tcg_constant_i32(opreg));
                            gen_helper_fp_arith_ST0_FT0(op1);
                        }
                    }
                    break;
                case 0x02: /* fcom */
                case 0x22: /* fcom2, undocumented op */
                    gen_helper_fmov_FT0_STN(tcg_env, tcg_constant_i32(opreg));
                    gen_helper_fcom_ST0_FT0(tcg_env);
                    break;
                case 0x03: /* fcomp */
                case 0x23: /* fcomp3, undocumented op */
                case 0x32: /* fcomp5, undocumented op */
                    gen_helper_fmov_FT0_STN(tcg_env, tcg_constant_i32(opreg));
                    gen_helper_fcom_ST0_FT0(tcg_env);
                    gen_helper_fpop(tcg_env);
                    break;
                case 0x15: /* da/5 */
                    switch (rm) {
                    case 1: /* fucompp */
                        gen_helper_fmov_FT0_STN(tcg_env, tcg_constant_i32(1));
                        gen_helper_fucom_ST0_FT0(tcg_env);
                        gen_helper_fpop(tcg_env);
                        gen_helper_fpop(tcg_env);
                        break;
                    default:
                        goto unknown_op;
                    }
                    break;
                case 0x1c:
                    switch (rm) {
                    case 0: /* feni (287 only, just do nop here) */
                        break;
                    case 1: /* fdisi (287 only, just do nop here) */
                        break;
                    case 2: /* fclex */
                        gen_helper_fclex(tcg_env);
                        update_fip = false;
                        break;
                    case 3: /* fninit */
                        gen_helper_fninit(tcg_env);
                        update_fip = false;
                        break;
                    case 4: /* fsetpm (287 only, just do nop here) */
                        break;
                    default:
                        goto unknown_op;
                    }
                    break;
                case 0x1d: /* fucomi */
                    if (!(s->cpuid_features & CPUID_CMOV)) {
                        goto illegal_op;
                    }
                    gen_update_cc_op(s);
                    gen_helper_fmov_FT0_STN(tcg_env, tcg_constant_i32(opreg));
                    gen_helper_fucomi_ST0_FT0(tcg_env);
                    set_cc_op(s, CC_OP_EFLAGS);
                    break;
                case 0x1e: /* fcomi */
                    if (!(s->cpuid_features & CPUID_CMOV)) {
                        goto illegal_op;
                    }
                    gen_update_cc_op(s);
                    gen_helper_fmov_FT0_STN(tcg_env, tcg_constant_i32(opreg));
                    gen_helper_fcomi_ST0_FT0(tcg_env);
                    set_cc_op(s, CC_OP_EFLAGS);
                    break;
                case 0x28: /* ffree sti */
                    gen_helper_ffree_STN(tcg_env, tcg_constant_i32(opreg));
                    break;
                case 0x2a: /* fst sti */
                    gen_helper_fmov_STN_ST0(tcg_env, tcg_constant_i32(opreg));
                    break;
                case 0x2b: /* fstp sti */
                case 0x0b: /* fstp1 sti, undocumented op */
                case 0x3a: /* fstp8 sti, undocumented op */
                case 0x3b: /* fstp9 sti, undocumented op */
                    gen_helper_fmov_STN_ST0(tcg_env, tcg_constant_i32(opreg));
                    gen_helper_fpop(tcg_env);
                    break;
                case 0x2c: /* fucom st(i) */
                    gen_helper_fmov_FT0_STN(tcg_env, tcg_constant_i32(opreg));
                    gen_helper_fucom_ST0_FT0(tcg_env);
                    break;
                case 0x2d: /* fucomp st(i) */
                    gen_helper_fmov_FT0_STN(tcg_env, tcg_constant_i32(opreg));
                    gen_helper_fucom_ST0_FT0(tcg_env);
                    gen_helper_fpop(tcg_env);
                    break;
                case 0x33: /* de/3 */
                    switch (rm) {
                    case 1: /* fcompp */
                        gen_helper_fmov_FT0_STN(tcg_env, tcg_constant_i32(1));
                        gen_helper_fcom_ST0_FT0(tcg_env);
                        gen_helper_fpop(tcg_env);
                        gen_helper_fpop(tcg_env);
                        break;
                    default:
                        goto unknown_op;
                    }
                    break;
                case 0x38: /* ffreep sti, undocumented op */
                    gen_helper_ffree_STN(tcg_env, tcg_constant_i32(opreg));
                    gen_helper_fpop(tcg_env);
                    break;
                case 0x3c: /* df/4 */
                    switch (rm) {
                    case 0:
                        gen_helper_fnstsw(s->tmp2_i32, tcg_env);
                        tcg_gen_extu_i32_tl(s->T0, s->tmp2_i32);
                        gen_op_mov_reg_v(s, MO_16, R_EAX, s->T0);
                        break;
                    default:
                        goto unknown_op;
                    }
                    break;
                case 0x3d: /* fucomip */
                    if (!(s->cpuid_features & CPUID_CMOV)) {
                        goto illegal_op;
                    }
                    gen_update_cc_op(s);
                    gen_helper_fmov_FT0_STN(tcg_env, tcg_constant_i32(opreg));
                    gen_helper_fucomi_ST0_FT0(tcg_env);
                    gen_helper_fpop(tcg_env);
                    set_cc_op(s, CC_OP_EFLAGS);
                    break;
                case 0x3e: /* fcomip */
                    if (!(s->cpuid_features & CPUID_CMOV)) {
                        goto illegal_op;
                    }
                    gen_update_cc_op(s);
                    gen_helper_fmov_FT0_STN(tcg_env, tcg_constant_i32(opreg));
                    gen_helper_fcomi_ST0_FT0(tcg_env);
                    gen_helper_fpop(tcg_env);
                    set_cc_op(s, CC_OP_EFLAGS);
                    break;
                case 0x10 ... 0x13: /* fcmovxx */
                case 0x18 ... 0x1b:
                    {
                        int op1;
                        TCGLabel *l1;
                        static const uint8_t fcmov_cc[8] = {
                            (JCC_B << 1),
                            (JCC_Z << 1),
                            (JCC_BE << 1),
                            (JCC_P << 1),
                        };

                        if (!(s->cpuid_features & CPUID_CMOV)) {
                            goto illegal_op;
                        }
                        op1 = fcmov_cc[op & 3] | (((op >> 3) & 1) ^ 1);
                        l1 = gen_new_label();
                        gen_jcc1_noeob(s, op1, l1);
                        gen_helper_fmov_ST0_STN(tcg_env,
                                                tcg_constant_i32(opreg));
                        gen_set_label(l1);
                    }
                    break;
                default:
                    goto unknown_op;
                }
            }

            if (update_fip) {
                tcg_gen_ld_i32(s->tmp2_i32, tcg_env,
                               offsetof(CPUX86State, segs[R_CS].selector));
                tcg_gen_st16_i32(s->tmp2_i32, tcg_env,
                                 offsetof(CPUX86State, fpcs));
                tcg_gen_st_tl(eip_cur_tl(s),
                              tcg_env, offsetof(CPUX86State, fpip));
            }
        }
        break;
        /************************/
        /* string ops */

    case 0xa4: /* movsS */
    case 0xa5:
        ot = mo_b_d(b, dflag);
        if (prefixes & (PREFIX_REPZ | PREFIX_REPNZ)) {
            gen_repz_movs(s, ot);
        } else {
            gen_movs(s, ot);
        }
        break;

    case 0xaa: /* stosS */
    case 0xab:
        ot = mo_b_d(b, dflag);
        if (prefixes & (PREFIX_REPZ | PREFIX_REPNZ)) {
            gen_repz_stos(s, ot);
        } else {
            gen_stos(s, ot);
        }
        break;
    case 0xac: /* lodsS */
    case 0xad:
        ot = mo_b_d(b, dflag);
        if (prefixes & (PREFIX_REPZ | PREFIX_REPNZ)) {
            gen_repz_lods(s, ot);
        } else {
            gen_lods(s, ot);
        }
        break;
    case 0xae: /* scasS */
    case 0xaf:
        ot = mo_b_d(b, dflag);
        if (prefixes & PREFIX_REPNZ) {
            gen_repz_scas(s, ot, 1);
        } else if (prefixes & PREFIX_REPZ) {
            gen_repz_scas(s, ot, 0);
        } else {
            gen_scas(s, ot);
        }
        break;

    case 0xa6: /* cmpsS */
    case 0xa7:
        ot = mo_b_d(b, dflag);
        if (prefixes & PREFIX_REPNZ) {
            gen_repz_cmps(s, ot, 1);
        } else if (prefixes & PREFIX_REPZ) {
            gen_repz_cmps(s, ot, 0);
        } else {
            gen_cmps(s, ot);
        }
        break;
    case 0x6c: /* insS */
    case 0x6d:
        ot = mo_b_d32(b, dflag);
        tcg_gen_trunc_tl_i32(s->tmp2_i32, cpu_regs[R_EDX]);
        tcg_gen_ext16u_i32(s->tmp2_i32, s->tmp2_i32);
        if (!gen_check_io(s, ot, s->tmp2_i32,
                          SVM_IOIO_TYPE_MASK | SVM_IOIO_STR_MASK)) {
            break;
        }
        translator_io_start(&s->base);
        if (prefixes & (PREFIX_REPZ | PREFIX_REPNZ)) {
            gen_repz_ins(s, ot);
        } else {
            gen_ins(s, ot);
        }
        break;
    case 0x6e: /* outsS */
    case 0x6f:
        ot = mo_b_d32(b, dflag);
        tcg_gen_trunc_tl_i32(s->tmp2_i32, cpu_regs[R_EDX]);
        tcg_gen_ext16u_i32(s->tmp2_i32, s->tmp2_i32);
        if (!gen_check_io(s, ot, s->tmp2_i32, SVM_IOIO_STR_MASK)) {
            break;
        }
        translator_io_start(&s->base);
        if (prefixes & (PREFIX_REPZ | PREFIX_REPNZ)) {
            gen_repz_outs(s, ot);
        } else {
            gen_outs(s, ot);
        }
        break;

        /************************/
        /* port I/O */

    case 0xe4:
    case 0xe5:
        ot = mo_b_d32(b, dflag);
        val = x86_ldub_code(env, s);
        tcg_gen_movi_i32(s->tmp2_i32, val);
        if (!gen_check_io(s, ot, s->tmp2_i32, SVM_IOIO_TYPE_MASK)) {
            break;
        }
        translator_io_start(&s->base);
        gen_helper_in_func(ot, s->T1, s->tmp2_i32);
        gen_op_mov_reg_v(s, ot, R_EAX, s->T1);
        gen_bpt_io(s, s->tmp2_i32, ot);
        break;
    case 0xe6:
    case 0xe7:
        ot = mo_b_d32(b, dflag);
        val = x86_ldub_code(env, s);
        tcg_gen_movi_i32(s->tmp2_i32, val);
        if (!gen_check_io(s, ot, s->tmp2_i32, 0)) {
            break;
        }
        translator_io_start(&s->base);
        gen_op_mov_v_reg(s, ot, s->T1, R_EAX);
        tcg_gen_trunc_tl_i32(s->tmp3_i32, s->T1);
        gen_helper_out_func(ot, s->tmp2_i32, s->tmp3_i32);
        gen_bpt_io(s, s->tmp2_i32, ot);
        break;
    case 0xec:
    case 0xed:
        ot = mo_b_d32(b, dflag);
        tcg_gen_trunc_tl_i32(s->tmp2_i32, cpu_regs[R_EDX]);
        tcg_gen_ext16u_i32(s->tmp2_i32, s->tmp2_i32);
        if (!gen_check_io(s, ot, s->tmp2_i32, SVM_IOIO_TYPE_MASK)) {
            break;
        }
        translator_io_start(&s->base);
        gen_helper_in_func(ot, s->T1, s->tmp2_i32);
        gen_op_mov_reg_v(s, ot, R_EAX, s->T1);
        gen_bpt_io(s, s->tmp2_i32, ot);
        break;
    case 0xee:
    case 0xef:
        ot = mo_b_d32(b, dflag);
        tcg_gen_trunc_tl_i32(s->tmp2_i32, cpu_regs[R_EDX]);
        tcg_gen_ext16u_i32(s->tmp2_i32, s->tmp2_i32);
        if (!gen_check_io(s, ot, s->tmp2_i32, 0)) {
            break;
        }
        translator_io_start(&s->base);
        gen_op_mov_v_reg(s, ot, s->T1, R_EAX);
        tcg_gen_trunc_tl_i32(s->tmp3_i32, s->T1);
        gen_helper_out_func(ot, s->tmp2_i32, s->tmp3_i32);
        gen_bpt_io(s, s->tmp2_i32, ot);
        break;

        /************************/
        /* control */
    case 0xc2: /* ret im */
        val = x86_ldsw_code(env, s);
        ot = gen_pop_T0(s);
        gen_stack_update(s, val + (1 << ot));
        gen_helper_sym_notify_return(s->T0);
        /* Note that gen_pop_T0 uses a zero-extending load.  */
        gen_op_jmp_v(s, s->T0);
        gen_bnd_jmp(s);
        s->base.is_jmp = DISAS_JUMP;
        break;
    case 0xc3: /* ret */
        ot = gen_pop_T0(s);
        gen_pop_update(s, ot);
        gen_helper_sym_notify_return(s->T0);
        /* Note that gen_pop_T0 uses a zero-extending load.  */
        gen_op_jmp_v(s, s->T0);
        gen_bnd_jmp(s);
        s->base.is_jmp = DISAS_JUMP;
        break;
    case 0xca: /* lret im */
        val = x86_ldsw_code(env, s);
    do_lret:
        if (PE(s) && !VM86(s)) {
            gen_update_cc_op(s);
            gen_update_eip_cur(s);
            gen_helper_lret_protected(tcg_env, tcg_constant_i32(dflag - 1),
                                      tcg_constant_i32(val));
        } else {
            gen_stack_A0(s);
            /* pop offset */
            gen_op_ld_v(s, dflag, s->T0, s->A0);
            /* NOTE: keeping EIP updated is not a problem in case of
               exception */
            gen_op_jmp_v(s, s->T0);
            /* pop selector */
            gen_add_A0_im(s, 1 << dflag);
            gen_op_ld_v(s, dflag, s->T0, s->A0);
            gen_op_movl_seg_T0_vm(s, R_CS);
            /* add stack offset */
            gen_stack_update(s, val + (2 << dflag));
        }
        s->base.is_jmp = DISAS_EOB_ONLY;
        break;
    case 0xcb: /* lret */
        val = 0;
        goto do_lret;
    case 0xcf: /* iret */
        gen_svm_check_intercept(s, SVM_EXIT_IRET);
        if (!PE(s) || VM86(s)) {
            /* real mode or vm86 mode */
            if (!check_vm86_iopl(s)) {
                break;
            }
            gen_helper_iret_real(tcg_env, tcg_constant_i32(dflag - 1));
        } else {
            gen_helper_iret_protected(tcg_env, tcg_constant_i32(dflag - 1),
                                      eip_next_i32(s));
        }
        set_cc_op(s, CC_OP_EFLAGS);
        s->base.is_jmp = DISAS_EOB_ONLY;
        break;
    case 0xe8: /* call im */
        {
            int diff = (dflag != MO_16
                        ? (int32_t)insn_get(env, s, MO_32)
                        : (int16_t)insn_get(env, s, MO_16));
            gen_helper_sym_notify_call(eip_next_tl(s));
            gen_push_v(s, eip_next_tl(s));
            gen_bnd_jmp(s);
            gen_jmp_rel(s, dflag, diff, 0);
        }
        break;
    case 0x9a: /* lcall im */
        {
            unsigned int selector, offset;

            if (CODE64(s))
                goto illegal_op;
            ot = dflag;
            offset = insn_get(env, s, ot);
            selector = insn_get(env, s, MO_16);

            tcg_gen_movi_tl(s->T0, selector);
            tcg_gen_movi_tl(s->T1, offset);
        }
        goto do_lcall;
    case 0xe9: /* jmp im */
        {
            int diff = (dflag != MO_16
                        ? (int32_t)insn_get(env, s, MO_32)
                        : (int16_t)insn_get(env, s, MO_16));
            gen_bnd_jmp(s);
            gen_jmp_rel(s, dflag, diff, 0);
        }
        break;
    case 0xea: /* ljmp im */
        {
            unsigned int selector, offset;

            if (CODE64(s))
                goto illegal_op;
            ot = dflag;
            offset = insn_get(env, s, ot);
            selector = insn_get(env, s, MO_16);

            tcg_gen_movi_tl(s->T0, selector);
            tcg_gen_movi_tl(s->T1, offset);
        }
        goto do_ljmp;
    case 0xeb: /* jmp Jb */
        {
            int diff = (int8_t)insn_get(env, s, MO_8);
            gen_jmp_rel(s, dflag, diff, 0);
        }
        break;
    case 0x70 ... 0x7f: /* jcc Jb */
        {
            int diff = (int8_t)insn_get(env, s, MO_8);
            gen_bnd_jmp(s);
            gen_jcc(s, b, diff);
        }
        break;
    case 0x180 ... 0x18f: /* jcc Jv */
        {
            int diff = (dflag != MO_16
                        ? (int32_t)insn_get(env, s, MO_32)
                        : (int16_t)insn_get(env, s, MO_16));
            gen_bnd_jmp(s);
            gen_jcc(s, b, diff);
        }
        break;

    case 0x190 ... 0x19f: /* setcc Gv */
        modrm = x86_ldub_code(env, s);
        gen_setcc1(s, b, s->T0);
        gen_ldst_modrm(env, s, modrm, MO_8, OR_TMP0, 1);
        break;
    case 0x140 ... 0x14f: /* cmov Gv, Ev */
        if (!(s->cpuid_features & CPUID_CMOV)) {
            goto illegal_op;
        }
        ot = dflag;
        modrm = x86_ldub_code(env, s);
        reg = ((modrm >> 3) & 7) | REX_R(s);
        gen_cmovcc1(env, s, ot, b, modrm, reg);
        break;

        /************************/
        /* flags */
    case 0x9c: /* pushf */
        gen_svm_check_intercept(s, SVM_EXIT_PUSHF);
        if (check_vm86_iopl(s)) {
            gen_update_cc_op(s);
            gen_helper_read_eflags(s->T0, tcg_env);
            gen_push_v(s, s->T0);
        }
        break;
    case 0x9d: /* popf */
        gen_svm_check_intercept(s, SVM_EXIT_POPF);
        if (check_vm86_iopl(s)) {
            int mask = TF_MASK | AC_MASK | ID_MASK | NT_MASK;

            if (CPL(s) == 0) {
                mask |= IF_MASK | IOPL_MASK;
            } else if (CPL(s) <= IOPL(s)) {
                mask |= IF_MASK;
            }
            if (dflag == MO_16) {
                mask &= 0xffff;
            }

            ot = gen_pop_T0(s);
            gen_helper_write_eflags(tcg_env, s->T0, tcg_constant_i32(mask));
            gen_pop_update(s, ot);
            set_cc_op(s, CC_OP_EFLAGS);
            /* abort translation because TF/AC flag may change */
            s->base.is_jmp = DISAS_EOB_NEXT;
        }
        break;
    case 0x9e: /* sahf */
        if (CODE64(s) && !(s->cpuid_ext3_features & CPUID_EXT3_LAHF_LM))
            goto illegal_op;
        tcg_gen_shri_tl(s->T0, cpu_regs[R_EAX], 8);
        gen_compute_eflags(s);
        tcg_gen_andi_tl(cpu_cc_src, cpu_cc_src, CC_O);
        tcg_gen_andi_tl(s->T0, s->T0, CC_S | CC_Z | CC_A | CC_P | CC_C);
        tcg_gen_or_tl(cpu_cc_src, cpu_cc_src, s->T0);
        break;
    case 0x9f: /* lahf */
        if (CODE64(s) && !(s->cpuid_ext3_features & CPUID_EXT3_LAHF_LM))
            goto illegal_op;
        gen_compute_eflags(s);
        /* Note: gen_compute_eflags() only gives the condition codes */
        tcg_gen_ori_tl(s->T0, cpu_cc_src, 0x02);
        tcg_gen_deposit_tl(cpu_regs[R_EAX], cpu_regs[R_EAX], s->T0, 8, 8);
        break;
    case 0xf5: /* cmc */
        gen_compute_eflags(s);
        tcg_gen_xori_tl(cpu_cc_src, cpu_cc_src, CC_C);
        break;
    case 0xf8: /* clc */
        gen_compute_eflags(s);
        tcg_gen_andi_tl(cpu_cc_src, cpu_cc_src, ~CC_C);
        break;
    case 0xf9: /* stc */
        gen_compute_eflags(s);
        tcg_gen_ori_tl(cpu_cc_src, cpu_cc_src, CC_C);
        break;
    case 0xfc: /* cld */
        tcg_gen_movi_i32(s->tmp2_i32, 1);
        tcg_gen_st_i32(s->tmp2_i32, tcg_env, offsetof(CPUX86State, df));
        break;
    case 0xfd: /* std */
        tcg_gen_movi_i32(s->tmp2_i32, -1);
        tcg_gen_st_i32(s->tmp2_i32, tcg_env, offsetof(CPUX86State, df));
        break;

        /************************/
        /* bit operations */
    case 0x1ba: /* bt/bts/btr/btc Gv, im */
        ot = dflag;
        modrm = x86_ldub_code(env, s);
        op = (modrm >> 3) & 7;
        mod = (modrm >> 6) & 3;
        rm = (modrm & 7) | REX_B(s);
        if (mod != 3) {
            s->rip_offset = 1;
            gen_lea_modrm(env, s, modrm);
            if (!(s->prefix & PREFIX_LOCK)) {
                gen_op_ld_v(s, ot, s->T0, s->A0);
            }
        } else {
            gen_op_mov_v_reg(s, ot, s->T0, rm);
        }
        /* load shift */
        val = x86_ldub_code(env, s);
        tcg_gen_movi_tl(s->T1, val);
        if (op < 4)
            goto unknown_op;
        op -= 4;
        goto bt_op;
    case 0x1a3: /* bt Gv, Ev */
        op = 0;
        goto do_btx;
    case 0x1ab: /* bts */
        op = 1;
        goto do_btx;
    case 0x1b3: /* btr */
        op = 2;
        goto do_btx;
    case 0x1bb: /* btc */
        op = 3;
    do_btx:
        ot = dflag;
        modrm = x86_ldub_code(env, s);
        reg = ((modrm >> 3) & 7) | REX_R(s);
        mod = (modrm >> 6) & 3;
        rm = (modrm & 7) | REX_B(s);
        gen_op_mov_v_reg(s, MO_32, s->T1, reg);
        if (mod != 3) {
            AddressParts a = gen_lea_modrm_0(env, s, modrm);
            /* specific case: we need to add a displacement */
            gen_exts(ot, s->T1);
            tcg_gen_sari_tl(s->tmp0, s->T1, 3 + ot);
            tcg_gen_shli_tl(s->tmp0, s->tmp0, ot);
            tcg_gen_add_tl(s->A0, gen_lea_modrm_1(s, a, false), s->tmp0);
            gen_lea_v_seg(s, s->aflag, s->A0, a.def_seg, s->override);
            if (!(s->prefix & PREFIX_LOCK)) {
                gen_op_ld_v(s, ot, s->T0, s->A0);
            }
        } else {
            gen_op_mov_v_reg(s, ot, s->T0, rm);
        }
    bt_op:
        tcg_gen_andi_tl(s->T1, s->T1, (1 << (3 + ot)) - 1);
        tcg_gen_movi_tl(s->tmp0, 1);
        tcg_gen_shl_tl(s->tmp0, s->tmp0, s->T1);
        if (s->prefix & PREFIX_LOCK) {
            switch (op) {
            case 0: /* bt */
                /* Needs no atomic ops; we suppressed the normal
                   memory load for LOCK above so do it now.  */
                gen_op_ld_v(s, ot, s->T0, s->A0);
                break;
            case 1: /* bts */
                tcg_gen_atomic_fetch_or_tl(s->T0, s->A0, s->tmp0,
                                           s->mem_index, ot | MO_LE);
                break;
            case 2: /* btr */
                tcg_gen_not_tl(s->tmp0, s->tmp0);
                tcg_gen_atomic_fetch_and_tl(s->T0, s->A0, s->tmp0,
                                            s->mem_index, ot | MO_LE);
                break;
            default:
            case 3: /* btc */
                tcg_gen_atomic_fetch_xor_tl(s->T0, s->A0, s->tmp0,
                                            s->mem_index, ot | MO_LE);
                break;
            }
            tcg_gen_shr_tl(s->tmp4, s->T0, s->T1);
        } else {
            tcg_gen_shr_tl(s->tmp4, s->T0, s->T1);
            switch (op) {
            case 0: /* bt */
                /* Data already loaded; nothing to do.  */
                break;
            case 1: /* bts */
                tcg_gen_or_tl(s->T0, s->T0, s->tmp0);
                break;
            case 2: /* btr */
                tcg_gen_andc_tl(s->T0, s->T0, s->tmp0);
                break;
            default:
            case 3: /* btc */
                tcg_gen_xor_tl(s->T0, s->T0, s->tmp0);
                break;
            }
            if (op != 0) {
                if (mod != 3) {
                    gen_op_st_v(s, ot, s->T0, s->A0);
                } else {
                    gen_op_mov_reg_v(s, ot, rm, s->T0);
                }
            }
        }

        /* Delay all CC updates until after the store above.  Note that
           C is the result of the test, Z is unchanged, and the others
           are all undefined.  */
        switch (s->cc_op) {
        case CC_OP_MULB ... CC_OP_MULQ:
        case CC_OP_ADDB ... CC_OP_ADDQ:
        case CC_OP_ADCB ... CC_OP_ADCQ:
        case CC_OP_SUBB ... CC_OP_SUBQ:
        case CC_OP_SBBB ... CC_OP_SBBQ:
        case CC_OP_LOGICB ... CC_OP_LOGICQ:
        case CC_OP_INCB ... CC_OP_INCQ:
        case CC_OP_DECB ... CC_OP_DECQ:
        case CC_OP_SHLB ... CC_OP_SHLQ:
        case CC_OP_SARB ... CC_OP_SARQ:
        case CC_OP_BMILGB ... CC_OP_BMILGQ:
            /* Z was going to be computed from the non-zero status of CC_DST.
               We can get that same Z value (and the new C value) by leaving
               CC_DST alone, setting CC_SRC, and using a CC_OP_SAR of the
               same width.  */
            tcg_gen_mov_tl(cpu_cc_src, s->tmp4);
            set_cc_op(s, ((s->cc_op - CC_OP_MULB) & 3) + CC_OP_SARB);
            break;
        default:
            /* Otherwise, generate EFLAGS and replace the C bit.  */
            gen_compute_eflags(s);
            tcg_gen_deposit_tl(cpu_cc_src, cpu_cc_src, s->tmp4,
                               ctz32(CC_C), 1);
            break;
        }
        break;
    case 0x1bc: /* bsf / tzcnt */
    case 0x1bd: /* bsr / lzcnt */
        ot = dflag;
        modrm = x86_ldub_code(env, s);
        reg = ((modrm >> 3) & 7) | REX_R(s);
        gen_ldst_modrm(env, s, modrm, ot, OR_TMP0, 0);
        gen_extu(ot, s->T0);

        /* Note that lzcnt and tzcnt are in different extensions.  */
        if ((prefixes & PREFIX_REPZ)
            && (b & 1
                ? s->cpuid_ext3_features & CPUID_EXT3_ABM
                : s->cpuid_7_0_ebx_features & CPUID_7_0_EBX_BMI1)) {
            int size = 8 << ot;
            /* For lzcnt/tzcnt, C bit is defined related to the input. */
            tcg_gen_mov_tl(cpu_cc_src, s->T0);
            if (b & 1) {
                /* For lzcnt, reduce the target_ulong result by the
                   number of zeros that we expect to find at the top.  */
                tcg_gen_clzi_tl(s->T0, s->T0, TARGET_LONG_BITS);
                tcg_gen_subi_tl(s->T0, s->T0, TARGET_LONG_BITS - size);
            } else {
                /* For tzcnt, a zero input must return the operand size.  */
                tcg_gen_ctzi_tl(s->T0, s->T0, size);
            }
            /* For lzcnt/tzcnt, Z bit is defined related to the result.  */
            gen_op_update1_cc(s);
            set_cc_op(s, CC_OP_BMILGB + ot);
        } else {
            /* For bsr/bsf, only the Z bit is defined and it is related
               to the input and not the result.  */
            tcg_gen_mov_tl(cpu_cc_dst, s->T0);
            set_cc_op(s, CC_OP_LOGICB + ot);

            /* ??? The manual says that the output is undefined when the
               input is zero, but real hardware leaves it unchanged, and
               real programs appear to depend on that.  Accomplish this
               by passing the output as the value to return upon zero.  */
            if (b & 1) {
                /* For bsr, return the bit index of the first 1 bit,
                   not the count of leading zeros.  */
                tcg_gen_xori_tl(s->T1, cpu_regs[reg], TARGET_LONG_BITS - 1);
                tcg_gen_clz_tl(s->T0, s->T0, s->T1);
                tcg_gen_xori_tl(s->T0, s->T0, TARGET_LONG_BITS - 1);
            } else {
                tcg_gen_ctz_tl(s->T0, s->T0, cpu_regs[reg]);
            }
        }
        gen_op_mov_reg_v(s, ot, reg, s->T0);
        break;
        /************************/
        /* bcd */
    case 0x27: /* daa */
        if (CODE64(s))
            goto illegal_op;
        gen_update_cc_op(s);
        gen_helper_daa(tcg_env);
        set_cc_op(s, CC_OP_EFLAGS);
        break;
    case 0x2f: /* das */
        if (CODE64(s))
            goto illegal_op;
        gen_update_cc_op(s);
        gen_helper_das(tcg_env);
        set_cc_op(s, CC_OP_EFLAGS);
        break;
    case 0x37: /* aaa */
        if (CODE64(s))
            goto illegal_op;
        gen_update_cc_op(s);
        gen_helper_aaa(tcg_env);
        set_cc_op(s, CC_OP_EFLAGS);
        break;
    case 0x3f: /* aas */
        if (CODE64(s))
            goto illegal_op;
        gen_update_cc_op(s);
        gen_helper_aas(tcg_env);
        set_cc_op(s, CC_OP_EFLAGS);
        break;
    case 0xd4: /* aam */
        if (CODE64(s))
            goto illegal_op;
        val = x86_ldub_code(env, s);
        if (val == 0) {
            gen_exception(s, EXCP00_DIVZ);
        } else {
            gen_helper_aam(tcg_env, tcg_constant_i32(val));
            set_cc_op(s, CC_OP_LOGICB);
        }
        break;
    case 0xd5: /* aad */
        if (CODE64(s))
            goto illegal_op;
        val = x86_ldub_code(env, s);
        gen_helper_aad(tcg_env, tcg_constant_i32(val));
        set_cc_op(s, CC_OP_LOGICB);
        break;
        /************************/
        /* misc */
    case 0x90: /* nop */
        /* XXX: correct lock test for all insn */
        if (prefixes & PREFIX_LOCK) {
            goto illegal_op;
        }
        /* If REX_B is set, then this is xchg eax, r8d, not a nop.  */
        if (REX_B(s)) {
            goto do_xchg_reg_eax;
        }
        if (prefixes & PREFIX_REPZ) {
            gen_update_cc_op(s);
            gen_update_eip_cur(s);
            gen_helper_pause(tcg_env, cur_insn_len_i32(s));
            s->base.is_jmp = DISAS_NORETURN;
        }
        break;
    case 0x9b: /* fwait */
        if ((s->flags & (HF_MP_MASK | HF_TS_MASK)) ==
            (HF_MP_MASK | HF_TS_MASK)) {
            gen_exception(s, EXCP07_PREX);
        } else {
            /* needs to be treated as I/O because of ferr_irq */
            translator_io_start(&s->base);
<<<<<<< HEAD
            gen_helper_fwait(cpu_env);
=======
            gen_helper_fwait(tcg_env);
>>>>>>> f48c205f
        }
        break;
    case 0xcc: /* int3 */
        gen_interrupt(s, EXCP03_INT3);
        break;
    case 0xcd: /* int N */
        val = x86_ldub_code(env, s);
        if (check_vm86_iopl(s)) {
            gen_interrupt(s, val);
        }
        break;
    case 0xce: /* into */
        if (CODE64(s))
            goto illegal_op;
        gen_update_cc_op(s);
        gen_update_eip_cur(s);
        gen_helper_into(tcg_env, cur_insn_len_i32(s));
        break;
#ifdef WANT_ICEBP
    case 0xf1: /* icebp (undocumented, exits to external debugger) */
        gen_svm_check_intercept(s, SVM_EXIT_ICEBP);
        gen_debug(s);
        break;
#endif
    case 0xfa: /* cli */
        if (check_iopl(s)) {
            gen_reset_eflags(s, IF_MASK);
        }
        break;
    case 0xfb: /* sti */
        if (check_iopl(s)) {
            gen_set_eflags(s, IF_MASK);
            /* interruptions are enabled only the first insn after sti */
            gen_update_eip_next(s);
            gen_eob_inhibit_irq(s, true);
        }
        break;
    case 0x62: /* bound */
        if (CODE64(s))
            goto illegal_op;
        ot = dflag;
        modrm = x86_ldub_code(env, s);
        reg = (modrm >> 3) & 7;
        mod = (modrm >> 6) & 3;
        if (mod == 3)
            goto illegal_op;
        gen_op_mov_v_reg(s, ot, s->T0, reg);
        gen_lea_modrm(env, s, modrm);
        tcg_gen_trunc_tl_i32(s->tmp2_i32, s->T0);
        if (ot == MO_16) {
            gen_helper_boundw(tcg_env, s->A0, s->tmp2_i32);
        } else {
            gen_helper_boundl(tcg_env, s->A0, s->tmp2_i32);
        }
        break;
    case 0x1c8 ... 0x1cf: /* bswap reg */
        reg = (b & 7) | REX_B(s);
#ifdef TARGET_X86_64
        if (dflag == MO_64) {
            tcg_gen_bswap64_i64(cpu_regs[reg], cpu_regs[reg]);
            break;
        }
#endif
        tcg_gen_bswap32_tl(cpu_regs[reg], cpu_regs[reg], TCG_BSWAP_OZ);
        break;
    case 0xd6: /* salc */
        if (CODE64(s))
            goto illegal_op;
        gen_compute_eflags_c(s, s->T0);
        tcg_gen_neg_tl(s->T0, s->T0);
        gen_op_mov_reg_v(s, MO_8, R_EAX, s->T0);
        break;
    case 0xe0: /* loopnz */
    case 0xe1: /* loopz */
    case 0xe2: /* loop */
    case 0xe3: /* jecxz */
        {
            TCGLabel *l1, *l2;
            int diff = (int8_t)insn_get(env, s, MO_8);

            l1 = gen_new_label();
            l2 = gen_new_label();
            gen_update_cc_op(s);
            b &= 3;
            switch(b) {
            case 0: /* loopnz */
            case 1: /* loopz */
                gen_op_add_reg_im(s, s->aflag, R_ECX, -1);
                gen_op_jz_ecx(s, l2);
                gen_jcc1(s, (JCC_Z << 1) | (b ^ 1), l1);
                break;
            case 2: /* loop */
                gen_op_add_reg_im(s, s->aflag, R_ECX, -1);
                gen_op_jnz_ecx(s, l1);
                break;
            default:
            case 3: /* jcxz */
                gen_op_jz_ecx(s, l1);
                break;
            }

            gen_set_label(l2);
            gen_jmp_rel_csize(s, 0, 1);

            gen_set_label(l1);
            gen_jmp_rel(s, dflag, diff, 0);
        }
        break;
    case 0x130: /* wrmsr */
    case 0x132: /* rdmsr */
        if (check_cpl0(s)) {
            gen_update_cc_op(s);
            gen_update_eip_cur(s);
            if (b & 2) {
                gen_helper_rdmsr(tcg_env);
            } else {
                gen_helper_wrmsr(tcg_env);
                s->base.is_jmp = DISAS_EOB_NEXT;
            }
        }
        break;
    case 0x131: /* rdtsc */
        gen_update_cc_op(s);
        gen_update_eip_cur(s);
        translator_io_start(&s->base);
        gen_helper_rdtsc(tcg_env);
        break;
    case 0x133: /* rdpmc */
        gen_update_cc_op(s);
        gen_update_eip_cur(s);
        gen_helper_rdpmc(tcg_env);
        s->base.is_jmp = DISAS_NORETURN;
        break;
    case 0x134: /* sysenter */
        /* For AMD SYSENTER is not valid in long mode */
        if (LMA(s) && env->cpuid_vendor1 != CPUID_VENDOR_INTEL_1) {
            goto illegal_op;
        }
        if (!PE(s)) {
            gen_exception_gpf(s);
        } else {
            gen_helper_sysenter(tcg_env);
            s->base.is_jmp = DISAS_EOB_ONLY;
        }
        break;
    case 0x135: /* sysexit */
        /* For AMD SYSEXIT is not valid in long mode */
        if (LMA(s) && env->cpuid_vendor1 != CPUID_VENDOR_INTEL_1) {
            goto illegal_op;
        }
        if (!PE(s) || CPL(s) != 0) {
            gen_exception_gpf(s);
        } else {
            gen_helper_sysexit(tcg_env, tcg_constant_i32(dflag - 1));
            s->base.is_jmp = DISAS_EOB_ONLY;
        }
        break;
    case 0x105: /* syscall */
        /* For Intel SYSCALL is only valid in long mode */
        if (!LMA(s) && env->cpuid_vendor1 == CPUID_VENDOR_INTEL_1) {
            goto illegal_op;
        }
        gen_update_cc_op(s);
        gen_update_eip_cur(s);
        gen_helper_syscall(tcg_env, cur_insn_len_i32(s));
        /* TF handling for the syscall insn is different. The TF bit is  checked
           after the syscall insn completes. This allows #DB to not be
           generated after one has entered CPL0 if TF is set in FMASK.  */
        gen_eob_worker(s, false, true);
        break;
    case 0x107: /* sysret */
        /* For Intel SYSRET is only valid in long mode */
        if (!LMA(s) && env->cpuid_vendor1 == CPUID_VENDOR_INTEL_1) {
            goto illegal_op;
        }
        if (!PE(s) || CPL(s) != 0) {
            gen_exception_gpf(s);
        } else {
            gen_helper_sysret(tcg_env, tcg_constant_i32(dflag - 1));
            /* condition codes are modified only in long mode */
            if (LMA(s)) {
                set_cc_op(s, CC_OP_EFLAGS);
            }
            /* TF handling for the sysret insn is different. The TF bit is
               checked after the sysret insn completes. This allows #DB to be
               generated "as if" the syscall insn in userspace has just
               completed.  */
            gen_eob_worker(s, false, true);
        }
        break;
    case 0x1a2: /* cpuid */
        gen_update_cc_op(s);
        gen_update_eip_cur(s);
        gen_helper_cpuid(tcg_env);
        break;
    case 0xf4: /* hlt */
        if (check_cpl0(s)) {
            gen_update_cc_op(s);
            gen_update_eip_cur(s);
            gen_helper_hlt(tcg_env, cur_insn_len_i32(s));
            s->base.is_jmp = DISAS_NORETURN;
        }
        break;
    case 0x100:
        modrm = x86_ldub_code(env, s);
        mod = (modrm >> 6) & 3;
        op = (modrm >> 3) & 7;
        switch(op) {
        case 0: /* sldt */
            if (!PE(s) || VM86(s))
                goto illegal_op;
            if (s->flags & HF_UMIP_MASK && !check_cpl0(s)) {
                break;
            }
            gen_svm_check_intercept(s, SVM_EXIT_LDTR_READ);
            tcg_gen_ld32u_tl(s->T0, tcg_env,
                             offsetof(CPUX86State, ldt.selector));
            ot = mod == 3 ? dflag : MO_16;
            gen_ldst_modrm(env, s, modrm, ot, OR_TMP0, 1);
            break;
        case 2: /* lldt */
            if (!PE(s) || VM86(s))
                goto illegal_op;
            if (check_cpl0(s)) {
                gen_svm_check_intercept(s, SVM_EXIT_LDTR_WRITE);
                gen_ldst_modrm(env, s, modrm, MO_16, OR_TMP0, 0);
                tcg_gen_trunc_tl_i32(s->tmp2_i32, s->T0);
                gen_helper_lldt(tcg_env, s->tmp2_i32);
            }
            break;
        case 1: /* str */
            if (!PE(s) || VM86(s))
                goto illegal_op;
            if (s->flags & HF_UMIP_MASK && !check_cpl0(s)) {
                break;
            }
            gen_svm_check_intercept(s, SVM_EXIT_TR_READ);
            tcg_gen_ld32u_tl(s->T0, tcg_env,
                             offsetof(CPUX86State, tr.selector));
            ot = mod == 3 ? dflag : MO_16;
            gen_ldst_modrm(env, s, modrm, ot, OR_TMP0, 1);
            break;
        case 3: /* ltr */
            if (!PE(s) || VM86(s))
                goto illegal_op;
            if (check_cpl0(s)) {
                gen_svm_check_intercept(s, SVM_EXIT_TR_WRITE);
                gen_ldst_modrm(env, s, modrm, MO_16, OR_TMP0, 0);
                tcg_gen_trunc_tl_i32(s->tmp2_i32, s->T0);
                gen_helper_ltr(tcg_env, s->tmp2_i32);
            }
            break;
        case 4: /* verr */
        case 5: /* verw */
            if (!PE(s) || VM86(s))
                goto illegal_op;
            gen_ldst_modrm(env, s, modrm, MO_16, OR_TMP0, 0);
            gen_update_cc_op(s);
            if (op == 4) {
                gen_helper_verr(tcg_env, s->T0);
            } else {
                gen_helper_verw(tcg_env, s->T0);
            }
            set_cc_op(s, CC_OP_EFLAGS);
            break;
        default:
            goto unknown_op;
        }
        break;

    case 0x101:
        modrm = x86_ldub_code(env, s);
        switch (modrm) {
        CASE_MODRM_MEM_OP(0): /* sgdt */
            if (s->flags & HF_UMIP_MASK && !check_cpl0(s)) {
                break;
            }
            gen_svm_check_intercept(s, SVM_EXIT_GDTR_READ);
            gen_lea_modrm(env, s, modrm);
            tcg_gen_ld32u_tl(s->T0,
                             tcg_env, offsetof(CPUX86State, gdt.limit));
            gen_op_st_v(s, MO_16, s->T0, s->A0);
            gen_add_A0_im(s, 2);
            tcg_gen_ld_tl(s->T0, tcg_env, offsetof(CPUX86State, gdt.base));
            if (dflag == MO_16) {
                tcg_gen_andi_tl(s->T0, s->T0, 0xffffff);
            }
            gen_op_st_v(s, CODE64(s) + MO_32, s->T0, s->A0);
            break;

        case 0xc8: /* monitor */
            if (!(s->cpuid_ext_features & CPUID_EXT_MONITOR) || CPL(s) != 0) {
                goto illegal_op;
            }
            gen_update_cc_op(s);
            gen_update_eip_cur(s);
            tcg_gen_mov_tl(s->A0, cpu_regs[R_EAX]);
            gen_extu(s->aflag, s->A0);
            gen_add_A0_ds_seg(s);
            gen_helper_monitor(tcg_env, s->A0);
            break;

        case 0xc9: /* mwait */
            if (!(s->cpuid_ext_features & CPUID_EXT_MONITOR) || CPL(s) != 0) {
                goto illegal_op;
            }
            gen_update_cc_op(s);
            gen_update_eip_cur(s);
            gen_helper_mwait(tcg_env, cur_insn_len_i32(s));
            s->base.is_jmp = DISAS_NORETURN;
            break;

        case 0xca: /* clac */
            if (!(s->cpuid_7_0_ebx_features & CPUID_7_0_EBX_SMAP)
                || CPL(s) != 0) {
                goto illegal_op;
            }
            gen_reset_eflags(s, AC_MASK);
            s->base.is_jmp = DISAS_EOB_NEXT;
            break;

        case 0xcb: /* stac */
            if (!(s->cpuid_7_0_ebx_features & CPUID_7_0_EBX_SMAP)
                || CPL(s) != 0) {
                goto illegal_op;
            }
            gen_set_eflags(s, AC_MASK);
            s->base.is_jmp = DISAS_EOB_NEXT;
            break;

        CASE_MODRM_MEM_OP(1): /* sidt */
            if (s->flags & HF_UMIP_MASK && !check_cpl0(s)) {
                break;
            }
            gen_svm_check_intercept(s, SVM_EXIT_IDTR_READ);
            gen_lea_modrm(env, s, modrm);
            tcg_gen_ld32u_tl(s->T0, tcg_env, offsetof(CPUX86State, idt.limit));
            gen_op_st_v(s, MO_16, s->T0, s->A0);
            gen_add_A0_im(s, 2);
            tcg_gen_ld_tl(s->T0, tcg_env, offsetof(CPUX86State, idt.base));
            if (dflag == MO_16) {
                tcg_gen_andi_tl(s->T0, s->T0, 0xffffff);
            }
            gen_op_st_v(s, CODE64(s) + MO_32, s->T0, s->A0);
            break;

        case 0xd0: /* xgetbv */
            if ((s->cpuid_ext_features & CPUID_EXT_XSAVE) == 0
                || (s->prefix & (PREFIX_LOCK | PREFIX_DATA
                                 | PREFIX_REPZ | PREFIX_REPNZ))) {
                goto illegal_op;
            }
            tcg_gen_trunc_tl_i32(s->tmp2_i32, cpu_regs[R_ECX]);
            gen_helper_xgetbv(s->tmp1_i64, tcg_env, s->tmp2_i32);
            tcg_gen_extr_i64_tl(cpu_regs[R_EAX], cpu_regs[R_EDX], s->tmp1_i64);
            break;

        case 0xd1: /* xsetbv */
            if ((s->cpuid_ext_features & CPUID_EXT_XSAVE) == 0
                || (s->prefix & (PREFIX_LOCK | PREFIX_DATA
                                 | PREFIX_REPZ | PREFIX_REPNZ))) {
                goto illegal_op;
            }
            gen_svm_check_intercept(s, SVM_EXIT_XSETBV);
            if (!check_cpl0(s)) {
                break;
            }
            tcg_gen_concat_tl_i64(s->tmp1_i64, cpu_regs[R_EAX],
                                  cpu_regs[R_EDX]);
            tcg_gen_trunc_tl_i32(s->tmp2_i32, cpu_regs[R_ECX]);
            gen_helper_xsetbv(tcg_env, s->tmp2_i32, s->tmp1_i64);
            /* End TB because translation flags may change.  */
            s->base.is_jmp = DISAS_EOB_NEXT;
            break;

        case 0xd8: /* VMRUN */
            if (!SVME(s) || !PE(s)) {
                goto illegal_op;
            }
            if (!check_cpl0(s)) {
                break;
            }
            gen_update_cc_op(s);
            gen_update_eip_cur(s);
            gen_helper_vmrun(tcg_env, tcg_constant_i32(s->aflag - 1),
                             cur_insn_len_i32(s));
            tcg_gen_exit_tb(NULL, 0);
            s->base.is_jmp = DISAS_NORETURN;
            break;

        case 0xd9: /* VMMCALL */
            if (!SVME(s)) {
                goto illegal_op;
            }
            gen_update_cc_op(s);
            gen_update_eip_cur(s);
            gen_helper_vmmcall(tcg_env);
            break;

        case 0xda: /* VMLOAD */
            if (!SVME(s) || !PE(s)) {
                goto illegal_op;
            }
            if (!check_cpl0(s)) {
                break;
            }
            gen_update_cc_op(s);
            gen_update_eip_cur(s);
            gen_helper_vmload(tcg_env, tcg_constant_i32(s->aflag - 1));
            break;

        case 0xdb: /* VMSAVE */
            if (!SVME(s) || !PE(s)) {
                goto illegal_op;
            }
            if (!check_cpl0(s)) {
                break;
            }
            gen_update_cc_op(s);
            gen_update_eip_cur(s);
            gen_helper_vmsave(tcg_env, tcg_constant_i32(s->aflag - 1));
            break;

        case 0xdc: /* STGI */
            if ((!SVME(s) && !(s->cpuid_ext3_features & CPUID_EXT3_SKINIT))
                || !PE(s)) {
                goto illegal_op;
            }
            if (!check_cpl0(s)) {
                break;
            }
            gen_update_cc_op(s);
            gen_helper_stgi(tcg_env);
            s->base.is_jmp = DISAS_EOB_NEXT;
            break;

        case 0xdd: /* CLGI */
            if (!SVME(s) || !PE(s)) {
                goto illegal_op;
            }
            if (!check_cpl0(s)) {
                break;
            }
            gen_update_cc_op(s);
            gen_update_eip_cur(s);
            gen_helper_clgi(tcg_env);
            break;

        case 0xde: /* SKINIT */
            if ((!SVME(s) && !(s->cpuid_ext3_features & CPUID_EXT3_SKINIT))
                || !PE(s)) {
                goto illegal_op;
            }
            gen_svm_check_intercept(s, SVM_EXIT_SKINIT);
            /* If not intercepted, not implemented -- raise #UD. */
            goto illegal_op;

        case 0xdf: /* INVLPGA */
            if (!SVME(s) || !PE(s)) {
                goto illegal_op;
            }
            if (!check_cpl0(s)) {
                break;
            }
            gen_svm_check_intercept(s, SVM_EXIT_INVLPGA);
            if (s->aflag == MO_64) {
                tcg_gen_mov_tl(s->A0, cpu_regs[R_EAX]);
            } else {
                tcg_gen_ext32u_tl(s->A0, cpu_regs[R_EAX]);
            }
            gen_helper_flush_page(tcg_env, s->A0);
            s->base.is_jmp = DISAS_EOB_NEXT;
            break;

        CASE_MODRM_MEM_OP(2): /* lgdt */
            if (!check_cpl0(s)) {
                break;
            }
            gen_svm_check_intercept(s, SVM_EXIT_GDTR_WRITE);
            gen_lea_modrm(env, s, modrm);
            gen_op_ld_v(s, MO_16, s->T1, s->A0);
            gen_add_A0_im(s, 2);
            gen_op_ld_v(s, CODE64(s) + MO_32, s->T0, s->A0);
            if (dflag == MO_16) {
                tcg_gen_andi_tl(s->T0, s->T0, 0xffffff);
            }
            tcg_gen_st_tl(s->T0, tcg_env, offsetof(CPUX86State, gdt.base));
            tcg_gen_st32_tl(s->T1, tcg_env, offsetof(CPUX86State, gdt.limit));
            break;

        CASE_MODRM_MEM_OP(3): /* lidt */
            if (!check_cpl0(s)) {
                break;
            }
            gen_svm_check_intercept(s, SVM_EXIT_IDTR_WRITE);
            gen_lea_modrm(env, s, modrm);
            gen_op_ld_v(s, MO_16, s->T1, s->A0);
            gen_add_A0_im(s, 2);
            gen_op_ld_v(s, CODE64(s) + MO_32, s->T0, s->A0);
            if (dflag == MO_16) {
                tcg_gen_andi_tl(s->T0, s->T0, 0xffffff);
            }
            tcg_gen_st_tl(s->T0, tcg_env, offsetof(CPUX86State, idt.base));
            tcg_gen_st32_tl(s->T1, tcg_env, offsetof(CPUX86State, idt.limit));
            break;

        CASE_MODRM_OP(4): /* smsw */
            if (s->flags & HF_UMIP_MASK && !check_cpl0(s)) {
                break;
            }
            gen_svm_check_intercept(s, SVM_EXIT_READ_CR0);
            tcg_gen_ld_tl(s->T0, tcg_env, offsetof(CPUX86State, cr[0]));
            /*
             * In 32-bit mode, the higher 16 bits of the destination
             * register are undefined.  In practice CR0[31:0] is stored
             * just like in 64-bit mode.
             */
            mod = (modrm >> 6) & 3;
            ot = (mod != 3 ? MO_16 : s->dflag);
            gen_ldst_modrm(env, s, modrm, ot, OR_TMP0, 1);
            break;
        case 0xee: /* rdpkru */
            if (prefixes & PREFIX_LOCK) {
                goto illegal_op;
            }
            tcg_gen_trunc_tl_i32(s->tmp2_i32, cpu_regs[R_ECX]);
            gen_helper_rdpkru(s->tmp1_i64, tcg_env, s->tmp2_i32);
            tcg_gen_extr_i64_tl(cpu_regs[R_EAX], cpu_regs[R_EDX], s->tmp1_i64);
            break;
        case 0xef: /* wrpkru */
            if (prefixes & PREFIX_LOCK) {
                goto illegal_op;
            }
            tcg_gen_concat_tl_i64(s->tmp1_i64, cpu_regs[R_EAX],
                                  cpu_regs[R_EDX]);
            tcg_gen_trunc_tl_i32(s->tmp2_i32, cpu_regs[R_ECX]);
            gen_helper_wrpkru(tcg_env, s->tmp2_i32, s->tmp1_i64);
            break;

        CASE_MODRM_OP(6): /* lmsw */
            if (!check_cpl0(s)) {
                break;
            }
            gen_svm_check_intercept(s, SVM_EXIT_WRITE_CR0);
            gen_ldst_modrm(env, s, modrm, MO_16, OR_TMP0, 0);
            /*
             * Only the 4 lower bits of CR0 are modified.
             * PE cannot be set to zero if already set to one.
             */
            tcg_gen_ld_tl(s->T1, tcg_env, offsetof(CPUX86State, cr[0]));
            tcg_gen_andi_tl(s->T0, s->T0, 0xf);
            tcg_gen_andi_tl(s->T1, s->T1, ~0xe);
            tcg_gen_or_tl(s->T0, s->T0, s->T1);
            gen_helper_write_crN(tcg_env, tcg_constant_i32(0), s->T0);
            s->base.is_jmp = DISAS_EOB_NEXT;
            break;

        CASE_MODRM_MEM_OP(7): /* invlpg */
            if (!check_cpl0(s)) {
                break;
            }
            gen_svm_check_intercept(s, SVM_EXIT_INVLPG);
            gen_lea_modrm(env, s, modrm);
            gen_helper_flush_page(tcg_env, s->A0);
            s->base.is_jmp = DISAS_EOB_NEXT;
            break;

        case 0xf8: /* swapgs */
#ifdef TARGET_X86_64
            if (CODE64(s)) {
                if (check_cpl0(s)) {
                    tcg_gen_mov_tl(s->T0, cpu_seg_base[R_GS]);
                    tcg_gen_ld_tl(cpu_seg_base[R_GS], tcg_env,
                                  offsetof(CPUX86State, kernelgsbase));
                    tcg_gen_st_tl(s->T0, tcg_env,
                                  offsetof(CPUX86State, kernelgsbase));
                }
                break;
            }
#endif
            goto illegal_op;

        case 0xf9: /* rdtscp */
            if (!(s->cpuid_ext2_features & CPUID_EXT2_RDTSCP)) {
                goto illegal_op;
            }
            gen_update_cc_op(s);
            gen_update_eip_cur(s);
            translator_io_start(&s->base);
            gen_helper_rdtsc(tcg_env);
            gen_helper_rdpid(s->T0, tcg_env);
            gen_op_mov_reg_v(s, dflag, R_ECX, s->T0);
            break;

        default:
            goto unknown_op;
        }
        break;

    case 0x108: /* invd */
    case 0x109: /* wbinvd; wbnoinvd with REPZ prefix */
        if (check_cpl0(s)) {
            gen_svm_check_intercept(s, (b & 1) ? SVM_EXIT_WBINVD : SVM_EXIT_INVD);
            /* nothing to do */
        }
        break;
    case 0x63: /* arpl or movslS (x86_64) */
#ifdef TARGET_X86_64
        if (CODE64(s)) {
            int d_ot;
            /* d_ot is the size of destination */
            d_ot = dflag;

            modrm = x86_ldub_code(env, s);
            reg = ((modrm >> 3) & 7) | REX_R(s);
            mod = (modrm >> 6) & 3;
            rm = (modrm & 7) | REX_B(s);

            if (mod == 3) {
                gen_op_mov_v_reg(s, MO_32, s->T0, rm);
                /* sign extend */
                if (d_ot == MO_64) {
                    tcg_gen_ext32s_tl(s->T0, s->T0);
                }
                gen_op_mov_reg_v(s, d_ot, reg, s->T0);
            } else {
                gen_lea_modrm(env, s, modrm);
                gen_op_ld_v(s, MO_32 | MO_SIGN, s->T0, s->A0);
                gen_op_mov_reg_v(s, d_ot, reg, s->T0);
            }
        } else
#endif
        {
            TCGLabel *label1;
            TCGv t0, t1, t2;

            if (!PE(s) || VM86(s))
                goto illegal_op;
            t0 = tcg_temp_new();
            t1 = tcg_temp_new();
            t2 = tcg_temp_new();
            ot = MO_16;
            modrm = x86_ldub_code(env, s);
            reg = (modrm >> 3) & 7;
            mod = (modrm >> 6) & 3;
            rm = modrm & 7;
            if (mod != 3) {
                gen_lea_modrm(env, s, modrm);
                gen_op_ld_v(s, ot, t0, s->A0);
            } else {
                gen_op_mov_v_reg(s, ot, t0, rm);
            }
            gen_op_mov_v_reg(s, ot, t1, reg);
            tcg_gen_andi_tl(s->tmp0, t0, 3);
            tcg_gen_andi_tl(t1, t1, 3);
            tcg_gen_movi_tl(t2, 0);
            label1 = gen_new_label();
            tcg_gen_brcond_tl(TCG_COND_GE, s->tmp0, t1, label1);
            tcg_gen_andi_tl(t0, t0, ~3);
            tcg_gen_or_tl(t0, t0, t1);
            tcg_gen_movi_tl(t2, CC_Z);
            gen_set_label(label1);
            if (mod != 3) {
                gen_op_st_v(s, ot, t0, s->A0);
           } else {
                gen_op_mov_reg_v(s, ot, rm, t0);
            }
            gen_compute_eflags(s);
            tcg_gen_andi_tl(cpu_cc_src, cpu_cc_src, ~CC_Z);
            tcg_gen_or_tl(cpu_cc_src, cpu_cc_src, t2);
        }
        break;
    case 0x102: /* lar */
    case 0x103: /* lsl */
        {
            TCGLabel *label1;
            TCGv t0;
            if (!PE(s) || VM86(s))
                goto illegal_op;
            ot = dflag != MO_16 ? MO_32 : MO_16;
            modrm = x86_ldub_code(env, s);
            reg = ((modrm >> 3) & 7) | REX_R(s);
            gen_ldst_modrm(env, s, modrm, MO_16, OR_TMP0, 0);
            t0 = tcg_temp_new();
            gen_update_cc_op(s);
            if (b == 0x102) {
                gen_helper_lar(t0, tcg_env, s->T0);
            } else {
                gen_helper_lsl(t0, tcg_env, s->T0);
            }
            tcg_gen_andi_tl(s->tmp0, cpu_cc_src, CC_Z);
            label1 = gen_new_label();
            tcg_gen_brcondi_tl(TCG_COND_EQ, s->tmp0, 0, label1);
            gen_op_mov_reg_v(s, ot, reg, t0);
            gen_set_label(label1);
            set_cc_op(s, CC_OP_EFLAGS);
        }
        break;
    case 0x118:
        modrm = x86_ldub_code(env, s);
        mod = (modrm >> 6) & 3;
        op = (modrm >> 3) & 7;
        switch(op) {
        case 0: /* prefetchnta */
        case 1: /* prefetchnt0 */
        case 2: /* prefetchnt0 */
        case 3: /* prefetchnt0 */
            if (mod == 3)
                goto illegal_op;
            gen_nop_modrm(env, s, modrm);
            /* nothing more to do */
            break;
        default: /* nop (multi byte) */
            gen_nop_modrm(env, s, modrm);
            break;
        }
        break;
    case 0x11a:
        modrm = x86_ldub_code(env, s);
        if (s->flags & HF_MPX_EN_MASK) {
            mod = (modrm >> 6) & 3;
            reg = ((modrm >> 3) & 7) | REX_R(s);
            if (prefixes & PREFIX_REPZ) {
                /* bndcl */
                if (reg >= 4
                    || (prefixes & PREFIX_LOCK)
                    || s->aflag == MO_16) {
                    goto illegal_op;
                }
                gen_bndck(env, s, modrm, TCG_COND_LTU, cpu_bndl[reg]);
            } else if (prefixes & PREFIX_REPNZ) {
                /* bndcu */
                if (reg >= 4
                    || (prefixes & PREFIX_LOCK)
                    || s->aflag == MO_16) {
                    goto illegal_op;
                }
                TCGv_i64 notu = tcg_temp_new_i64();
                tcg_gen_not_i64(notu, cpu_bndu[reg]);
                gen_bndck(env, s, modrm, TCG_COND_GTU, notu);
            } else if (prefixes & PREFIX_DATA) {
                /* bndmov -- from reg/mem */
                if (reg >= 4 || s->aflag == MO_16) {
                    goto illegal_op;
                }
                if (mod == 3) {
                    int reg2 = (modrm & 7) | REX_B(s);
                    if (reg2 >= 4 || (prefixes & PREFIX_LOCK)) {
                        goto illegal_op;
                    }
                    if (s->flags & HF_MPX_IU_MASK) {
                        tcg_gen_mov_i64(cpu_bndl[reg], cpu_bndl[reg2]);
                        tcg_gen_mov_i64(cpu_bndu[reg], cpu_bndu[reg2]);
                    }
                } else {
                    gen_lea_modrm(env, s, modrm);
                    if (CODE64(s)) {
                        tcg_gen_qemu_ld_i64(cpu_bndl[reg], s->A0,
                                            s->mem_index, MO_LEUQ);
                        tcg_gen_addi_tl(s->A0, s->A0, 8);
                        tcg_gen_qemu_ld_i64(cpu_bndu[reg], s->A0,
                                            s->mem_index, MO_LEUQ);
                    } else {
                        tcg_gen_qemu_ld_i64(cpu_bndl[reg], s->A0,
                                            s->mem_index, MO_LEUL);
                        tcg_gen_addi_tl(s->A0, s->A0, 4);
                        tcg_gen_qemu_ld_i64(cpu_bndu[reg], s->A0,
                                            s->mem_index, MO_LEUL);
                    }
                    /* bnd registers are now in-use */
                    gen_set_hflag(s, HF_MPX_IU_MASK);
                }
            } else if (mod != 3) {
                /* bndldx */
                AddressParts a = gen_lea_modrm_0(env, s, modrm);
                if (reg >= 4
                    || (prefixes & PREFIX_LOCK)
                    || s->aflag == MO_16
                    || a.base < -1) {
                    goto illegal_op;
                }
                if (a.base >= 0) {
                    tcg_gen_addi_tl(s->A0, cpu_regs[a.base], a.disp);
                } else {
                    tcg_gen_movi_tl(s->A0, 0);
                }
                gen_lea_v_seg(s, s->aflag, s->A0, a.def_seg, s->override);
                if (a.index >= 0) {
                    tcg_gen_mov_tl(s->T0, cpu_regs[a.index]);
                } else {
                    tcg_gen_movi_tl(s->T0, 0);
                }
                if (CODE64(s)) {
                    gen_helper_bndldx64(cpu_bndl[reg], tcg_env, s->A0, s->T0);
                    tcg_gen_ld_i64(cpu_bndu[reg], tcg_env,
                                   offsetof(CPUX86State, mmx_t0.MMX_Q(0)));
                } else {
                    gen_helper_bndldx32(cpu_bndu[reg], tcg_env, s->A0, s->T0);
                    tcg_gen_ext32u_i64(cpu_bndl[reg], cpu_bndu[reg]);
                    tcg_gen_shri_i64(cpu_bndu[reg], cpu_bndu[reg], 32);
                }
                gen_set_hflag(s, HF_MPX_IU_MASK);
            }
        }
        gen_nop_modrm(env, s, modrm);
        break;
    case 0x11b:
        modrm = x86_ldub_code(env, s);
        if (s->flags & HF_MPX_EN_MASK) {
            mod = (modrm >> 6) & 3;
            reg = ((modrm >> 3) & 7) | REX_R(s);
            if (mod != 3 && (prefixes & PREFIX_REPZ)) {
                /* bndmk */
                if (reg >= 4
                    || (prefixes & PREFIX_LOCK)
                    || s->aflag == MO_16) {
                    goto illegal_op;
                }
                AddressParts a = gen_lea_modrm_0(env, s, modrm);
                if (a.base >= 0) {
                    tcg_gen_extu_tl_i64(cpu_bndl[reg], cpu_regs[a.base]);
                    if (!CODE64(s)) {
                        tcg_gen_ext32u_i64(cpu_bndl[reg], cpu_bndl[reg]);
                    }
                } else if (a.base == -1) {
                    /* no base register has lower bound of 0 */
                    tcg_gen_movi_i64(cpu_bndl[reg], 0);
                } else {
                    /* rip-relative generates #ud */
                    goto illegal_op;
                }
                tcg_gen_not_tl(s->A0, gen_lea_modrm_1(s, a, false));
                if (!CODE64(s)) {
                    tcg_gen_ext32u_tl(s->A0, s->A0);
                }
                tcg_gen_extu_tl_i64(cpu_bndu[reg], s->A0);
                /* bnd registers are now in-use */
                gen_set_hflag(s, HF_MPX_IU_MASK);
                break;
            } else if (prefixes & PREFIX_REPNZ) {
                /* bndcn */
                if (reg >= 4
                    || (prefixes & PREFIX_LOCK)
                    || s->aflag == MO_16) {
                    goto illegal_op;
                }
                gen_bndck(env, s, modrm, TCG_COND_GTU, cpu_bndu[reg]);
            } else if (prefixes & PREFIX_DATA) {
                /* bndmov -- to reg/mem */
                if (reg >= 4 || s->aflag == MO_16) {
                    goto illegal_op;
                }
                if (mod == 3) {
                    int reg2 = (modrm & 7) | REX_B(s);
                    if (reg2 >= 4 || (prefixes & PREFIX_LOCK)) {
                        goto illegal_op;
                    }
                    if (s->flags & HF_MPX_IU_MASK) {
                        tcg_gen_mov_i64(cpu_bndl[reg2], cpu_bndl[reg]);
                        tcg_gen_mov_i64(cpu_bndu[reg2], cpu_bndu[reg]);
                    }
                } else {
                    gen_lea_modrm(env, s, modrm);
                    if (CODE64(s)) {
                        tcg_gen_qemu_st_i64(cpu_bndl[reg], s->A0,
                                            s->mem_index, MO_LEUQ);
                        tcg_gen_addi_tl(s->A0, s->A0, 8);
                        tcg_gen_qemu_st_i64(cpu_bndu[reg], s->A0,
                                            s->mem_index, MO_LEUQ);
                    } else {
                        tcg_gen_qemu_st_i64(cpu_bndl[reg], s->A0,
                                            s->mem_index, MO_LEUL);
                        tcg_gen_addi_tl(s->A0, s->A0, 4);
                        tcg_gen_qemu_st_i64(cpu_bndu[reg], s->A0,
                                            s->mem_index, MO_LEUL);
                    }
                }
            } else if (mod != 3) {
                /* bndstx */
                AddressParts a = gen_lea_modrm_0(env, s, modrm);
                if (reg >= 4
                    || (prefixes & PREFIX_LOCK)
                    || s->aflag == MO_16
                    || a.base < -1) {
                    goto illegal_op;
                }
                if (a.base >= 0) {
                    tcg_gen_addi_tl(s->A0, cpu_regs[a.base], a.disp);
                } else {
                    tcg_gen_movi_tl(s->A0, 0);
                }
                gen_lea_v_seg(s, s->aflag, s->A0, a.def_seg, s->override);
                if (a.index >= 0) {
                    tcg_gen_mov_tl(s->T0, cpu_regs[a.index]);
                } else {
                    tcg_gen_movi_tl(s->T0, 0);
                }
                if (CODE64(s)) {
                    gen_helper_bndstx64(tcg_env, s->A0, s->T0,
                                        cpu_bndl[reg], cpu_bndu[reg]);
                } else {
                    gen_helper_bndstx32(tcg_env, s->A0, s->T0,
                                        cpu_bndl[reg], cpu_bndu[reg]);
                }
            }
        }
        gen_nop_modrm(env, s, modrm);
        break;
    case 0x119: case 0x11c ... 0x11f: /* nop (multi byte) */
        modrm = x86_ldub_code(env, s);
        gen_nop_modrm(env, s, modrm);
        break;

    case 0x120: /* mov reg, crN */
    case 0x122: /* mov crN, reg */
        if (!check_cpl0(s)) {
            break;
        }
        modrm = x86_ldub_code(env, s);
        /*
         * Ignore the mod bits (assume (modrm&0xc0)==0xc0).
         * AMD documentation (24594.pdf) and testing of Intel 386 and 486
         * processors all show that the mod bits are assumed to be 1's,
         * regardless of actual values.
         */
        rm = (modrm & 7) | REX_B(s);
        reg = ((modrm >> 3) & 7) | REX_R(s);
        switch (reg) {
        case 0:
            if ((prefixes & PREFIX_LOCK) &&
                (s->cpuid_ext3_features & CPUID_EXT3_CR8LEG)) {
                reg = 8;
            }
            break;
        case 2:
        case 3:
        case 4:
        case 8:
            break;
        default:
            goto unknown_op;
        }
        ot  = (CODE64(s) ? MO_64 : MO_32);

        translator_io_start(&s->base);
        if (b & 2) {
            gen_svm_check_intercept(s, SVM_EXIT_WRITE_CR0 + reg);
            gen_op_mov_v_reg(s, ot, s->T0, rm);
            gen_helper_write_crN(tcg_env, tcg_constant_i32(reg), s->T0);
            s->base.is_jmp = DISAS_EOB_NEXT;
        } else {
            gen_svm_check_intercept(s, SVM_EXIT_READ_CR0 + reg);
            gen_helper_read_crN(s->T0, tcg_env, tcg_constant_i32(reg));
            gen_op_mov_reg_v(s, ot, rm, s->T0);
        }
        break;

    case 0x121: /* mov reg, drN */
    case 0x123: /* mov drN, reg */
        if (check_cpl0(s)) {
            modrm = x86_ldub_code(env, s);
            /* Ignore the mod bits (assume (modrm&0xc0)==0xc0).
             * AMD documentation (24594.pdf) and testing of
             * intel 386 and 486 processors all show that the mod bits
             * are assumed to be 1's, regardless of actual values.
             */
            rm = (modrm & 7) | REX_B(s);
            reg = ((modrm >> 3) & 7) | REX_R(s);
            if (CODE64(s))
                ot = MO_64;
            else
                ot = MO_32;
            if (reg >= 8) {
                goto illegal_op;
            }
            if (b & 2) {
                gen_svm_check_intercept(s, SVM_EXIT_WRITE_DR0 + reg);
                gen_op_mov_v_reg(s, ot, s->T0, rm);
                tcg_gen_movi_i32(s->tmp2_i32, reg);
                gen_helper_set_dr(tcg_env, s->tmp2_i32, s->T0);
                s->base.is_jmp = DISAS_EOB_NEXT;
            } else {
                gen_svm_check_intercept(s, SVM_EXIT_READ_DR0 + reg);
                tcg_gen_movi_i32(s->tmp2_i32, reg);
                gen_helper_get_dr(s->T0, tcg_env, s->tmp2_i32);
                gen_op_mov_reg_v(s, ot, rm, s->T0);
            }
        }
        break;
    case 0x106: /* clts */
        if (check_cpl0(s)) {
            gen_svm_check_intercept(s, SVM_EXIT_WRITE_CR0);
            gen_helper_clts(tcg_env);
            /* abort block because static cpu state changed */
            s->base.is_jmp = DISAS_EOB_NEXT;
        }
        break;
    /* MMX/3DNow!/SSE/SSE2/SSE3/SSSE3/SSE4 support */
    case 0x1c3: /* MOVNTI reg, mem */
        if (!(s->cpuid_features & CPUID_SSE2))
            goto illegal_op;
        ot = mo_64_32(dflag);
        modrm = x86_ldub_code(env, s);
        mod = (modrm >> 6) & 3;
        if (mod == 3)
            goto illegal_op;
        reg = ((modrm >> 3) & 7) | REX_R(s);
        /* generate a generic store */
        gen_ldst_modrm(env, s, modrm, ot, reg, 1);
        break;
    case 0x1ae:
        modrm = x86_ldub_code(env, s);
        switch (modrm) {
        CASE_MODRM_MEM_OP(0): /* fxsave */
            if (!(s->cpuid_features & CPUID_FXSR)
                || (prefixes & PREFIX_LOCK)) {
                goto illegal_op;
            }
            if ((s->flags & HF_EM_MASK) || (s->flags & HF_TS_MASK)) {
                gen_exception(s, EXCP07_PREX);
                break;
            }
            gen_lea_modrm(env, s, modrm);
            gen_helper_fxsave(tcg_env, s->A0);
            break;

        CASE_MODRM_MEM_OP(1): /* fxrstor */
            if (!(s->cpuid_features & CPUID_FXSR)
                || (prefixes & PREFIX_LOCK)) {
                goto illegal_op;
            }
            if ((s->flags & HF_EM_MASK) || (s->flags & HF_TS_MASK)) {
                gen_exception(s, EXCP07_PREX);
                break;
            }
            gen_lea_modrm(env, s, modrm);
            gen_helper_fxrstor(tcg_env, s->A0);
            break;

        CASE_MODRM_MEM_OP(2): /* ldmxcsr */
            if ((s->flags & HF_EM_MASK) || !(s->flags & HF_OSFXSR_MASK)) {
                goto illegal_op;
            }
            if (s->flags & HF_TS_MASK) {
                gen_exception(s, EXCP07_PREX);
                break;
            }
            gen_lea_modrm(env, s, modrm);
            tcg_gen_qemu_ld_i32(s->tmp2_i32, s->A0, s->mem_index, MO_LEUL);
            gen_helper_ldmxcsr(tcg_env, s->tmp2_i32);
            break;

        CASE_MODRM_MEM_OP(3): /* stmxcsr */
            if ((s->flags & HF_EM_MASK) || !(s->flags & HF_OSFXSR_MASK)) {
                goto illegal_op;
            }
            if (s->flags & HF_TS_MASK) {
                gen_exception(s, EXCP07_PREX);
                break;
            }
            gen_helper_update_mxcsr(tcg_env);
            gen_lea_modrm(env, s, modrm);
            tcg_gen_ld32u_tl(s->T0, tcg_env, offsetof(CPUX86State, mxcsr));
            gen_op_st_v(s, MO_32, s->T0, s->A0);
            break;

        CASE_MODRM_MEM_OP(4): /* xsave */
            if ((s->cpuid_ext_features & CPUID_EXT_XSAVE) == 0
                || (prefixes & (PREFIX_LOCK | PREFIX_DATA
                                | PREFIX_REPZ | PREFIX_REPNZ))) {
                goto illegal_op;
            }
            gen_lea_modrm(env, s, modrm);
            tcg_gen_concat_tl_i64(s->tmp1_i64, cpu_regs[R_EAX],
                                  cpu_regs[R_EDX]);
            gen_helper_xsave(tcg_env, s->A0, s->tmp1_i64);
            break;

        CASE_MODRM_MEM_OP(5): /* xrstor */
            if ((s->cpuid_ext_features & CPUID_EXT_XSAVE) == 0
                || (prefixes & (PREFIX_LOCK | PREFIX_DATA
                                | PREFIX_REPZ | PREFIX_REPNZ))) {
                goto illegal_op;
            }
            gen_lea_modrm(env, s, modrm);
            tcg_gen_concat_tl_i64(s->tmp1_i64, cpu_regs[R_EAX],
                                  cpu_regs[R_EDX]);
            gen_helper_xrstor(tcg_env, s->A0, s->tmp1_i64);
            /* XRSTOR is how MPX is enabled, which changes how
               we translate.  Thus we need to end the TB.  */
            s->base.is_jmp = DISAS_EOB_NEXT;
            break;

        CASE_MODRM_MEM_OP(6): /* xsaveopt / clwb */
            if (prefixes & PREFIX_LOCK) {
                goto illegal_op;
            }
            if (prefixes & PREFIX_DATA) {
                /* clwb */
                if (!(s->cpuid_7_0_ebx_features & CPUID_7_0_EBX_CLWB)) {
                    goto illegal_op;
                }
                gen_nop_modrm(env, s, modrm);
            } else {
                /* xsaveopt */
                if ((s->cpuid_ext_features & CPUID_EXT_XSAVE) == 0
                    || (s->cpuid_xsave_features & CPUID_XSAVE_XSAVEOPT) == 0
                    || (prefixes & (PREFIX_REPZ | PREFIX_REPNZ))) {
                    goto illegal_op;
                }
                gen_lea_modrm(env, s, modrm);
                tcg_gen_concat_tl_i64(s->tmp1_i64, cpu_regs[R_EAX],
                                      cpu_regs[R_EDX]);
                gen_helper_xsaveopt(tcg_env, s->A0, s->tmp1_i64);
            }
            break;

        CASE_MODRM_MEM_OP(7): /* clflush / clflushopt */
            if (prefixes & PREFIX_LOCK) {
                goto illegal_op;
            }
            if (prefixes & PREFIX_DATA) {
                /* clflushopt */
                if (!(s->cpuid_7_0_ebx_features & CPUID_7_0_EBX_CLFLUSHOPT)) {
                    goto illegal_op;
                }
            } else {
                /* clflush */
                if ((s->prefix & (PREFIX_REPZ | PREFIX_REPNZ))
                    || !(s->cpuid_features & CPUID_CLFLUSH)) {
                    goto illegal_op;
                }
            }
            gen_nop_modrm(env, s, modrm);
            break;

        case 0xc0 ... 0xc7: /* rdfsbase (f3 0f ae /0) */
        case 0xc8 ... 0xcf: /* rdgsbase (f3 0f ae /1) */
        case 0xd0 ... 0xd7: /* wrfsbase (f3 0f ae /2) */
        case 0xd8 ... 0xdf: /* wrgsbase (f3 0f ae /3) */
            if (CODE64(s)
                && (prefixes & PREFIX_REPZ)
                && !(prefixes & PREFIX_LOCK)
                && (s->cpuid_7_0_ebx_features & CPUID_7_0_EBX_FSGSBASE)) {
                TCGv base, treg, src, dst;

                /* Preserve hflags bits by testing CR4 at runtime.  */
                tcg_gen_movi_i32(s->tmp2_i32, CR4_FSGSBASE_MASK);
                gen_helper_cr4_testbit(tcg_env, s->tmp2_i32);

                base = cpu_seg_base[modrm & 8 ? R_GS : R_FS];
                treg = cpu_regs[(modrm & 7) | REX_B(s)];

                if (modrm & 0x10) {
                    /* wr*base */
                    dst = base, src = treg;
                } else {
                    /* rd*base */
                    dst = treg, src = base;
                }

                if (s->dflag == MO_32) {
                    tcg_gen_ext32u_tl(dst, src);
                } else {
                    tcg_gen_mov_tl(dst, src);
                }
                break;
            }
            goto unknown_op;

        case 0xf8: /* sfence / pcommit */
            if (prefixes & PREFIX_DATA) {
                /* pcommit */
                if (!(s->cpuid_7_0_ebx_features & CPUID_7_0_EBX_PCOMMIT)
                    || (prefixes & PREFIX_LOCK)) {
                    goto illegal_op;
                }
                break;
            }
            /* fallthru */
        case 0xf9 ... 0xff: /* sfence */
            if (!(s->cpuid_features & CPUID_SSE)
                || (prefixes & PREFIX_LOCK)) {
                goto illegal_op;
            }
            tcg_gen_mb(TCG_MO_ST_ST | TCG_BAR_SC);
            break;
        case 0xe8 ... 0xef: /* lfence */
            if (!(s->cpuid_features & CPUID_SSE)
                || (prefixes & PREFIX_LOCK)) {
                goto illegal_op;
            }
            tcg_gen_mb(TCG_MO_LD_LD | TCG_BAR_SC);
            break;
        case 0xf0 ... 0xf7: /* mfence */
            if (!(s->cpuid_features & CPUID_SSE2)
                || (prefixes & PREFIX_LOCK)) {
                goto illegal_op;
            }
            tcg_gen_mb(TCG_MO_ALL | TCG_BAR_SC);
            break;

        default:
            goto unknown_op;
        }
        break;

    case 0x10d: /* 3DNow! prefetch(w) */
        modrm = x86_ldub_code(env, s);
        mod = (modrm >> 6) & 3;
        if (mod == 3)
            goto illegal_op;
        gen_nop_modrm(env, s, modrm);
        break;
    case 0x1aa: /* rsm */
        gen_svm_check_intercept(s, SVM_EXIT_RSM);
        if (!(s->flags & HF_SMM_MASK))
            goto illegal_op;
#ifdef CONFIG_USER_ONLY
        /* we should not be in SMM mode */
        g_assert_not_reached();
#else
        gen_update_cc_op(s);
        gen_update_eip_next(s);
        gen_helper_rsm(tcg_env);
#endif /* CONFIG_USER_ONLY */
        s->base.is_jmp = DISAS_EOB_ONLY;
        break;
    case 0x1b8: /* SSE4.2 popcnt */
        if ((prefixes & (PREFIX_REPZ | PREFIX_LOCK | PREFIX_REPNZ)) !=
             PREFIX_REPZ)
            goto illegal_op;
        if (!(s->cpuid_ext_features & CPUID_EXT_POPCNT))
            goto illegal_op;

        modrm = x86_ldub_code(env, s);
        reg = ((modrm >> 3) & 7) | REX_R(s);

        if (s->prefix & PREFIX_DATA) {
            ot = MO_16;
        } else {
            ot = mo_64_32(dflag);
        }

        gen_ldst_modrm(env, s, modrm, ot, OR_TMP0, 0);
        gen_extu(ot, s->T0);
        tcg_gen_mov_tl(cpu_cc_src, s->T0);
        tcg_gen_ctpop_tl(s->T0, s->T0);
        gen_op_mov_reg_v(s, ot, reg, s->T0);

        set_cc_op(s, CC_OP_POPCNT);
        break;
    case 0x10e ... 0x117:
    case 0x128 ... 0x12f:
    case 0x138 ... 0x13a:
    case 0x150 ... 0x179:
    case 0x17c ... 0x17f:
    case 0x1c2:
    case 0x1c4 ... 0x1c6:
    case 0x1d0 ... 0x1fe:
        disas_insn_new(s, cpu, b);
        break;
    default:
        goto unknown_op;
    }
    return true;
 illegal_op:
    gen_illegal_opcode(s);
    return true;
 unknown_op:
    gen_unknown_opcode(env, s);
    return true;
}

void tcg_x86_init(void)
{
    static const char reg_names[CPU_NB_REGS][4] = {
#ifdef TARGET_X86_64
        [R_EAX] = "rax",
        [R_EBX] = "rbx",
        [R_ECX] = "rcx",
        [R_EDX] = "rdx",
        [R_ESI] = "rsi",
        [R_EDI] = "rdi",
        [R_EBP] = "rbp",
        [R_ESP] = "rsp",
        [8]  = "r8",
        [9]  = "r9",
        [10] = "r10",
        [11] = "r11",
        [12] = "r12",
        [13] = "r13",
        [14] = "r14",
        [15] = "r15",
#else
        [R_EAX] = "eax",
        [R_EBX] = "ebx",
        [R_ECX] = "ecx",
        [R_EDX] = "edx",
        [R_ESI] = "esi",
        [R_EDI] = "edi",
        [R_EBP] = "ebp",
        [R_ESP] = "esp",
#endif
    };
    static const char eip_name[] = {
#ifdef TARGET_X86_64
        "rip"
#else
        "eip"
#endif
    };
    static const char seg_base_names[6][8] = {
        [R_CS] = "cs_base",
        [R_DS] = "ds_base",
        [R_ES] = "es_base",
        [R_FS] = "fs_base",
        [R_GS] = "gs_base",
        [R_SS] = "ss_base",
    };
    static const char bnd_regl_names[4][8] = {
        "bnd0_lb", "bnd1_lb", "bnd2_lb", "bnd3_lb"
    };
    static const char bnd_regu_names[4][8] = {
        "bnd0_ub", "bnd1_ub", "bnd2_ub", "bnd3_ub"
    };
    int i;

    cpu_cc_op = tcg_global_mem_new_i32(tcg_env,
                                       offsetof(CPUX86State, cc_op), "cc_op");
    cpu_cc_dst = tcg_global_mem_new(tcg_env, offsetof(CPUX86State, cc_dst),
                                    "cc_dst");
    cpu_cc_src = tcg_global_mem_new(tcg_env, offsetof(CPUX86State, cc_src),
                                    "cc_src");
    cpu_cc_src2 = tcg_global_mem_new(tcg_env, offsetof(CPUX86State, cc_src2),
                                     "cc_src2");
    cpu_eip = tcg_global_mem_new(tcg_env, offsetof(CPUX86State, eip), eip_name);

    for (i = 0; i < CPU_NB_REGS; ++i) {
        cpu_regs[i] = tcg_global_mem_new(tcg_env,
                                         offsetof(CPUX86State, regs[i]),
                                         reg_names[i]);
    }

    for (i = 0; i < 6; ++i) {
        cpu_seg_base[i]
            = tcg_global_mem_new(tcg_env,
                                 offsetof(CPUX86State, segs[i].base),
                                 seg_base_names[i]);
    }

    for (i = 0; i < 4; ++i) {
        cpu_bndl[i]
            = tcg_global_mem_new_i64(tcg_env,
                                     offsetof(CPUX86State, bnd_regs[i].lb),
                                     bnd_regl_names[i]);
        cpu_bndu[i]
            = tcg_global_mem_new_i64(tcg_env,
                                     offsetof(CPUX86State, bnd_regs[i].ub),
                                     bnd_regu_names[i]);
    }
}

static void i386_tr_init_disas_context(DisasContextBase *dcbase, CPUState *cpu)
{
    DisasContext *dc = container_of(dcbase, DisasContext, base);
    CPUX86State *env = cpu_env(cpu);
    uint32_t flags = dc->base.tb->flags;
    uint32_t cflags = tb_cflags(dc->base.tb);
    int cpl = (flags >> HF_CPL_SHIFT) & 3;
    int iopl = (flags >> IOPL_SHIFT) & 3;

    dc->cs_base = dc->base.tb->cs_base;
    dc->pc_save = dc->base.pc_next;
    dc->flags = flags;
#ifndef CONFIG_USER_ONLY
    dc->cpl = cpl;
    dc->iopl = iopl;
#endif

    /* We make some simplifying assumptions; validate they're correct. */
    g_assert(PE(dc) == ((flags & HF_PE_MASK) != 0));
    g_assert(CPL(dc) == cpl);
    g_assert(IOPL(dc) == iopl);
    g_assert(VM86(dc) == ((flags & HF_VM_MASK) != 0));
    g_assert(CODE32(dc) == ((flags & HF_CS32_MASK) != 0));
    g_assert(CODE64(dc) == ((flags & HF_CS64_MASK) != 0));
    g_assert(SS32(dc) == ((flags & HF_SS32_MASK) != 0));
    g_assert(LMA(dc) == ((flags & HF_LMA_MASK) != 0));
    g_assert(ADDSEG(dc) == ((flags & HF_ADDSEG_MASK) != 0));
    g_assert(SVME(dc) == ((flags & HF_SVME_MASK) != 0));
    g_assert(GUEST(dc) == ((flags & HF_GUEST_MASK) != 0));

    dc->cc_op = CC_OP_DYNAMIC;
    dc->cc_op_dirty = false;
    dc->popl_esp_hack = 0;
    /* select memory access functions */
    dc->mem_index = cpu_mmu_index(env, false);
    dc->cpuid_features = env->features[FEAT_1_EDX];
    dc->cpuid_ext_features = env->features[FEAT_1_ECX];
    dc->cpuid_ext2_features = env->features[FEAT_8000_0001_EDX];
    dc->cpuid_ext3_features = env->features[FEAT_8000_0001_ECX];
    dc->cpuid_7_0_ebx_features = env->features[FEAT_7_0_EBX];
    dc->cpuid_7_0_ecx_features = env->features[FEAT_7_0_ECX];
    dc->cpuid_xsave_features = env->features[FEAT_XSAVE];
    dc->jmp_opt = !((cflags & CF_NO_GOTO_TB) ||
                    (flags & (HF_TF_MASK | HF_INHIBIT_IRQ_MASK)));
    /*
     * If jmp_opt, we want to handle each string instruction individually.
     * For icount also disable repz optimization so that each iteration
     * is accounted separately.
     */
    dc->repz_opt = !dc->jmp_opt && !(cflags & CF_USE_ICOUNT);

    dc->T0 = tcg_temp_new();
    dc->T1 = tcg_temp_new();
    dc->A0 = tcg_temp_new();

    dc->tmp0 = tcg_temp_new();
    dc->tmp1_i64 = tcg_temp_new_i64();
    dc->tmp2_i32 = tcg_temp_new_i32();
    dc->tmp3_i32 = tcg_temp_new_i32();
    dc->tmp4 = tcg_temp_new();
    dc->cc_srcT = tcg_temp_new();
}

static void i386_tr_tb_start(DisasContextBase *db, CPUState *cpu)
{
}

static void i386_tr_insn_start(DisasContextBase *dcbase, CPUState *cpu)
{
    DisasContext *dc = container_of(dcbase, DisasContext, base);
    target_ulong pc_arg = dc->base.pc_next;

    dc->prev_insn_end = tcg_last_op();
    if (tb_cflags(dcbase->tb) & CF_PCREL) {
        pc_arg &= ~TARGET_PAGE_MASK;
    }
    tcg_gen_insn_start(pc_arg, dc->cc_op);
}

static void i386_tr_translate_insn(DisasContextBase *dcbase, CPUState *cpu)
{
    DisasContext *dc = container_of(dcbase, DisasContext, base);

#ifdef TARGET_VSYSCALL_PAGE
    /*
     * Detect entry into the vsyscall page and invoke the syscall.
     */
    if ((dc->base.pc_next & TARGET_PAGE_MASK) == TARGET_VSYSCALL_PAGE) {
        gen_exception(dc, EXCP_VSYSCALL);
        dc->base.pc_next = dc->pc + 1;
        return;
    }
#endif

    if (disas_insn(dc, cpu)) {
        target_ulong pc_next = dc->pc;
        dc->base.pc_next = pc_next;

        if (dc->base.is_jmp == DISAS_NEXT) {
            if (dc->flags & (HF_TF_MASK | HF_INHIBIT_IRQ_MASK)) {
                /*
                 * If single step mode, we generate only one instruction and
                 * generate an exception.
                 * If irq were inhibited with HF_INHIBIT_IRQ_MASK, we clear
                 * the flag and abort the translation to give the irqs a
                 * chance to happen.
                 */
                dc->base.is_jmp = DISAS_EOB_NEXT;
            } else if (!is_same_page(&dc->base, pc_next)) {
                dc->base.is_jmp = DISAS_TOO_MANY;
            }
        }
    }
}

static void i386_tr_tb_stop(DisasContextBase *dcbase, CPUState *cpu)
{
    DisasContext *dc = container_of(dcbase, DisasContext, base);

    switch (dc->base.is_jmp) {
    case DISAS_NORETURN:
        break;
    case DISAS_TOO_MANY:
        gen_update_cc_op(dc);
        gen_jmp_rel_csize(dc, 0, 0);
        break;
    case DISAS_EOB_NEXT:
        gen_update_cc_op(dc);
        gen_update_eip_cur(dc);
        /* fall through */
    case DISAS_EOB_ONLY:
        gen_eob(dc);
        break;
    case DISAS_EOB_INHIBIT_IRQ:
        gen_update_cc_op(dc);
        gen_update_eip_cur(dc);
        gen_eob_inhibit_irq(dc, true);
        break;
    case DISAS_JUMP:
        gen_jr(dc);
        break;
    default:
        g_assert_not_reached();
    }
}

static void i386_tr_disas_log(const DisasContextBase *dcbase,
                              CPUState *cpu, FILE *logfile)
{
    DisasContext *dc = container_of(dcbase, DisasContext, base);

    fprintf(logfile, "IN: %s\n", lookup_symbol(dc->base.pc_first));
    target_disas(logfile, cpu, dc->base.pc_first, dc->base.tb->size);
}

static const TranslatorOps i386_tr_ops = {
    .init_disas_context = i386_tr_init_disas_context,
    .tb_start           = i386_tr_tb_start,
    .insn_start         = i386_tr_insn_start,
    .translate_insn     = i386_tr_translate_insn,
    .tb_stop            = i386_tr_tb_stop,
    .disas_log          = i386_tr_disas_log,
};

/* generate intermediate code for basic block 'tb'.  */
void gen_intermediate_code(CPUState *cpu, TranslationBlock *tb, int *max_insns,
                           target_ulong pc, void *host_pc)
{
    DisasContext dc;

    translator_loop(cpu, tb, max_insns, pc, host_pc, &i386_tr_ops, &dc.base);
}<|MERGE_RESOLUTION|>--- conflicted
+++ resolved
@@ -4605,11 +4605,7 @@
                          * needs to be treated as I/O because of ferr_irq
                          */
                         translator_io_start(&s->base);
-<<<<<<< HEAD
-                        gen_helper_fwait(cpu_env);
-=======
                         gen_helper_fwait(tcg_env);
->>>>>>> f48c205f
                         update_fip = false;
                         break;
                     default:
@@ -5542,11 +5538,7 @@
         } else {
             /* needs to be treated as I/O because of ferr_irq */
             translator_io_start(&s->base);
-<<<<<<< HEAD
-            gen_helper_fwait(cpu_env);
-=======
             gen_helper_fwait(tcg_env);
->>>>>>> f48c205f
         }
         break;
     case 0xcc: /* int3 */
