--- conflicted
+++ resolved
@@ -1215,14 +1215,9 @@
 
     Clock *clock;
     Clock *count_div; /* Divider for CP0_Count clock */
-<<<<<<< HEAD
-    CPUNegativeOffsetState neg;
-    CPUMIPSState env;
 
     /* space for symbolic expressions corresponding to env */
     void *env_exprs[512 + 1];   /* TCG_MAX_TEMPS + 1 (for NULL) */
-=======
->>>>>>> f48c205f
 };
 
 /**
