--- conflicted
+++ resolved
@@ -32,93 +32,7 @@
 #include "qapi/visitor.h"
 #include "hw/qdev-properties.h"
 #include "internals.h"
-<<<<<<< HEAD
 #include "cpregs.h"
-=======
-
-#define SymExpr void*
-#include "RuntimeCommon.h"
-
-static void aarch64_a35_initfn(Object *obj)
-{
-    ARMCPU *cpu = ARM_CPU(obj);
-
-    cpu->dtb_compatible = "arm,cortex-a35";
-    set_feature(&cpu->env, ARM_FEATURE_V8);
-    set_feature(&cpu->env, ARM_FEATURE_NEON);
-    set_feature(&cpu->env, ARM_FEATURE_GENERIC_TIMER);
-    set_feature(&cpu->env, ARM_FEATURE_AARCH64);
-    set_feature(&cpu->env, ARM_FEATURE_CBAR_RO);
-    set_feature(&cpu->env, ARM_FEATURE_EL2);
-    set_feature(&cpu->env, ARM_FEATURE_EL3);
-    set_feature(&cpu->env, ARM_FEATURE_PMU);
-
-    /* From B2.2 AArch64 identification registers. */
-    cpu->midr = 0x411fd040;
-    cpu->revidr = 0;
-    cpu->ctr = 0x84448004;
-    cpu->isar.id_pfr0 = 0x00000131;
-    cpu->isar.id_pfr1 = 0x00011011;
-    cpu->isar.id_dfr0 = 0x03010066;
-    cpu->id_afr0 = 0;
-    cpu->isar.id_mmfr0 = 0x10201105;
-    cpu->isar.id_mmfr1 = 0x40000000;
-    cpu->isar.id_mmfr2 = 0x01260000;
-    cpu->isar.id_mmfr3 = 0x02102211;
-    cpu->isar.id_isar0 = 0x02101110;
-    cpu->isar.id_isar1 = 0x13112111;
-    cpu->isar.id_isar2 = 0x21232042;
-    cpu->isar.id_isar3 = 0x01112131;
-    cpu->isar.id_isar4 = 0x00011142;
-    cpu->isar.id_isar5 = 0x00011121;
-    cpu->isar.id_aa64pfr0 = 0x00002222;
-    cpu->isar.id_aa64pfr1 = 0;
-    cpu->isar.id_aa64dfr0 = 0x10305106;
-    cpu->isar.id_aa64dfr1 = 0;
-    cpu->isar.id_aa64isar0 = 0x00011120;
-    cpu->isar.id_aa64isar1 = 0;
-    cpu->isar.id_aa64mmfr0 = 0x00101122;
-    cpu->isar.id_aa64mmfr1 = 0;
-    cpu->clidr = 0x0a200023;
-    cpu->dcz_blocksize = 4;
-
-    /* From B2.4 AArch64 Virtual Memory control registers */
-    cpu->reset_sctlr = 0x00c50838;
-
-    /* From B2.10 AArch64 performance monitor registers */
-    cpu->isar.reset_pmcr_el0 = 0x410a3000;
-
-    /* From B2.29 Cache ID registers */
-    cpu->ccsidr[0] = 0x700fe01a; /* 32KB L1 dcache */
-    cpu->ccsidr[1] = 0x201fe00a; /* 32KB L1 icache */
-    cpu->ccsidr[2] = 0x703fe03a; /* 512KB L2 cache */
-
-    /* From B3.5 VGIC Type register */
-    cpu->gic_num_lrs = 4;
-    cpu->gic_vpribits = 5;
-    cpu->gic_vprebits = 5;
-    cpu->gic_pribits = 5;
-
-    /* From C6.4 Debug ID Register */
-    cpu->isar.dbgdidr = 0x3516d000;
-    /* From C6.5 Debug Device ID Register */
-    cpu->isar.dbgdevid = 0x00110f13;
-    /* From C6.6 Debug Device ID Register 1 */
-    cpu->isar.dbgdevid1 = 0x2;
-
-    /* From Cortex-A35 SIMD and Floating-point Support r1p0 */
-    /* From 3.2 AArch32 register summary */
-    cpu->reset_fpsid = 0x41034043;
-
-    /* From 2.2 AArch64 register summary */
-    cpu->isar.mvfr0 = 0x10110222;
-    cpu->isar.mvfr1 = 0x12111111;
-    cpu->isar.mvfr2 = 0x00000043;
-
-    /* These values are the same with A53/A57/A72. */
-    define_cortex_a72_a57_a53_cp_reginfo(cpu);
-}
->>>>>>> 5bdb1bd2
 
 void arm_cpu_sve_finalize(ARMCPU *cpu, Error **errp)
 {
@@ -762,253 +676,6 @@
     define_cortex_a72_a57_a53_cp_reginfo(cpu);
 }
 
-<<<<<<< HEAD
-=======
-static void aarch64_a72_initfn(Object *obj)
-{
-    ARMCPU *cpu = ARM_CPU(obj);
-
-    init_env_exprs(cpu);
-
-    cpu->dtb_compatible = "arm,cortex-a72";
-    set_feature(&cpu->env, ARM_FEATURE_V8);
-    set_feature(&cpu->env, ARM_FEATURE_NEON);
-    set_feature(&cpu->env, ARM_FEATURE_GENERIC_TIMER);
-    set_feature(&cpu->env, ARM_FEATURE_AARCH64);
-    set_feature(&cpu->env, ARM_FEATURE_CBAR_RO);
-    set_feature(&cpu->env, ARM_FEATURE_EL2);
-    set_feature(&cpu->env, ARM_FEATURE_EL3);
-    set_feature(&cpu->env, ARM_FEATURE_PMU);
-    cpu->midr = 0x410fd083;
-    cpu->revidr = 0x00000000;
-    cpu->reset_fpsid = 0x41034080;
-    cpu->isar.mvfr0 = 0x10110222;
-    cpu->isar.mvfr1 = 0x12111111;
-    cpu->isar.mvfr2 = 0x00000043;
-    cpu->ctr = 0x8444c004;
-    cpu->reset_sctlr = 0x00c50838;
-    cpu->isar.id_pfr0 = 0x00000131;
-    cpu->isar.id_pfr1 = 0x00011011;
-    cpu->isar.id_dfr0 = 0x03010066;
-    cpu->id_afr0 = 0x00000000;
-    cpu->isar.id_mmfr0 = 0x10201105;
-    cpu->isar.id_mmfr1 = 0x40000000;
-    cpu->isar.id_mmfr2 = 0x01260000;
-    cpu->isar.id_mmfr3 = 0x02102211;
-    cpu->isar.id_isar0 = 0x02101110;
-    cpu->isar.id_isar1 = 0x13112111;
-    cpu->isar.id_isar2 = 0x21232042;
-    cpu->isar.id_isar3 = 0x01112131;
-    cpu->isar.id_isar4 = 0x00011142;
-    cpu->isar.id_isar5 = 0x00011121;
-    cpu->isar.id_aa64pfr0 = 0x00002222;
-    cpu->isar.id_aa64dfr0 = 0x10305106;
-    cpu->isar.id_aa64isar0 = 0x00011120;
-    cpu->isar.id_aa64mmfr0 = 0x00001124;
-    cpu->isar.dbgdidr = 0x3516d000;
-    cpu->isar.dbgdevid = 0x01110f13;
-    cpu->isar.dbgdevid1 = 0x2;
-    cpu->isar.reset_pmcr_el0 = 0x41023000;
-    cpu->clidr = 0x0a200023;
-    cpu->ccsidr[0] = 0x701fe00a; /* 32KB L1 dcache */
-    cpu->ccsidr[1] = 0x201fe012; /* 48KB L1 icache */
-    cpu->ccsidr[2] = 0x707fe07a; /* 1MB L2 cache */
-    cpu->dcz_blocksize = 4; /* 64 bytes */
-    cpu->gic_num_lrs = 4;
-    cpu->gic_vpribits = 5;
-    cpu->gic_vprebits = 5;
-    cpu->gic_pribits = 5;
-    define_cortex_a72_a57_a53_cp_reginfo(cpu);
-}
-
-static void aarch64_a76_initfn(Object *obj)
-{
-    ARMCPU *cpu = ARM_CPU(obj);
-
-    cpu->dtb_compatible = "arm,cortex-a76";
-    set_feature(&cpu->env, ARM_FEATURE_V8);
-    set_feature(&cpu->env, ARM_FEATURE_NEON);
-    set_feature(&cpu->env, ARM_FEATURE_GENERIC_TIMER);
-    set_feature(&cpu->env, ARM_FEATURE_AARCH64);
-    set_feature(&cpu->env, ARM_FEATURE_CBAR_RO);
-    set_feature(&cpu->env, ARM_FEATURE_EL2);
-    set_feature(&cpu->env, ARM_FEATURE_EL3);
-    set_feature(&cpu->env, ARM_FEATURE_PMU);
-
-    /* Ordered by B2.4 AArch64 registers by functional group */
-    cpu->clidr = 0x82000023;
-    cpu->ctr = 0x8444C004;
-    cpu->dcz_blocksize = 4;
-    cpu->isar.id_aa64dfr0  = 0x0000000010305408ull;
-    cpu->isar.id_aa64isar0 = 0x0000100010211120ull;
-    cpu->isar.id_aa64isar1 = 0x0000000000100001ull;
-    cpu->isar.id_aa64mmfr0 = 0x0000000000101122ull;
-    cpu->isar.id_aa64mmfr1 = 0x0000000010212122ull;
-    cpu->isar.id_aa64mmfr2 = 0x0000000000001011ull;
-    cpu->isar.id_aa64pfr0  = 0x1100000010111112ull; /* GIC filled in later */
-    cpu->isar.id_aa64pfr1  = 0x0000000000000010ull;
-    cpu->id_afr0       = 0x00000000;
-    cpu->isar.id_dfr0  = 0x04010088;
-    cpu->isar.id_isar0 = 0x02101110;
-    cpu->isar.id_isar1 = 0x13112111;
-    cpu->isar.id_isar2 = 0x21232042;
-    cpu->isar.id_isar3 = 0x01112131;
-    cpu->isar.id_isar4 = 0x00010142;
-    cpu->isar.id_isar5 = 0x01011121;
-    cpu->isar.id_isar6 = 0x00000010;
-    cpu->isar.id_mmfr0 = 0x10201105;
-    cpu->isar.id_mmfr1 = 0x40000000;
-    cpu->isar.id_mmfr2 = 0x01260000;
-    cpu->isar.id_mmfr3 = 0x02122211;
-    cpu->isar.id_mmfr4 = 0x00021110;
-    cpu->isar.id_pfr0  = 0x10010131;
-    cpu->isar.id_pfr1  = 0x00010000; /* GIC filled in later */
-    cpu->isar.id_pfr2  = 0x00000011;
-    cpu->midr = 0x414fd0b1;          /* r4p1 */
-    cpu->revidr = 0;
-
-    /* From B2.18 CCSIDR_EL1 */
-    cpu->ccsidr[0] = 0x701fe01a; /* 64KB L1 dcache */
-    cpu->ccsidr[1] = 0x201fe01a; /* 64KB L1 icache */
-    cpu->ccsidr[2] = 0x707fe03a; /* 512KB L2 cache */
-
-    /* From B2.93 SCTLR_EL3 */
-    cpu->reset_sctlr = 0x30c50838;
-
-    /* From B4.23 ICH_VTR_EL2 */
-    cpu->gic_num_lrs = 4;
-    cpu->gic_vpribits = 5;
-    cpu->gic_vprebits = 5;
-    cpu->gic_pribits = 5;
-
-    /* From B5.1 AdvSIMD AArch64 register summary */
-    cpu->isar.mvfr0 = 0x10110222;
-    cpu->isar.mvfr1 = 0x13211111;
-    cpu->isar.mvfr2 = 0x00000043;
-
-    /* From D5.1 AArch64 PMU register summary */
-    cpu->isar.reset_pmcr_el0 = 0x410b3000;
-}
-
-static void aarch64_a64fx_initfn(Object *obj)
-{
-    ARMCPU *cpu = ARM_CPU(obj);
-
-    cpu->dtb_compatible = "arm,a64fx";
-    set_feature(&cpu->env, ARM_FEATURE_V8);
-    set_feature(&cpu->env, ARM_FEATURE_NEON);
-    set_feature(&cpu->env, ARM_FEATURE_GENERIC_TIMER);
-    set_feature(&cpu->env, ARM_FEATURE_AARCH64);
-    set_feature(&cpu->env, ARM_FEATURE_EL2);
-    set_feature(&cpu->env, ARM_FEATURE_EL3);
-    set_feature(&cpu->env, ARM_FEATURE_PMU);
-    cpu->midr = 0x461f0010;
-    cpu->revidr = 0x00000000;
-    cpu->ctr = 0x86668006;
-    cpu->reset_sctlr = 0x30000180;
-    cpu->isar.id_aa64pfr0 =   0x0000000101111111; /* No RAS Extensions */
-    cpu->isar.id_aa64pfr1 = 0x0000000000000000;
-    cpu->isar.id_aa64dfr0 = 0x0000000010305408;
-    cpu->isar.id_aa64dfr1 = 0x0000000000000000;
-    cpu->id_aa64afr0 = 0x0000000000000000;
-    cpu->id_aa64afr1 = 0x0000000000000000;
-    cpu->isar.id_aa64mmfr0 = 0x0000000000001122;
-    cpu->isar.id_aa64mmfr1 = 0x0000000011212100;
-    cpu->isar.id_aa64mmfr2 = 0x0000000000001011;
-    cpu->isar.id_aa64isar0 = 0x0000000010211120;
-    cpu->isar.id_aa64isar1 = 0x0000000000010001;
-    cpu->isar.id_aa64zfr0 = 0x0000000000000000;
-    cpu->clidr = 0x0000000080000023;
-    cpu->ccsidr[0] = 0x7007e01c; /* 64KB L1 dcache */
-    cpu->ccsidr[1] = 0x2007e01c; /* 64KB L1 icache */
-    cpu->ccsidr[2] = 0x70ffe07c; /* 8MB L2 cache */
-    cpu->dcz_blocksize = 6; /* 256 bytes */
-    cpu->gic_num_lrs = 4;
-    cpu->gic_vpribits = 5;
-    cpu->gic_vprebits = 5;
-    cpu->gic_pribits = 5;
-
-    /* The A64FX supports only 128, 256 and 512 bit vector lengths */
-    aarch64_add_sve_properties(obj);
-    cpu->sve_vq.supported = (1 << 0)  /* 128bit */
-                          | (1 << 1)  /* 256bit */
-                          | (1 << 3); /* 512bit */
-
-    cpu->isar.reset_pmcr_el0 = 0x46014040;
-
-    /* TODO:  Add A64FX specific HPC extension registers */
-}
-
-static void aarch64_neoverse_n1_initfn(Object *obj)
-{
-    ARMCPU *cpu = ARM_CPU(obj);
-
-    cpu->dtb_compatible = "arm,neoverse-n1";
-    set_feature(&cpu->env, ARM_FEATURE_V8);
-    set_feature(&cpu->env, ARM_FEATURE_NEON);
-    set_feature(&cpu->env, ARM_FEATURE_GENERIC_TIMER);
-    set_feature(&cpu->env, ARM_FEATURE_AARCH64);
-    set_feature(&cpu->env, ARM_FEATURE_CBAR_RO);
-    set_feature(&cpu->env, ARM_FEATURE_EL2);
-    set_feature(&cpu->env, ARM_FEATURE_EL3);
-    set_feature(&cpu->env, ARM_FEATURE_PMU);
-
-    /* Ordered by B2.4 AArch64 registers by functional group */
-    cpu->clidr = 0x82000023;
-    cpu->ctr = 0x8444c004;
-    cpu->dcz_blocksize = 4;
-    cpu->isar.id_aa64dfr0  = 0x0000000110305408ull;
-    cpu->isar.id_aa64isar0 = 0x0000100010211120ull;
-    cpu->isar.id_aa64isar1 = 0x0000000000100001ull;
-    cpu->isar.id_aa64mmfr0 = 0x0000000000101125ull;
-    cpu->isar.id_aa64mmfr1 = 0x0000000010212122ull;
-    cpu->isar.id_aa64mmfr2 = 0x0000000000001011ull;
-    cpu->isar.id_aa64pfr0  = 0x1100000010111112ull; /* GIC filled in later */
-    cpu->isar.id_aa64pfr1  = 0x0000000000000020ull;
-    cpu->id_afr0       = 0x00000000;
-    cpu->isar.id_dfr0  = 0x04010088;
-    cpu->isar.id_isar0 = 0x02101110;
-    cpu->isar.id_isar1 = 0x13112111;
-    cpu->isar.id_isar2 = 0x21232042;
-    cpu->isar.id_isar3 = 0x01112131;
-    cpu->isar.id_isar4 = 0x00010142;
-    cpu->isar.id_isar5 = 0x01011121;
-    cpu->isar.id_isar6 = 0x00000010;
-    cpu->isar.id_mmfr0 = 0x10201105;
-    cpu->isar.id_mmfr1 = 0x40000000;
-    cpu->isar.id_mmfr2 = 0x01260000;
-    cpu->isar.id_mmfr3 = 0x02122211;
-    cpu->isar.id_mmfr4 = 0x00021110;
-    cpu->isar.id_pfr0  = 0x10010131;
-    cpu->isar.id_pfr1  = 0x00010000; /* GIC filled in later */
-    cpu->isar.id_pfr2  = 0x00000011;
-    cpu->midr = 0x414fd0c1;          /* r4p1 */
-    cpu->revidr = 0;
-
-    /* From B2.23 CCSIDR_EL1 */
-    cpu->ccsidr[0] = 0x701fe01a; /* 64KB L1 dcache */
-    cpu->ccsidr[1] = 0x201fe01a; /* 64KB L1 icache */
-    cpu->ccsidr[2] = 0x70ffe03a; /* 1MB L2 cache */
-
-    /* From B2.98 SCTLR_EL3 */
-    cpu->reset_sctlr = 0x30c50838;
-
-    /* From B4.23 ICH_VTR_EL2 */
-    cpu->gic_num_lrs = 4;
-    cpu->gic_vpribits = 5;
-    cpu->gic_vprebits = 5;
-    cpu->gic_pribits = 5;
-
-    /* From B5.1 AdvSIMD AArch64 register summary */
-    cpu->isar.mvfr0 = 0x10110222;
-    cpu->isar.mvfr1 = 0x13211111;
-    cpu->isar.mvfr2 = 0x00000043;
-
-    /* From D5.1 AArch64 PMU register summary */
-    cpu->isar.reset_pmcr_el0 = 0x410c3000;
-}
-
->>>>>>> 5bdb1bd2
 static void aarch64_host_initfn(Object *obj)
 {
 #if defined(CONFIG_KVM)
