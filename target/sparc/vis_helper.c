/*
 * VIS op helpers
 *
 *  Copyright (c) 2003-2005 Fabrice Bellard
 *
 * This library is free software; you can redistribute it and/or
 * modify it under the terms of the GNU Lesser General Public
 * License as published by the Free Software Foundation; either
 * version 2.1 of the License, or (at your option) any later version.
 *
 * This library is distributed in the hope that it will be useful,
 * but WITHOUT ANY WARRANTY; without even the implied warranty of
 * MERCHANTABILITY or FITNESS FOR A PARTICULAR PURPOSE.  See the GNU
 * Lesser General Public License for more details.
 *
 * You should have received a copy of the GNU Lesser General Public
 * License along with this library; if not, see <http://www.gnu.org/licenses/>.
 */

#include "qemu/osdep.h"
#include "cpu.h"
#include "exec/helper-proto.h"
#include "crypto/clmul.h"

target_ulong helper_array8(target_ulong rs1, target_ulong rs2)
{
    /*
     * From Oracle SPARC Architecture 2015:
     * Architecturally, an illegal R[rs2] value (>5) causes the array
     * instructions to produce undefined results. For historic reference,
     * past implementations of these instructions have ignored R[rs2]{63:3}
     * and have treated R[rs2] values of 6 and 7 as if they were 5.
     */
    target_ulong n = MIN(rs2 & 7, 5);

    target_ulong x_int = (rs1 >> 11) & 0x7ff;
    target_ulong y_int = (rs1 >> 33) & 0x7ff;
    target_ulong z_int = rs1 >> 55;

    target_ulong lower_x = x_int & 3;
    target_ulong lower_y = y_int & 3;
    target_ulong lower_z = z_int & 1;

    target_ulong middle_x = (x_int >> 2) & 15;
    target_ulong middle_y = (y_int >> 2) & 15;
    target_ulong middle_z = (z_int >> 1) & 15;

    target_ulong upper_x = (x_int >> 6) & ((1 << n) - 1);
    target_ulong upper_y = (y_int >> 6) & ((1 << n) - 1);
    target_ulong upper_z = z_int >> 5;

    return (upper_z << (17 + 2 * n))
         | (upper_y << (17 + n))
         | (upper_x << 17)
         | (middle_z << 13)
         | (middle_y << 9)
         | (middle_x << 5)
         | (lower_z << 4)
         | (lower_y << 2)
         | lower_x;
}

#if HOST_BIG_ENDIAN
#define VIS_B64(n) b[7 - (n)]
#define VIS_SB64(n) sb[7 - (n)]
#define VIS_W64(n) w[3 - (n)]
#define VIS_SW64(n) sw[3 - (n)]
#define VIS_L64(n) l[1 - (n)]
#define VIS_SL64(n) sl[1 - (n)]
#define VIS_B32(n) b[3 - (n)]
#define VIS_W32(n) w[1 - (n)]
#else
#define VIS_B64(n) b[n]
#define VIS_SB64(n) sb[n]
#define VIS_W64(n) w[n]
#define VIS_SW64(n) sw[n]
#define VIS_L64(n) l[n]
#define VIS_SL64(n) sl[n]
#define VIS_B32(n) b[n]
#define VIS_W32(n) w[n]
#endif

typedef union {
    uint8_t b[8];
    int8_t sb[8];
    uint16_t w[4];
    int16_t sw[4];
    uint32_t l[2];
    int32_t sl[2];
    uint64_t ll;
    float64 d;
} VIS64;

typedef union {
    uint8_t b[4];
    uint16_t w[2];
    uint32_t l;
    float32 f;
} VIS32;

uint64_t helper_fpmerge(uint32_t src1, uint32_t src2)
{
    VIS32 s1, s2;
    VIS64 d;

    s1.l = src1;
    s2.l = src2;
    d.ll = 0;

    d.VIS_B64(7) = s1.VIS_B32(3);
    d.VIS_B64(6) = s2.VIS_B32(3);
    d.VIS_B64(5) = s1.VIS_B32(2);
    d.VIS_B64(4) = s2.VIS_B32(2);
    d.VIS_B64(3) = s1.VIS_B32(1);
    d.VIS_B64(2) = s2.VIS_B32(1);
    d.VIS_B64(1) = s1.VIS_B32(0);
    d.VIS_B64(0) = s2.VIS_B32(0);

    return d.ll;
}

<<<<<<< HEAD
uint64_t helper_fmul8x16(uint32_t src1, uint64_t src2)
{
    VIS64 d;
    VIS32 s;
    uint32_t tmp;

    s.l = src1;
    d.ll = src2;

#define PMUL(r)                                                 \
    tmp = (int32_t)d.VIS_SW64(r) * (int32_t)s.VIS_B32(r);       \
    if ((tmp & 0xff) > 0x7f) {                                  \
        tmp += 0x100;                                           \
    }                                                           \
    d.VIS_W64(r) = tmp >> 8;
=======
static inline int do_ms16b(int x, int y)
{
    return ((x * y) + 0x80) >> 8;
}

uint64_t helper_fmul8x16(uint32_t src1, uint64_t src2)
{
    VIS64 d;
    VIS32 s;

    s.l = src1;
    d.ll = src2;

    d.VIS_W64(0) = do_ms16b(s.VIS_B32(0), d.VIS_SW64(0));
    d.VIS_W64(1) = do_ms16b(s.VIS_B32(1), d.VIS_SW64(1));
    d.VIS_W64(2) = do_ms16b(s.VIS_B32(2), d.VIS_SW64(2));
    d.VIS_W64(3) = do_ms16b(s.VIS_B32(3), d.VIS_SW64(3));

    return d.ll;
}

uint64_t helper_fmul8x16a(uint32_t src1, int32_t src2)
{
    VIS32 s;
    VIS64 d;

    s.l = src1;
    d.ll = 0;
>>>>>>> 0ff5ab6f

    d.VIS_W64(0) = do_ms16b(s.VIS_B32(0), src2);
    d.VIS_W64(1) = do_ms16b(s.VIS_B32(1), src2);
    d.VIS_W64(2) = do_ms16b(s.VIS_B32(2), src2);
    d.VIS_W64(3) = do_ms16b(s.VIS_B32(3), src2);

    return d.ll;
}

<<<<<<< HEAD
uint64_t helper_fmul8x16a(uint32_t src1, int32_t src2)
{
    VIS32 s;
    VIS64 d;
    uint32_t tmp;
=======
uint64_t helper_fmul8sux16(uint64_t src1, uint64_t src2)
{
    VIS64 s, d;
>>>>>>> 0ff5ab6f

    s.l = src1;
    d.ll = 0;

<<<<<<< HEAD
#define PMUL(r)                                \
    do {                                       \
        tmp = src2 * (int32_t)s.VIS_B32(r);    \
        if ((tmp & 0xff) > 0x7f) {             \
            tmp += 0x100;                      \
        }                                      \
        d.VIS_W64(r) = tmp >> 8;               \
    } while (0)

    PMUL(0);
    PMUL(1);
    PMUL(2);
    PMUL(3);
#undef PMUL
=======
    d.VIS_W64(0) = do_ms16b(s.VIS_SB64(1), d.VIS_SW64(0));
    d.VIS_W64(1) = do_ms16b(s.VIS_SB64(3), d.VIS_SW64(1));
    d.VIS_W64(2) = do_ms16b(s.VIS_SB64(5), d.VIS_SW64(2));
    d.VIS_W64(3) = do_ms16b(s.VIS_SB64(7), d.VIS_SW64(3));
>>>>>>> 0ff5ab6f

    return d.ll;
}

uint64_t helper_fmul8ulx16(uint64_t src1, uint64_t src2)
{
    VIS64 s, d;

    s.ll = src1;
    d.ll = src2;

    d.VIS_W64(0) = (s.VIS_B64(0) * d.VIS_SW64(0) + 0x8000) >> 16;
    d.VIS_W64(1) = (s.VIS_B64(2) * d.VIS_SW64(1) + 0x8000) >> 16;
    d.VIS_W64(2) = (s.VIS_B64(4) * d.VIS_SW64(2) + 0x8000) >> 16;
    d.VIS_W64(3) = (s.VIS_B64(6) * d.VIS_SW64(3) + 0x8000) >> 16;

    return d.ll;
}

uint64_t helper_fexpand(uint32_t src2)
{
    VIS32 s;
    VIS64 d;

    s.l = src2;
    d.ll = 0;
    d.VIS_W64(0) = s.VIS_B32(0) << 4;
    d.VIS_W64(1) = s.VIS_B32(1) << 4;
    d.VIS_W64(2) = s.VIS_B32(2) << 4;
    d.VIS_W64(3) = s.VIS_B32(3) << 4;

    return d.ll;
}

uint64_t helper_fcmpeq8(uint64_t src1, uint64_t src2)
{
    uint64_t a = src1 ^ src2;
    uint64_t m = 0x7f7f7f7f7f7f7f7fULL;
    uint64_t c = ~(((a & m) + m) | a | m);

    /* a.......b.......c.......d.......e.......f.......g.......h....... */
    c |= c << 7;
    /* ab......bc......cd......de......ef......fg......gh......h....... */
    c |= c << 14;
    /* abcd....bcde....cdef....defg....efgh....fgh.....gh......h....... */
    c |= c << 28;
    /* abcdefghbcdefgh.cdefgh..defgh...efgh....fgh.....gh......h....... */
    return c >> 56;
}

uint64_t helper_fcmpne8(uint64_t src1, uint64_t src2)
{
    return helper_fcmpeq8(src1, src2) ^ 0xff;
}

uint64_t helper_fcmple8(uint64_t src1, uint64_t src2)
{
    VIS64 s1, s2;
    uint64_t r = 0;

    s1.ll = src1;
    s2.ll = src2;

    for (int i = 0; i < 8; ++i) {
        r |= (s1.VIS_SB64(i) <= s2.VIS_SB64(i)) << i;
    }
    return r;
}

<<<<<<< HEAD
uint64_t helper_fexpand(uint32_t src2)
=======
uint64_t helper_fcmpgt8(uint64_t src1, uint64_t src2)
{
    return helper_fcmple8(src1, src2) ^ 0xff;
}

uint64_t helper_fcmpule8(uint64_t src1, uint64_t src2)
{
    VIS64 s1, s2;
    uint64_t r = 0;

    s1.ll = src1;
    s2.ll = src2;

    for (int i = 0; i < 8; ++i) {
        r |= (s1.VIS_B64(i) <= s2.VIS_B64(i)) << i;
    }
    return r;
}

uint64_t helper_fcmpugt8(uint64_t src1, uint64_t src2)
{
    return helper_fcmpule8(src1, src2) ^ 0xff;
}

uint64_t helper_fcmpeq16(uint64_t src1, uint64_t src2)
{
    uint64_t a = src1 ^ src2;
    uint64_t m = 0x7fff7fff7fff7fffULL;
    uint64_t c = ~(((a & m) + m) | a | m);

    /* a...............b...............c...............d............... */
    c |= c << 15;
    /* ab..............bc..............cd..............d............... */
    c |= c << 30;
    /* abcd............bcd.............cd..............d............... */
    return c >> 60;
}

uint64_t helper_fcmpne16(uint64_t src1, uint64_t src2)
{
    return helper_fcmpeq16(src1, src2) ^ 0xf;
}

uint64_t helper_fcmple16(uint64_t src1, uint64_t src2)
{
    VIS64 s1, s2;
    uint64_t r = 0;

    s1.ll = src1;
    s2.ll = src2;

    for (int i = 0; i < 4; ++i) {
        r |= (s1.VIS_SW64(i) <= s2.VIS_SW64(i)) << i;
    }
    return r;
}

uint64_t helper_fcmpgt16(uint64_t src1, uint64_t src2)
>>>>>>> 0ff5ab6f
{
    return helper_fcmple16(src1, src2) ^ 0xf;
}

<<<<<<< HEAD
    s.l = src2;
    d.ll = 0;
    d.VIS_W64(0) = s.VIS_B32(0) << 4;
    d.VIS_W64(1) = s.VIS_B32(1) << 4;
    d.VIS_W64(2) = s.VIS_B32(2) << 4;
    d.VIS_W64(3) = s.VIS_B32(3) << 4;
=======
uint64_t helper_fcmpule16(uint64_t src1, uint64_t src2)
{
    VIS64 s1, s2;
    uint64_t r = 0;
>>>>>>> 0ff5ab6f

    s1.ll = src1;
    s2.ll = src2;

    for (int i = 0; i < 4; ++i) {
        r |= (s1.VIS_W64(i) <= s2.VIS_W64(i)) << i;
    }
    return r;
}

uint64_t helper_fcmpugt16(uint64_t src1, uint64_t src2)
{
    return helper_fcmpule16(src1, src2) ^ 0xf;
}

uint64_t helper_fcmpeq32(uint64_t src1, uint64_t src2)
{
    uint64_t a = src1 ^ src2;
    return ((uint32_t)a == 0) | (a >> 32 ? 0 : 2);
}

uint64_t helper_fcmpne32(uint64_t src1, uint64_t src2)
{
    uint64_t a = src1 ^ src2;
    return ((uint32_t)a != 0) | (a >> 32 ? 2 : 0);
}

uint64_t helper_fcmple32(uint64_t src1, uint64_t src2)
{
    VIS64 s1, s2;
    uint64_t r = 0;

    s1.ll = src1;
    s2.ll = src2;

    for (int i = 0; i < 2; ++i) {
        r |= (s1.VIS_SL64(i) <= s2.VIS_SL64(i)) << i;
    }
    return r;
}

uint64_t helper_fcmpgt32(uint64_t src1, uint64_t src2)
{
    return helper_fcmple32(src1, src2) ^ 3;
}

uint64_t helper_fcmpule32(uint64_t src1, uint64_t src2)
{
    VIS64 s1, s2;
    uint64_t r = 0;

    s1.ll = src1;
    s2.ll = src2;

    for (int i = 0; i < 2; ++i) {
        r |= (s1.VIS_L64(i) <= s2.VIS_L64(i)) << i;
    }
    return r;
}

uint64_t helper_fcmpugt32(uint64_t src1, uint64_t src2)
{
    return helper_fcmpule32(src1, src2) ^ 3;
}

uint64_t helper_pdist(uint64_t sum, uint64_t src1, uint64_t src2)
{
    int i;
    for (i = 0; i < 8; i++) {
        int s1, s2;

        s1 = (src1 >> (56 - (i * 8))) & 0xff;
        s2 = (src2 >> (56 - (i * 8))) & 0xff;

        /* Absolute value of difference. */
        s1 -= s2;
        if (s1 < 0) {
            s1 = -s1;
        }

        sum += s1;
    }

    return sum;
}

uint32_t helper_fpack16(uint64_t gsr, uint64_t rs2)
{
    int scale = (gsr >> 3) & 0xf;
    uint32_t ret = 0;
    int byte;

    for (byte = 0; byte < 4; byte++) {
        uint32_t val;
        int16_t src = rs2 >> (byte * 16);
        int32_t scaled = src << scale;
        int32_t from_fixed = scaled >> 7;

        val = (from_fixed < 0 ?  0 :
               from_fixed > 255 ?  255 : from_fixed);

        ret |= val << (8 * byte);
    }

    return ret;
}

uint64_t helper_fpack32(uint64_t gsr, uint64_t rs1, uint64_t rs2)
{
    int scale = (gsr >> 3) & 0x1f;
    uint64_t ret = 0;
    int word;

    ret = (rs1 << 8) & ~(0x000000ff000000ffULL);
    for (word = 0; word < 2; word++) {
        uint64_t val;
        int32_t src = rs2 >> (word * 32);
        int64_t scaled = (int64_t)src << scale;
        int64_t from_fixed = scaled >> 23;

        val = (from_fixed < 0 ? 0 :
               (from_fixed > 255) ? 255 : from_fixed);

        ret |= val << (32 * word);
    }

    return ret;
}

uint32_t helper_fpackfix(uint64_t gsr, uint64_t rs2)
{
    int scale = (gsr >> 3) & 0x1f;
    uint32_t ret = 0;
    int word;

    for (word = 0; word < 2; word++) {
        uint32_t val;
        int32_t src = rs2 >> (word * 32);
        int64_t scaled = (int64_t)src << scale;
        int64_t from_fixed = scaled >> 16;

        val = (from_fixed < -32768 ? -32768 :
               from_fixed > 32767 ?  32767 : from_fixed);

        ret |= (val & 0xffff) << (word * 16);
    }

    return ret;
}

uint64_t helper_bshuffle(uint64_t gsr, uint64_t src1, uint64_t src2)
{
    union {
        uint64_t ll[2];
        uint8_t b[16];
    } s;
    VIS64 r;
    uint32_t i, mask, host;

    /* Set up S such that we can index across all of the bytes.  */
#if HOST_BIG_ENDIAN
    s.ll[0] = src1;
    s.ll[1] = src2;
    host = 0;
#else
    s.ll[1] = src1;
    s.ll[0] = src2;
    host = 15;
#endif
    mask = gsr >> 32;

    for (i = 0; i < 8; ++i) {
        unsigned e = (mask >> (28 - i*4)) & 0xf;
        r.VIS_B64(i) = s.b[e ^ host];
    }

    return r.ll;
}

uint64_t helper_cmask8(uint64_t gsr, uint64_t src)
{
    uint32_t mask = 0;

    mask |= (src & 0x01 ? 0x00000007 : 0x0000000f);
    mask |= (src & 0x02 ? 0x00000060 : 0x000000e0);
    mask |= (src & 0x04 ? 0x00000500 : 0x00000d00);
    mask |= (src & 0x08 ? 0x00004000 : 0x0000c000);
    mask |= (src & 0x10 ? 0x00030000 : 0x000b0000);
    mask |= (src & 0x20 ? 0x00200000 : 0x00a00000);
    mask |= (src & 0x40 ? 0x01000000 : 0x09000000);
    mask |= (src & 0x80 ? 0x00000000 : 0x80000000);

    return deposit64(gsr, 32, 32, mask);
}

uint64_t helper_cmask16(uint64_t gsr, uint64_t src)
{
    uint32_t mask = 0;

    mask |= (src & 0x1 ? 0x00000067 : 0x000000ef);
    mask |= (src & 0x2 ? 0x00004500 : 0x0000cd00);
    mask |= (src & 0x4 ? 0x00230000 : 0x00ab0000);
    mask |= (src & 0x8 ? 0x01000000 : 0x89000000);

    return deposit64(gsr, 32, 32, mask);
}

uint64_t helper_cmask32(uint64_t gsr, uint64_t src)
{
    uint32_t mask = 0;

    mask |= (src & 0x1 ? 0x00004567 : 0x0000cdef);
    mask |= (src & 0x2 ? 0x01230000 : 0x89ab0000);

    return deposit64(gsr, 32, 32, mask);
}

static inline uint16_t do_fchksm16(uint16_t src1, uint16_t src2)
{
    uint16_t a = src1 + src2;
    uint16_t c = a < src1;
    return a + c;
}

uint64_t helper_fchksm16(uint64_t src1, uint64_t src2)
{
    VIS64 r, s1, s2;

    s1.ll = src1;
    s2.ll = src2;
    r.ll = 0;

    r.VIS_W64(0) = do_fchksm16(s1.VIS_W64(0), s2.VIS_W64(0));
    r.VIS_W64(1) = do_fchksm16(s1.VIS_W64(1), s2.VIS_W64(1));
    r.VIS_W64(2) = do_fchksm16(s1.VIS_W64(2), s2.VIS_W64(2));
    r.VIS_W64(3) = do_fchksm16(s1.VIS_W64(3), s2.VIS_W64(3));

    return r.ll;
}

static inline int16_t do_fmean16(int16_t src1, int16_t src2)
{
    return (src1 + src2 + 1) / 2;
}

uint64_t helper_fmean16(uint64_t src1, uint64_t src2)
{
    VIS64 r, s1, s2;

    s1.ll = src1;
    s2.ll = src2;
    r.ll = 0;

    r.VIS_SW64(0) = do_fmean16(s1.VIS_SW64(0), s2.VIS_SW64(0));
    r.VIS_SW64(1) = do_fmean16(s1.VIS_SW64(1), s2.VIS_SW64(1));
    r.VIS_SW64(2) = do_fmean16(s1.VIS_SW64(2), s2.VIS_SW64(2));
    r.VIS_SW64(3) = do_fmean16(s1.VIS_SW64(3), s2.VIS_SW64(3));

    return r.ll;
}

uint64_t helper_fslas16(uint64_t src1, uint64_t src2)
{
    VIS64 r, s1, s2;

    s1.ll = src1;
    s2.ll = src2;
    r.ll = 0;

    for (int i = 0; i < 4; ++i) {
        int t = s1.VIS_SW64(i) << (s2.VIS_W64(i) % 16);
        t = MIN(t, INT16_MAX);
        t = MAX(t, INT16_MIN);
        r.VIS_SW64(i) = t;
    }

    return r.ll;
}

uint64_t helper_fslas32(uint64_t src1, uint64_t src2)
{
    VIS64 r, s1, s2;

    s1.ll = src1;
    s2.ll = src2;
    r.ll = 0;

    for (int i = 0; i < 2; ++i) {
        int64_t t = (int64_t)(int32_t)s1.VIS_L64(i) << (s2.VIS_L64(i) % 32);
        t = MIN(t, INT32_MAX);
        t = MAX(t, INT32_MIN);
        r.VIS_L64(i) = t;
    }

    return r.ll;
}

uint64_t helper_xmulx(uint64_t src1, uint64_t src2)
{
    return int128_getlo(clmul_64(src1, src2));
}

uint64_t helper_xmulxhi(uint64_t src1, uint64_t src2)
{
    return int128_gethi(clmul_64(src1, src2));
}<|MERGE_RESOLUTION|>--- conflicted
+++ resolved
@@ -119,23 +119,6 @@
     return d.ll;
 }
 
-<<<<<<< HEAD
-uint64_t helper_fmul8x16(uint32_t src1, uint64_t src2)
-{
-    VIS64 d;
-    VIS32 s;
-    uint32_t tmp;
-
-    s.l = src1;
-    d.ll = src2;
-
-#define PMUL(r)                                                 \
-    tmp = (int32_t)d.VIS_SW64(r) * (int32_t)s.VIS_B32(r);       \
-    if ((tmp & 0xff) > 0x7f) {                                  \
-        tmp += 0x100;                                           \
-    }                                                           \
-    d.VIS_W64(r) = tmp >> 8;
-=======
 static inline int do_ms16b(int x, int y)
 {
     return ((x * y) + 0x80) >> 8;
@@ -164,7 +147,6 @@
 
     s.l = src1;
     d.ll = 0;
->>>>>>> 0ff5ab6f
 
     d.VIS_W64(0) = do_ms16b(s.VIS_B32(0), src2);
     d.VIS_W64(1) = do_ms16b(s.VIS_B32(1), src2);
@@ -174,42 +156,17 @@
     return d.ll;
 }
 
-<<<<<<< HEAD
-uint64_t helper_fmul8x16a(uint32_t src1, int32_t src2)
-{
-    VIS32 s;
-    VIS64 d;
-    uint32_t tmp;
-=======
 uint64_t helper_fmul8sux16(uint64_t src1, uint64_t src2)
 {
     VIS64 s, d;
->>>>>>> 0ff5ab6f
-
-    s.l = src1;
-    d.ll = 0;
-
-<<<<<<< HEAD
-#define PMUL(r)                                \
-    do {                                       \
-        tmp = src2 * (int32_t)s.VIS_B32(r);    \
-        if ((tmp & 0xff) > 0x7f) {             \
-            tmp += 0x100;                      \
-        }                                      \
-        d.VIS_W64(r) = tmp >> 8;               \
-    } while (0)
-
-    PMUL(0);
-    PMUL(1);
-    PMUL(2);
-    PMUL(3);
-#undef PMUL
-=======
+
+    s.ll = src1;
+    d.ll = src2;
+
     d.VIS_W64(0) = do_ms16b(s.VIS_SB64(1), d.VIS_SW64(0));
     d.VIS_W64(1) = do_ms16b(s.VIS_SB64(3), d.VIS_SW64(1));
     d.VIS_W64(2) = do_ms16b(s.VIS_SB64(5), d.VIS_SW64(2));
     d.VIS_W64(3) = do_ms16b(s.VIS_SB64(7), d.VIS_SW64(3));
->>>>>>> 0ff5ab6f
 
     return d.ll;
 }
@@ -279,9 +236,6 @@
     return r;
 }
 
-<<<<<<< HEAD
-uint64_t helper_fexpand(uint32_t src2)
-=======
 uint64_t helper_fcmpgt8(uint64_t src1, uint64_t src2)
 {
     return helper_fcmple8(src1, src2) ^ 0xff;
@@ -340,24 +294,14 @@
 }
 
 uint64_t helper_fcmpgt16(uint64_t src1, uint64_t src2)
->>>>>>> 0ff5ab6f
 {
     return helper_fcmple16(src1, src2) ^ 0xf;
 }
 
-<<<<<<< HEAD
-    s.l = src2;
-    d.ll = 0;
-    d.VIS_W64(0) = s.VIS_B32(0) << 4;
-    d.VIS_W64(1) = s.VIS_B32(1) << 4;
-    d.VIS_W64(2) = s.VIS_B32(2) << 4;
-    d.VIS_W64(3) = s.VIS_B32(3) << 4;
-=======
 uint64_t helper_fcmpule16(uint64_t src1, uint64_t src2)
 {
     VIS64 s1, s2;
     uint64_t r = 0;
->>>>>>> 0ff5ab6f
 
     s1.ll = src1;
     s2.ll = src2;
