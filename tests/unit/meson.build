
testblock = declare_dependency(dependencies: [block], sources: 'iothread.c')

tests = {
  'check-block-qdict': [],
  'check-qdict': [],
  'check-qnum': [],
  'check-qstring': [],
  'check-qlist': [],
  'check-qnull': [],
  'check-qobject': [],
  'check-qjson': [],
  'check-qlit': [],
  'test-error-report': [],
  'test-qobject-output-visitor': [testqapi],
  'test-clone-visitor': [testqapi],
  'test-qobject-input-visitor': [testqapi],
  'test-forward-visitor': [testqapi],
  'test-string-input-visitor': [testqapi],
  'test-string-output-visitor': [testqapi],
  'test-opts-visitor': [testqapi],
  'test-visitor-serialization': [testqapi],
  'test-bitmap': [],
  'test-resv-mem': [],
  # all code tested by test-x86-topo is inside topology.h
  'test-x86-topo': [],
  'test-cutils': [],
  'test-div128': [],
  'test-shift128': [],
  'test-mul64': [],
  # all code tested by test-int128 is inside int128.h
  'test-int128': [],
  'rcutorture': [],
  'test-rcu-list': [],
  'test-rcu-simpleq': [],
  'test-rcu-tailq': [],
  'test-rcu-slist': [],
  'test-qdist': [],
  'test-qht': [],
  'test-qtree': [],
  'test-bitops': [],
  'test-bitcnt': [],
  'test-qgraph': ['../qtest/libqos/qgraph.c'],
  'check-qom-interface': [qom],
  'check-qom-proplist': [qom],
  'test-qemu-opts': [],
  'test-keyval': [testqapi],
  'test-logging': [],
  'test-uuid': [],
  'ptimer-test': ['ptimer-test-stubs.c', meson.project_source_root() / 'hw/core/ptimer.c'],
  'test-qapi-util': [],
  'test-interval-tree': [],
  'test-xs-node': [qom],
<<<<<<< HEAD
  'check-sym-runtime' : [qemuutil, qom, hwcore],
=======
  'test-virtio-dmabuf': [meson.project_source_root() / 'hw/display/virtio-dmabuf.c'],
>>>>>>> f48c205f
}

if have_system or have_tools
  tests += {
    'test-qmp-event': [testqapi],
  }

  if seccomp.found()
    tests += {'test-seccomp': ['../../system/qemu-seccomp.c', seccomp]}
  endif
endif

if have_block
  tests += {
    'test-coroutine': [testblock],
    'test-aio': [testblock],
    'test-aio-multithread': [testblock],
    'test-throttle': [testblock],
    'test-thread-pool': [testblock],
    'test-hbitmap': [testblock],
    'test-bdrv-drain': [testblock],
    'test-bdrv-graph-mod': [testblock],
    'test-blockjob': [testblock],
    'test-blockjob-txn': [testblock],
    'test-block-backend': [testblock],
    'test-block-iothread': [testblock],
    'test-write-threshold': [testblock],
    'test-crypto-hash': [crypto],
    'test-crypto-hmac': [crypto],
    'test-crypto-cipher': [crypto],
    'test-crypto-akcipher': [crypto],
    'test-crypto-secret': [crypto, keyutils],
    'test-crypto-der': [crypto],
    'test-authz-simple': [authz],
    'test-authz-list': [authz],
    'test-authz-listfile': [authz],
    'test-io-task': [testblock],
    'test-io-channel-socket': ['socket-helpers.c', 'io-channel-helpers.c', io],
    'test-io-channel-file': ['io-channel-helpers.c', io],
    'test-io-channel-command': ['io-channel-helpers.c', io],
    'test-io-channel-buffer': ['io-channel-helpers.c', io],
    'test-io-channel-null': [io],
    'test-crypto-ivgen': [io],
    'test-crypto-afsplit': [io],
    'test-crypto-block': [io],
  }
  if gnutls.found() and \
     tasn1.found() and \
     targetos != 'windows'
    tests += {
      'test-crypto-tlscredsx509': ['crypto-tls-x509-helpers.c', 'pkix_asn1_tab.c',
                                   tasn1, crypto, gnutls],
      'test-crypto-tlssession': ['crypto-tls-x509-helpers.c', 'pkix_asn1_tab.c', 'crypto-tls-psk-helpers.c',
                                 tasn1, crypto, gnutls],
      'test-io-channel-tls': ['io-channel-helpers.c', 'crypto-tls-x509-helpers.c', 'pkix_asn1_tab.c',
                              tasn1, io, crypto, gnutls]}
  endif
  if pam.found()
    tests += {'test-authz-pam': [authz]}
  endif
  if xts == 'private'
    tests += {'test-crypto-xts': [crypto, io]}
  endif
  if targetos != 'windows'
    tests += {
      'test-image-locking': [testblock],
      'test-nested-aio-poll': [testblock],
    }
  endif
  if config_host_data.get('CONFIG_REPLICATION')
    tests += {'test-replication': [testblock]}
  endif
  if nettle.found() or gcrypt.found()
    tests += {'test-crypto-pbkdf': [io]}
  endif
endif

if have_system
  tests += {
    'test-iov': [],
    'test-qmp-cmds': [testqapi],
    'test-xbzrle': [migration],
    'test-timed-average': [],
    'test-util-sockets': ['socket-helpers.c'],
    'test-base64': [],
    'test-bufferiszero': [],
    'test-smp-parse': [qom, meson.project_source_root() / 'hw/core/machine-smp.c'],
    'test-vmstate': [migration, io],
    'test-yank': ['socket-helpers.c', qom, io, chardev]
  }
  if config_host_data.get('CONFIG_INOTIFY1')
    tests += {'test-util-filemonitor': []}
  endif

  # Some tests: test-char, test-qdev-global-props, and test-qga,
  # are not runnable under TSan due to a known issue.
  # https://github.com/google/sanitizers/issues/1116
  if not get_option('tsan')
    if targetos != 'windows'
        tests += {
          'test-char': ['socket-helpers.c', qom, io, chardev]
        }
    endif

    tests += {
      'test-qdev-global-props': [qom, hwcore]
    }
  endif
endif

if have_ga and targetos == 'linux'
  tests += {'test-qga': ['../qtest/libqmp.c']}
  test_deps += {'test-qga': qga}
endif

test_env = environment()
test_env.set('G_TEST_SRCDIR', meson.current_source_dir())
test_env.set('G_TEST_BUILDDIR', meson.current_build_dir())

slow_tests = {
  'test-crypto-tlscredsx509': 45,
  'test-crypto-tlssession': 45
}

foreach test_name, extra: tests
  src = [test_name + '.c']
  deps = [qemuutil]
  if extra.length() > 0
    # use a sourceset to quickly separate sources and deps
    test_ss = ss.source_set()
    test_ss.add(extra)
    src += test_ss.all_sources()
    deps += test_ss.all_dependencies()
  endif
  args =  []
  lwith = []

  # SymQEMU unit tests executable construction is a bit more complicated
  if test_name == 'check-sym-runtime'
    # lookup the libSymRuntime.so and add it as a dependence
    libdir = meson.current_build_dir() / '../../' / config_host['SYMCC_BUILD']
    symcc_runtime = cc.find_library('SymRuntime', dirs : libdir)
    deps += [symcc_runtime]

    # embeds most of qemu objects, including SymQEMU
    lwith += [lib]
    args +=  ['-I../target/i386/',
	      '-I../../symcc/runtime/',
	      '-DCONFIG_TARGET="x86_64-linux-user-config-target.h"',
	      '-DNEED_CPU_H',
	      '-Ix86_64-linux-user']

    # Create the output file for symcc results
    symcc_output=meson.current_build_dir() / 'symcc-tests-output'
    test_env.append('SYMCC_OUTPUT_DIR', symcc_output)
    r = run_command('mkdir', symcc_output, check : false)
  endif

  exe = executable(test_name, src, genh, dependencies: deps,
                   c_args : args, link_with: lwith)

  test(test_name, exe,
       depends: test_deps.get(test_name, []),
       env: test_env,
       args: ['--tap', '-k'],
       protocol: 'tap',
       timeout: slow_tests.get(test_name, 30),
       priority: slow_tests.get(test_name, 30),
       suite: ['unit'])
endforeach<|MERGE_RESOLUTION|>--- conflicted
+++ resolved
@@ -51,11 +51,8 @@
   'test-qapi-util': [],
   'test-interval-tree': [],
   'test-xs-node': [qom],
-<<<<<<< HEAD
+  'test-virtio-dmabuf': [meson.project_source_root() / 'hw/display/virtio-dmabuf.c'],
   'check-sym-runtime' : [qemuutil, qom, hwcore],
-=======
-  'test-virtio-dmabuf': [meson.project_source_root() / 'hw/display/virtio-dmabuf.c'],
->>>>>>> f48c205f
 }
 
 if have_system or have_tools
