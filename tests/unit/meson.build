--- conflicted
+++ resolved
@@ -47,12 +47,7 @@
   'test-logging': [],
   'test-qapi-util': [],
   'test-interval-tree': [],
-<<<<<<< HEAD
-  'test-xs-node': [qom],
-  'test-virtio-dmabuf': [meson.project_source_root() / 'hw/display/virtio-dmabuf.c'],
   'check-sym-runtime' : [qemuutil, qom, hwcore],
-=======
->>>>>>> 0ff5ab6f
 }
 
 if have_system or have_tools
@@ -206,9 +201,10 @@
     # embeds most of qemu objects, including SymQEMU
     lwith += [lib]
     args +=  ['-I../target/i386/',
-	      '-DCONFIG_TARGET="x86_64-linux-user-config-target.h"',
-	      '-DNEED_CPU_H',
-	      '-Ix86_64-linux-user']
+         '-DCOMPILING_PER_TARGET',
+	     '-DCONFIG_TARGET="x86_64-linux-user-config-target.h"',
+ 	     '-DNEED_CPU_H',
+ 	     '-Ix86_64-linux-user']
 
     # Create the output file for symcc results
     symcc_output=meson.current_build_dir() / 'symcc-tests-output'
