/*
 *  Linux syscalls
 *
 *  Copyright (c) 2003 Fabrice Bellard
 *
 *  This program is free software; you can redistribute it and/or modify
 *  it under the terms of the GNU General Public License as published by
 *  the Free Software Foundation; either version 2 of the License, or
 *  (at your option) any later version.
 *
 *  This program is distributed in the hope that it will be useful,
 *  but WITHOUT ANY WARRANTY; without even the implied warranty of
 *  MERCHANTABILITY or FITNESS FOR A PARTICULAR PURPOSE.  See the
 *  GNU General Public License for more details.
 *
 *  You should have received a copy of the GNU General Public License
 *  along with this program; if not, see <http://www.gnu.org/licenses/>.
 */
#define _ATFILE_SOURCE
#include "qemu/osdep.h"
#include "qemu/cutils.h"
#include "qemu/path.h"
#include "qemu/memfd.h"
#include "qemu/queue.h"
#include <elf.h>
#include <endian.h>
#include <grp.h>
#include <sys/ipc.h>
#include <sys/msg.h>
#include <sys/wait.h>
#include <sys/mount.h>
#include <sys/file.h>
#include <sys/fsuid.h>
#include <sys/personality.h>
#include <sys/prctl.h>
#include <sys/resource.h>
#include <sys/swap.h>
#include <linux/capability.h>
#include <sched.h>
#include <sys/timex.h>
#include <sys/socket.h>
#include <linux/sockios.h>
#include <sys/un.h>
#include <sys/uio.h>
#include <poll.h>
#include <sys/times.h>
#include <sys/shm.h>
#include <sys/sem.h>
#include <sys/statfs.h>
#include <utime.h>
#include <sys/sysinfo.h>
#include <sys/signalfd.h>
//#include <sys/user.h>
#include <netinet/in.h>
#include <netinet/ip.h>
#include <netinet/tcp.h>
#include <netinet/udp.h>
#include <linux/wireless.h>
#include <linux/icmp.h>
#include <linux/icmpv6.h>
#include <linux/if_tun.h>
#include <linux/in6.h>
#include <linux/errqueue.h>
#include <linux/random.h>
#ifdef CONFIG_TIMERFD
#include <sys/timerfd.h>
#endif
#ifdef CONFIG_EVENTFD
#include <sys/eventfd.h>
#endif
#ifdef CONFIG_EPOLL
#include <sys/epoll.h>
#endif
#ifdef CONFIG_ATTR
#include "qemu/xattr.h"
#endif
#ifdef CONFIG_SENDFILE
#include <sys/sendfile.h>
#endif
#ifdef HAVE_SYS_KCOV_H
#include <sys/kcov.h>
#endif

#define termios host_termios
#define winsize host_winsize
#define termio host_termio
#define sgttyb host_sgttyb /* same as target */
#define tchars host_tchars /* same as target */
#define ltchars host_ltchars /* same as target */

#include <linux/termios.h>
#include <linux/unistd.h>
#include <linux/cdrom.h>
#include <linux/hdreg.h>
#include <linux/soundcard.h>
#include <linux/kd.h>
#include <linux/mtio.h>

#ifdef HAVE_SYS_MOUNT_FSCONFIG
/*
 * glibc >= 2.36 linux/mount.h conflicts with sys/mount.h,
 * which in turn prevents use of linux/fs.h. So we have to
 * define the constants ourselves for now.
 */
#define FS_IOC_GETFLAGS                _IOR('f', 1, long)
#define FS_IOC_SETFLAGS                _IOW('f', 2, long)
#define FS_IOC_GETVERSION              _IOR('v', 1, long)
#define FS_IOC_SETVERSION              _IOW('v', 2, long)
#define FS_IOC_FIEMAP                  _IOWR('f', 11, struct fiemap)
#define FS_IOC32_GETFLAGS              _IOR('f', 1, int)
#define FS_IOC32_SETFLAGS              _IOW('f', 2, int)
#define FS_IOC32_GETVERSION            _IOR('v', 1, int)
#define FS_IOC32_SETVERSION            _IOW('v', 2, int)

#define BLKGETSIZE64 _IOR(0x12,114,size_t)
#define BLKDISCARD _IO(0x12,119)
#define BLKIOMIN _IO(0x12,120)
#define BLKIOOPT _IO(0x12,121)
#define BLKALIGNOFF _IO(0x12,122)
#define BLKPBSZGET _IO(0x12,123)
#define BLKDISCARDZEROES _IO(0x12,124)
#define BLKSECDISCARD _IO(0x12,125)
#define BLKROTATIONAL _IO(0x12,126)
#define BLKZEROOUT _IO(0x12,127)

#define FIBMAP     _IO(0x00,1)
#define FIGETBSZ   _IO(0x00,2)

struct file_clone_range {
        __s64 src_fd;
        __u64 src_offset;
        __u64 src_length;
        __u64 dest_offset;
};

#define FICLONE         _IOW(0x94, 9, int)
#define FICLONERANGE    _IOW(0x94, 13, struct file_clone_range)

#else
#include <linux/fs.h>
#endif
#include <linux/fd.h>
#if defined(CONFIG_FIEMAP)
#include <linux/fiemap.h>
#endif
#include <linux/fb.h>
#if defined(CONFIG_USBFS)
#include <linux/usbdevice_fs.h>
#include <linux/usb/ch9.h>
#endif
#include <linux/vt.h>
#include <linux/dm-ioctl.h>
#include <linux/reboot.h>
#include <linux/route.h>
#include <linux/filter.h>
#include <linux/blkpg.h>
#include <netpacket/packet.h>
#include <linux/netlink.h>
#include <linux/if_alg.h>
#include <linux/rtc.h>
#include <sound/asound.h>
#ifdef HAVE_BTRFS_H
#include <linux/btrfs.h>
#endif
#ifdef HAVE_DRM_H
#include <libdrm/drm.h>
#include <libdrm/i915_drm.h>
#endif
#include "linux_loop.h"
#include "uname.h"

#include "qemu.h"
#include "user-internals.h"
#include "strace.h"
#include "signal-common.h"
#include "loader.h"
#include "user-mmap.h"
#include "user/safe-syscall.h"
#include "qemu/guest-random.h"
#include "qemu/selfmap.h"
#include "user/syscall-trace.h"
#include "special-errno.h"
#include "qapi/error.h"
#include "fd-trans.h"
#include "tcg/tcg.h"
#include "cpu_loop-common.h"

#ifndef CLONE_IO
#define CLONE_IO                0x80000000      /* Clone io context */
#endif

/* We can't directly call the host clone syscall, because this will
 * badly confuse libc (breaking mutexes, for example). So we must
 * divide clone flags into:
 *  * flag combinations that look like pthread_create()
 *  * flag combinations that look like fork()
 *  * flags we can implement within QEMU itself
 *  * flags we can't support and will return an error for
 */
/* For thread creation, all these flags must be present; for
 * fork, none must be present.
 */
#define CLONE_THREAD_FLAGS                              \
    (CLONE_VM | CLONE_FS | CLONE_FILES |                \
     CLONE_SIGHAND | CLONE_THREAD | CLONE_SYSVSEM)

/* These flags are ignored:
 * CLONE_DETACHED is now ignored by the kernel;
 * CLONE_IO is just an optimisation hint to the I/O scheduler
 */
#define CLONE_IGNORED_FLAGS                     \
    (CLONE_DETACHED | CLONE_IO)

/* Flags for fork which we can implement within QEMU itself */
#define CLONE_OPTIONAL_FORK_FLAGS               \
    (CLONE_SETTLS | CLONE_PARENT_SETTID |       \
     CLONE_CHILD_CLEARTID | CLONE_CHILD_SETTID)

/* Flags for thread creation which we can implement within QEMU itself */
#define CLONE_OPTIONAL_THREAD_FLAGS                             \
    (CLONE_SETTLS | CLONE_PARENT_SETTID |                       \
     CLONE_CHILD_CLEARTID | CLONE_CHILD_SETTID | CLONE_PARENT)

#define CLONE_INVALID_FORK_FLAGS                                        \
    (~(CSIGNAL | CLONE_OPTIONAL_FORK_FLAGS | CLONE_IGNORED_FLAGS))

#define CLONE_INVALID_THREAD_FLAGS                                      \
    (~(CSIGNAL | CLONE_THREAD_FLAGS | CLONE_OPTIONAL_THREAD_FLAGS |     \
       CLONE_IGNORED_FLAGS))

/* CLONE_VFORK is special cased early in do_fork(). The other flag bits
 * have almost all been allocated. We cannot support any of
 * CLONE_NEWNS, CLONE_NEWCGROUP, CLONE_NEWUTS, CLONE_NEWIPC,
 * CLONE_NEWUSER, CLONE_NEWPID, CLONE_NEWNET, CLONE_PTRACE, CLONE_UNTRACED.
 * The checks against the invalid thread masks above will catch these.
 * (The one remaining unallocated bit is 0x1000 which used to be CLONE_PID.)
 */

/* Define DEBUG_ERESTARTSYS to force every syscall to be restarted
 * once. This exercises the codepaths for restart.
 */
//#define DEBUG_ERESTARTSYS

//#include <linux/msdos_fs.h>
#define VFAT_IOCTL_READDIR_BOTH \
    _IOC(_IOC_READ, 'r', 1, (sizeof(struct linux_dirent) + 256) * 2)
#define VFAT_IOCTL_READDIR_SHORT \
    _IOC(_IOC_READ, 'r', 2, (sizeof(struct linux_dirent) + 256) * 2)

#undef _syscall0
#undef _syscall1
#undef _syscall2
#undef _syscall3
#undef _syscall4
#undef _syscall5
#undef _syscall6

#define _syscall0(type,name)		\
static type name (void)			\
{					\
	return syscall(__NR_##name);	\
}

#define _syscall1(type,name,type1,arg1)		\
static type name (type1 arg1)			\
{						\
	return syscall(__NR_##name, arg1);	\
}

#define _syscall2(type,name,type1,arg1,type2,arg2)	\
static type name (type1 arg1,type2 arg2)		\
{							\
	return syscall(__NR_##name, arg1, arg2);	\
}

#define _syscall3(type,name,type1,arg1,type2,arg2,type3,arg3)	\
static type name (type1 arg1,type2 arg2,type3 arg3)		\
{								\
	return syscall(__NR_##name, arg1, arg2, arg3);		\
}

#define _syscall4(type,name,type1,arg1,type2,arg2,type3,arg3,type4,arg4)	\
static type name (type1 arg1,type2 arg2,type3 arg3,type4 arg4)			\
{										\
	return syscall(__NR_##name, arg1, arg2, arg3, arg4);			\
}

#define _syscall5(type,name,type1,arg1,type2,arg2,type3,arg3,type4,arg4,	\
		  type5,arg5)							\
static type name (type1 arg1,type2 arg2,type3 arg3,type4 arg4,type5 arg5)	\
{										\
	return syscall(__NR_##name, arg1, arg2, arg3, arg4, arg5);		\
}


#define _syscall6(type,name,type1,arg1,type2,arg2,type3,arg3,type4,arg4,	\
		  type5,arg5,type6,arg6)					\
static type name (type1 arg1,type2 arg2,type3 arg3,type4 arg4,type5 arg5,	\
                  type6 arg6)							\
{										\
	return syscall(__NR_##name, arg1, arg2, arg3, arg4, arg5, arg6);	\
}


#define __NR_sys_uname __NR_uname
#define __NR_sys_getcwd1 __NR_getcwd
#define __NR_sys_getdents __NR_getdents
#define __NR_sys_getdents64 __NR_getdents64
#define __NR_sys_getpriority __NR_getpriority
#define __NR_sys_rt_sigqueueinfo __NR_rt_sigqueueinfo
#define __NR_sys_rt_tgsigqueueinfo __NR_rt_tgsigqueueinfo
#define __NR_sys_syslog __NR_syslog
#if defined(__NR_futex)
# define __NR_sys_futex __NR_futex
#endif
#if defined(__NR_futex_time64)
# define __NR_sys_futex_time64 __NR_futex_time64
#endif
#define __NR_sys_statx __NR_statx

#if defined(__alpha__) || defined(__x86_64__) || defined(__s390x__)
#define __NR__llseek __NR_lseek
#endif

/* Newer kernel ports have llseek() instead of _llseek() */
#if defined(TARGET_NR_llseek) && !defined(TARGET_NR__llseek)
#define TARGET_NR__llseek TARGET_NR_llseek
#endif

/* some platforms need to mask more bits than just TARGET_O_NONBLOCK */
#ifndef TARGET_O_NONBLOCK_MASK
#define TARGET_O_NONBLOCK_MASK TARGET_O_NONBLOCK
#endif

#define __NR_sys_gettid __NR_gettid
_syscall0(int, sys_gettid)

/* For the 64-bit guest on 32-bit host case we must emulate
 * getdents using getdents64, because otherwise the host
 * might hand us back more dirent records than we can fit
 * into the guest buffer after structure format conversion.
 * Otherwise we emulate getdents with getdents if the host has it.
 */
#if defined(__NR_getdents) && HOST_LONG_BITS >= TARGET_ABI_BITS
#define EMULATE_GETDENTS_WITH_GETDENTS
#endif

#if defined(TARGET_NR_getdents) && defined(EMULATE_GETDENTS_WITH_GETDENTS)
_syscall3(int, sys_getdents, uint, fd, struct linux_dirent *, dirp, uint, count);
#endif
#if (defined(TARGET_NR_getdents) && \
      !defined(EMULATE_GETDENTS_WITH_GETDENTS)) || \
    (defined(TARGET_NR_getdents64) && defined(__NR_getdents64))
_syscall3(int, sys_getdents64, uint, fd, struct linux_dirent64 *, dirp, uint, count);
#endif
#if defined(TARGET_NR__llseek) && defined(__NR_llseek)
_syscall5(int, _llseek,  uint,  fd, ulong, hi, ulong, lo,
          loff_t *, res, uint, wh);
#endif
_syscall3(int, sys_rt_sigqueueinfo, pid_t, pid, int, sig, siginfo_t *, uinfo)
_syscall4(int, sys_rt_tgsigqueueinfo, pid_t, pid, pid_t, tid, int, sig,
          siginfo_t *, uinfo)
_syscall3(int,sys_syslog,int,type,char*,bufp,int,len)
#ifdef __NR_exit_group
_syscall1(int,exit_group,int,error_code)
#endif
#if defined(__NR_close_range) && defined(TARGET_NR_close_range)
#define __NR_sys_close_range __NR_close_range
_syscall3(int,sys_close_range,int,first,int,last,int,flags)
#ifndef CLOSE_RANGE_CLOEXEC
#define CLOSE_RANGE_CLOEXEC     (1U << 2)
#endif
#endif
#if defined(__NR_futex)
_syscall6(int,sys_futex,int *,uaddr,int,op,int,val,
          const struct timespec *,timeout,int *,uaddr2,int,val3)
#endif
#if defined(__NR_futex_time64)
_syscall6(int,sys_futex_time64,int *,uaddr,int,op,int,val,
          const struct timespec *,timeout,int *,uaddr2,int,val3)
#endif
#if defined(__NR_pidfd_open) && defined(TARGET_NR_pidfd_open)
_syscall2(int, pidfd_open, pid_t, pid, unsigned int, flags);
#endif
#if defined(__NR_pidfd_send_signal) && defined(TARGET_NR_pidfd_send_signal)
_syscall4(int, pidfd_send_signal, int, pidfd, int, sig, siginfo_t *, info,
                             unsigned int, flags);
#endif
#if defined(__NR_pidfd_getfd) && defined(TARGET_NR_pidfd_getfd)
_syscall3(int, pidfd_getfd, int, pidfd, int, targetfd, unsigned int, flags);
#endif
#define __NR_sys_sched_getaffinity __NR_sched_getaffinity
_syscall3(int, sys_sched_getaffinity, pid_t, pid, unsigned int, len,
          unsigned long *, user_mask_ptr);
#define __NR_sys_sched_setaffinity __NR_sched_setaffinity
_syscall3(int, sys_sched_setaffinity, pid_t, pid, unsigned int, len,
          unsigned long *, user_mask_ptr);
/* sched_attr is not defined in glibc */
struct sched_attr {
    uint32_t size;
    uint32_t sched_policy;
    uint64_t sched_flags;
    int32_t sched_nice;
    uint32_t sched_priority;
    uint64_t sched_runtime;
    uint64_t sched_deadline;
    uint64_t sched_period;
    uint32_t sched_util_min;
    uint32_t sched_util_max;
};
#define __NR_sys_sched_getattr __NR_sched_getattr
_syscall4(int, sys_sched_getattr, pid_t, pid, struct sched_attr *, attr,
          unsigned int, size, unsigned int, flags);
#define __NR_sys_sched_setattr __NR_sched_setattr
_syscall3(int, sys_sched_setattr, pid_t, pid, struct sched_attr *, attr,
          unsigned int, flags);
#define __NR_sys_sched_getscheduler __NR_sched_getscheduler
_syscall1(int, sys_sched_getscheduler, pid_t, pid);
#define __NR_sys_sched_setscheduler __NR_sched_setscheduler
_syscall3(int, sys_sched_setscheduler, pid_t, pid, int, policy,
          const struct sched_param *, param);
#define __NR_sys_sched_getparam __NR_sched_getparam
_syscall2(int, sys_sched_getparam, pid_t, pid,
          struct sched_param *, param);
#define __NR_sys_sched_setparam __NR_sched_setparam
_syscall2(int, sys_sched_setparam, pid_t, pid,
          const struct sched_param *, param);
#define __NR_sys_getcpu __NR_getcpu
_syscall3(int, sys_getcpu, unsigned *, cpu, unsigned *, node, void *, tcache);
_syscall4(int, reboot, int, magic1, int, magic2, unsigned int, cmd,
          void *, arg);
_syscall2(int, capget, struct __user_cap_header_struct *, header,
          struct __user_cap_data_struct *, data);
_syscall2(int, capset, struct __user_cap_header_struct *, header,
          struct __user_cap_data_struct *, data);
#if defined(TARGET_NR_ioprio_get) && defined(__NR_ioprio_get)
_syscall2(int, ioprio_get, int, which, int, who)
#endif
#if defined(TARGET_NR_ioprio_set) && defined(__NR_ioprio_set)
_syscall3(int, ioprio_set, int, which, int, who, int, ioprio)
#endif
#if defined(TARGET_NR_getrandom) && defined(__NR_getrandom)
_syscall3(int, getrandom, void *, buf, size_t, buflen, unsigned int, flags)
#endif

#if defined(TARGET_NR_kcmp) && defined(__NR_kcmp)
_syscall5(int, kcmp, pid_t, pid1, pid_t, pid2, int, type,
          unsigned long, idx1, unsigned long, idx2)
#endif

/*
 * It is assumed that struct statx is architecture independent.
 */
#if defined(TARGET_NR_statx) && defined(__NR_statx)
_syscall5(int, sys_statx, int, dirfd, const char *, pathname, int, flags,
          unsigned int, mask, struct target_statx *, statxbuf)
#endif
#if defined(TARGET_NR_membarrier) && defined(__NR_membarrier)
_syscall2(int, membarrier, int, cmd, int, flags)
#endif

<<<<<<< HEAD
static const bitmask_transtbl fcntl_flags_tbl[] = {
=======
/* For simplicity, we declare the symbolic versions of the read and open
 * functions here; they are defined in the C++ internals of the symbolic
 * backend. */
int open_symbolized(const char *ptah, int oflag, mode_t mode);
ssize_t read_symbolized(int fildes, void *buf, size_t nbyte);
uint64_t lseek64_symbolized(int fd, uint64_t offset, int whence);

static bitmask_transtbl fcntl_flags_tbl[] = {
>>>>>>> f6adce99
  { TARGET_O_ACCMODE,   TARGET_O_WRONLY,    O_ACCMODE,   O_WRONLY,    },
  { TARGET_O_ACCMODE,   TARGET_O_RDWR,      O_ACCMODE,   O_RDWR,      },
  { TARGET_O_CREAT,     TARGET_O_CREAT,     O_CREAT,     O_CREAT,     },
  { TARGET_O_EXCL,      TARGET_O_EXCL,      O_EXCL,      O_EXCL,      },
  { TARGET_O_NOCTTY,    TARGET_O_NOCTTY,    O_NOCTTY,    O_NOCTTY,    },
  { TARGET_O_TRUNC,     TARGET_O_TRUNC,     O_TRUNC,     O_TRUNC,     },
  { TARGET_O_APPEND,    TARGET_O_APPEND,    O_APPEND,    O_APPEND,    },
  { TARGET_O_NONBLOCK,  TARGET_O_NONBLOCK,  O_NONBLOCK,  O_NONBLOCK,  },
  { TARGET_O_SYNC,      TARGET_O_DSYNC,     O_SYNC,      O_DSYNC,     },
  { TARGET_O_SYNC,      TARGET_O_SYNC,      O_SYNC,      O_SYNC,      },
  { TARGET_FASYNC,      TARGET_FASYNC,      FASYNC,      FASYNC,      },
  { TARGET_O_DIRECTORY, TARGET_O_DIRECTORY, O_DIRECTORY, O_DIRECTORY, },
  { TARGET_O_NOFOLLOW,  TARGET_O_NOFOLLOW,  O_NOFOLLOW,  O_NOFOLLOW,  },
#if defined(O_DIRECT)
  { TARGET_O_DIRECT,    TARGET_O_DIRECT,    O_DIRECT,    O_DIRECT,    },
#endif
#if defined(O_NOATIME)
  { TARGET_O_NOATIME,   TARGET_O_NOATIME,   O_NOATIME,   O_NOATIME    },
#endif
#if defined(O_CLOEXEC)
  { TARGET_O_CLOEXEC,   TARGET_O_CLOEXEC,   O_CLOEXEC,   O_CLOEXEC    },
#endif
#if defined(O_PATH)
  { TARGET_O_PATH,      TARGET_O_PATH,      O_PATH,      O_PATH       },
#endif
#if defined(O_TMPFILE)
  { TARGET_O_TMPFILE,   TARGET_O_TMPFILE,   O_TMPFILE,   O_TMPFILE    },
#endif
  /* Don't terminate the list prematurely on 64-bit host+guest.  */
#if TARGET_O_LARGEFILE != 0 || O_LARGEFILE != 0
  { TARGET_O_LARGEFILE, TARGET_O_LARGEFILE, O_LARGEFILE, O_LARGEFILE, },
#endif
  { 0, 0, 0, 0 }
};

_syscall2(int, sys_getcwd1, char *, buf, size_t, size)

#if defined(TARGET_NR_utimensat) || defined(TARGET_NR_utimensat_time64)
#if defined(__NR_utimensat)
#define __NR_sys_utimensat __NR_utimensat
_syscall4(int,sys_utimensat,int,dirfd,const char *,pathname,
          const struct timespec *,tsp,int,flags)
#else
static int sys_utimensat(int dirfd, const char *pathname,
                         const struct timespec times[2], int flags)
{
    errno = ENOSYS;
    return -1;
}
#endif
#endif /* TARGET_NR_utimensat */

#ifdef TARGET_NR_renameat2
#if defined(__NR_renameat2)
#define __NR_sys_renameat2 __NR_renameat2
_syscall5(int, sys_renameat2, int, oldfd, const char *, old, int, newfd,
          const char *, new, unsigned int, flags)
#else
static int sys_renameat2(int oldfd, const char *old,
                         int newfd, const char *new, int flags)
{
    if (flags == 0) {
        return renameat(oldfd, old, newfd, new);
    }
    errno = ENOSYS;
    return -1;
}
#endif
#endif /* TARGET_NR_renameat2 */

#ifdef CONFIG_INOTIFY
#include <sys/inotify.h>
#else
/* Userspace can usually survive runtime without inotify */
#undef TARGET_NR_inotify_init
#undef TARGET_NR_inotify_init1
#undef TARGET_NR_inotify_add_watch
#undef TARGET_NR_inotify_rm_watch
#endif /* CONFIG_INOTIFY  */

#if defined(TARGET_NR_prlimit64)
#ifndef __NR_prlimit64
# define __NR_prlimit64 -1
#endif
#define __NR_sys_prlimit64 __NR_prlimit64
/* The glibc rlimit structure may not be that used by the underlying syscall */
struct host_rlimit64 {
    uint64_t rlim_cur;
    uint64_t rlim_max;
};
_syscall4(int, sys_prlimit64, pid_t, pid, int, resource,
          const struct host_rlimit64 *, new_limit,
          struct host_rlimit64 *, old_limit)
#endif


#if defined(TARGET_NR_timer_create)
/* Maximum of 32 active POSIX timers allowed at any one time. */
#define GUEST_TIMER_MAX 32
static timer_t g_posix_timers[GUEST_TIMER_MAX];
static int g_posix_timer_allocated[GUEST_TIMER_MAX];

static inline int next_free_host_timer(void)
{
    int k;
    for (k = 0; k < ARRAY_SIZE(g_posix_timer_allocated); k++) {
        if (qatomic_xchg(g_posix_timer_allocated + k, 1) == 0) {
            return k;
        }
    }
    return -1;
}

static inline void free_host_timer_slot(int id)
{
    qatomic_store_release(g_posix_timer_allocated + id, 0);
}
#endif

static inline int host_to_target_errno(int host_errno)
{
    switch (host_errno) {
#define E(X)  case X: return TARGET_##X;
#include "errnos.c.inc"
#undef E
    default:
        return host_errno;
    }
}

static inline int target_to_host_errno(int target_errno)
{
    switch (target_errno) {
#define E(X)  case TARGET_##X: return X;
#include "errnos.c.inc"
#undef E
    default:
        return target_errno;
    }
}

abi_long get_errno(abi_long ret)
{
    if (ret == -1)
        return -host_to_target_errno(errno);
    else
        return ret;
}

const char *target_strerror(int err)
{
    if (err == QEMU_ERESTARTSYS) {
        return "To be restarted";
    }
    if (err == QEMU_ESIGRETURN) {
        return "Successful exit from sigreturn";
    }

    return strerror(target_to_host_errno(err));
}

static int check_zeroed_user(abi_long addr, size_t ksize, size_t usize)
{
    int i;
    uint8_t b;
    if (usize <= ksize) {
        return 1;
    }
    for (i = ksize; i < usize; i++) {
        if (get_user_u8(b, addr + i)) {
            return -TARGET_EFAULT;
        }
        if (b != 0) {
            return 0;
        }
    }
    return 1;
}

#define safe_syscall0(type, name) \
static type safe_##name(void) \
{ \
    return safe_syscall(__NR_##name); \
}

#define safe_syscall1(type, name, type1, arg1) \
static type safe_##name(type1 arg1) \
{ \
    return safe_syscall(__NR_##name, arg1); \
}

#define safe_syscall2(type, name, type1, arg1, type2, arg2) \
static type safe_##name(type1 arg1, type2 arg2) \
{ \
    return safe_syscall(__NR_##name, arg1, arg2); \
}

#define safe_syscall3(type, name, type1, arg1, type2, arg2, type3, arg3) \
static type safe_##name(type1 arg1, type2 arg2, type3 arg3) \
{ \
    return safe_syscall(__NR_##name, arg1, arg2, arg3); \
}

#define safe_syscall4(type, name, type1, arg1, type2, arg2, type3, arg3, \
    type4, arg4) \
static type safe_##name(type1 arg1, type2 arg2, type3 arg3, type4 arg4) \
{ \
    return safe_syscall(__NR_##name, arg1, arg2, arg3, arg4); \
}

#define safe_syscall5(type, name, type1, arg1, type2, arg2, type3, arg3, \
    type4, arg4, type5, arg5) \
static type safe_##name(type1 arg1, type2 arg2, type3 arg3, type4 arg4, \
    type5 arg5) \
{ \
    return safe_syscall(__NR_##name, arg1, arg2, arg3, arg4, arg5); \
}

#define safe_syscall6(type, name, type1, arg1, type2, arg2, type3, arg3, \
    type4, arg4, type5, arg5, type6, arg6) \
static type safe_##name(type1 arg1, type2 arg2, type3 arg3, type4 arg4, \
    type5 arg5, type6 arg6) \
{ \
    return safe_syscall(__NR_##name, arg1, arg2, arg3, arg4, arg5, arg6); \
}

safe_syscall3(ssize_t, read, int, fd, void *, buff, size_t, count)
safe_syscall3(ssize_t, write, int, fd, const void *, buff, size_t, count)
safe_syscall4(int, openat, int, dirfd, const char *, pathname, \
              int, flags, mode_t, mode)
#if defined(TARGET_NR_wait4) || defined(TARGET_NR_waitpid)
safe_syscall4(pid_t, wait4, pid_t, pid, int *, status, int, options, \
              struct rusage *, rusage)
#endif
safe_syscall5(int, waitid, idtype_t, idtype, id_t, id, siginfo_t *, infop, \
              int, options, struct rusage *, rusage)
safe_syscall3(int, execve, const char *, filename, char **, argv, char **, envp)
#if defined(TARGET_NR_select) || defined(TARGET_NR__newselect) || \
    defined(TARGET_NR_pselect6) || defined(TARGET_NR_pselect6_time64)
safe_syscall6(int, pselect6, int, nfds, fd_set *, readfds, fd_set *, writefds, \
              fd_set *, exceptfds, struct timespec *, timeout, void *, sig)
#endif
#if defined(TARGET_NR_ppoll) || defined(TARGET_NR_ppoll_time64)
safe_syscall5(int, ppoll, struct pollfd *, ufds, unsigned int, nfds,
              struct timespec *, tsp, const sigset_t *, sigmask,
              size_t, sigsetsize)
#endif
safe_syscall6(int, epoll_pwait, int, epfd, struct epoll_event *, events,
              int, maxevents, int, timeout, const sigset_t *, sigmask,
              size_t, sigsetsize)
#if defined(__NR_futex)
safe_syscall6(int,futex,int *,uaddr,int,op,int,val, \
              const struct timespec *,timeout,int *,uaddr2,int,val3)
#endif
#if defined(__NR_futex_time64)
safe_syscall6(int,futex_time64,int *,uaddr,int,op,int,val, \
              const struct timespec *,timeout,int *,uaddr2,int,val3)
#endif
safe_syscall2(int, rt_sigsuspend, sigset_t *, newset, size_t, sigsetsize)
safe_syscall2(int, kill, pid_t, pid, int, sig)
safe_syscall2(int, tkill, int, tid, int, sig)
safe_syscall3(int, tgkill, int, tgid, int, pid, int, sig)
safe_syscall3(ssize_t, readv, int, fd, const struct iovec *, iov, int, iovcnt)
safe_syscall3(ssize_t, writev, int, fd, const struct iovec *, iov, int, iovcnt)
safe_syscall5(ssize_t, preadv, int, fd, const struct iovec *, iov, int, iovcnt,
              unsigned long, pos_l, unsigned long, pos_h)
safe_syscall5(ssize_t, pwritev, int, fd, const struct iovec *, iov, int, iovcnt,
              unsigned long, pos_l, unsigned long, pos_h)
safe_syscall3(int, connect, int, fd, const struct sockaddr *, addr,
              socklen_t, addrlen)
safe_syscall6(ssize_t, sendto, int, fd, const void *, buf, size_t, len,
              int, flags, const struct sockaddr *, addr, socklen_t, addrlen)
safe_syscall6(ssize_t, recvfrom, int, fd, void *, buf, size_t, len,
              int, flags, struct sockaddr *, addr, socklen_t *, addrlen)
safe_syscall3(ssize_t, sendmsg, int, fd, const struct msghdr *, msg, int, flags)
safe_syscall3(ssize_t, recvmsg, int, fd, struct msghdr *, msg, int, flags)
safe_syscall2(int, flock, int, fd, int, operation)
#if defined(TARGET_NR_rt_sigtimedwait) || defined(TARGET_NR_rt_sigtimedwait_time64)
safe_syscall4(int, rt_sigtimedwait, const sigset_t *, these, siginfo_t *, uinfo,
              const struct timespec *, uts, size_t, sigsetsize)
#endif
safe_syscall4(int, accept4, int, fd, struct sockaddr *, addr, socklen_t *, len,
              int, flags)
#if defined(TARGET_NR_nanosleep)
safe_syscall2(int, nanosleep, const struct timespec *, req,
              struct timespec *, rem)
#endif
#if defined(TARGET_NR_clock_nanosleep) || \
    defined(TARGET_NR_clock_nanosleep_time64)
safe_syscall4(int, clock_nanosleep, const clockid_t, clock, int, flags,
              const struct timespec *, req, struct timespec *, rem)
#endif
#ifdef __NR_ipc
#ifdef __s390x__
safe_syscall5(int, ipc, int, call, long, first, long, second, long, third,
              void *, ptr)
#else
safe_syscall6(int, ipc, int, call, long, first, long, second, long, third,
              void *, ptr, long, fifth)
#endif
#endif
#ifdef __NR_msgsnd
safe_syscall4(int, msgsnd, int, msgid, const void *, msgp, size_t, sz,
              int, flags)
#endif
#ifdef __NR_msgrcv
safe_syscall5(int, msgrcv, int, msgid, void *, msgp, size_t, sz,
              long, msgtype, int, flags)
#endif
#ifdef __NR_semtimedop
safe_syscall4(int, semtimedop, int, semid, struct sembuf *, tsops,
              unsigned, nsops, const struct timespec *, timeout)
#endif
#if defined(TARGET_NR_mq_timedsend) || \
    defined(TARGET_NR_mq_timedsend_time64)
safe_syscall5(int, mq_timedsend, int, mqdes, const char *, msg_ptr,
              size_t, len, unsigned, prio, const struct timespec *, timeout)
#endif
#if defined(TARGET_NR_mq_timedreceive) || \
    defined(TARGET_NR_mq_timedreceive_time64)
safe_syscall5(int, mq_timedreceive, int, mqdes, char *, msg_ptr,
              size_t, len, unsigned *, prio, const struct timespec *, timeout)
#endif
#if defined(TARGET_NR_copy_file_range) && defined(__NR_copy_file_range)
safe_syscall6(ssize_t, copy_file_range, int, infd, loff_t *, pinoff,
              int, outfd, loff_t *, poutoff, size_t, length,
              unsigned int, flags)
#endif

/* We do ioctl like this rather than via safe_syscall3 to preserve the
 * "third argument might be integer or pointer or not present" behaviour of
 * the libc function.
 */
#define safe_ioctl(...) safe_syscall(__NR_ioctl, __VA_ARGS__)
/* Similarly for fcntl. Note that callers must always:
 *  pass the F_GETLK64 etc constants rather than the unsuffixed F_GETLK
 *  use the flock64 struct rather than unsuffixed flock
 * This will then work and use a 64-bit offset for both 32-bit and 64-bit hosts.
 */
#ifdef __NR_fcntl64
#define safe_fcntl(...) safe_syscall(__NR_fcntl64, __VA_ARGS__)
#else
#define safe_fcntl(...) safe_syscall(__NR_fcntl, __VA_ARGS__)
#endif

static inline int host_to_target_sock_type(int host_type)
{
    int target_type;

    switch (host_type & 0xf /* SOCK_TYPE_MASK */) {
    case SOCK_DGRAM:
        target_type = TARGET_SOCK_DGRAM;
        break;
    case SOCK_STREAM:
        target_type = TARGET_SOCK_STREAM;
        break;
    default:
        target_type = host_type & 0xf /* SOCK_TYPE_MASK */;
        break;
    }

#if defined(SOCK_CLOEXEC)
    if (host_type & SOCK_CLOEXEC) {
        target_type |= TARGET_SOCK_CLOEXEC;
    }
#endif

#if defined(SOCK_NONBLOCK)
    if (host_type & SOCK_NONBLOCK) {
        target_type |= TARGET_SOCK_NONBLOCK;
    }
#endif

    return target_type;
}

static abi_ulong target_brk;
static abi_ulong target_original_brk;
static abi_ulong brk_page;

void target_set_brk(abi_ulong new_brk)
{
    target_original_brk = target_brk = HOST_PAGE_ALIGN(new_brk);
    brk_page = HOST_PAGE_ALIGN(target_brk);
}

//#define DEBUGF_BRK(message, args...) do { fprintf(stderr, (message), ## args); } while (0)
#define DEBUGF_BRK(message, args...)

/* do_brk() must return target values and target errnos. */
abi_long do_brk(abi_ulong new_brk)
{
    abi_long mapped_addr;
    abi_ulong new_alloc_size;

    /* brk pointers are always untagged */

    DEBUGF_BRK("do_brk(" TARGET_ABI_FMT_lx ") -> ", new_brk);

    if (!new_brk) {
        DEBUGF_BRK(TARGET_ABI_FMT_lx " (!new_brk)\n", target_brk);
        return target_brk;
    }
    if (new_brk < target_original_brk) {
        DEBUGF_BRK(TARGET_ABI_FMT_lx " (new_brk < target_original_brk)\n",
                   target_brk);
        return target_brk;
    }

    /* If the new brk is less than the highest page reserved to the
     * target heap allocation, set it and we're almost done...  */
    if (new_brk <= brk_page) {
        /* Heap contents are initialized to zero, as for anonymous
         * mapped pages.  */
        if (new_brk > target_brk) {
            memset(g2h_untagged(target_brk), 0, new_brk - target_brk);
        }
	target_brk = new_brk;
        DEBUGF_BRK(TARGET_ABI_FMT_lx " (new_brk <= brk_page)\n", target_brk);
	return target_brk;
    }

    /* We need to allocate more memory after the brk... Note that
     * we don't use MAP_FIXED because that will map over the top of
     * any existing mapping (like the one with the host libc or qemu
     * itself); instead we treat "mapped but at wrong address" as
     * a failure and unmap again.
     */
    new_alloc_size = HOST_PAGE_ALIGN(new_brk - brk_page);
    mapped_addr = get_errno(target_mmap(brk_page, new_alloc_size,
                                        PROT_READ|PROT_WRITE,
                                        MAP_ANON|MAP_PRIVATE, 0, 0));

    if (mapped_addr == brk_page) {
        /* Heap contents are initialized to zero, as for anonymous
         * mapped pages.  Technically the new pages are already
         * initialized to zero since they *are* anonymous mapped
         * pages, however we have to take care with the contents that
         * come from the remaining part of the previous page: it may
         * contains garbage data due to a previous heap usage (grown
         * then shrunken).  */
        memset(g2h_untagged(target_brk), 0, brk_page - target_brk);

        target_brk = new_brk;
        brk_page = HOST_PAGE_ALIGN(target_brk);
        DEBUGF_BRK(TARGET_ABI_FMT_lx " (mapped_addr == brk_page)\n",
            target_brk);
        return target_brk;
    } else if (mapped_addr != -1) {
        /* Mapped but at wrong address, meaning there wasn't actually
         * enough space for this brk.
         */
        target_munmap(mapped_addr, new_alloc_size);
        mapped_addr = -1;
        DEBUGF_BRK(TARGET_ABI_FMT_lx " (mapped_addr != -1)\n", target_brk);
    }
    else {
        DEBUGF_BRK(TARGET_ABI_FMT_lx " (otherwise)\n", target_brk);
    }

#if defined(TARGET_ALPHA)
    /* We (partially) emulate OSF/1 on Alpha, which requires we
       return a proper errno, not an unchanged brk value.  */
    return -TARGET_ENOMEM;
#endif
    /* For everything else, return the previous break. */
    return target_brk;
}

#if defined(TARGET_NR_select) || defined(TARGET_NR__newselect) || \
    defined(TARGET_NR_pselect6) || defined(TARGET_NR_pselect6_time64)
static inline abi_long copy_from_user_fdset(fd_set *fds,
                                            abi_ulong target_fds_addr,
                                            int n)
{
    int i, nw, j, k;
    abi_ulong b, *target_fds;

    nw = DIV_ROUND_UP(n, TARGET_ABI_BITS);
    if (!(target_fds = lock_user(VERIFY_READ,
                                 target_fds_addr,
                                 sizeof(abi_ulong) * nw,
                                 1)))
        return -TARGET_EFAULT;

    FD_ZERO(fds);
    k = 0;
    for (i = 0; i < nw; i++) {
        /* grab the abi_ulong */
        __get_user(b, &target_fds[i]);
        for (j = 0; j < TARGET_ABI_BITS; j++) {
            /* check the bit inside the abi_ulong */
            if ((b >> j) & 1)
                FD_SET(k, fds);
            k++;
        }
    }

    unlock_user(target_fds, target_fds_addr, 0);

    return 0;
}

static inline abi_ulong copy_from_user_fdset_ptr(fd_set *fds, fd_set **fds_ptr,
                                                 abi_ulong target_fds_addr,
                                                 int n)
{
    if (target_fds_addr) {
        if (copy_from_user_fdset(fds, target_fds_addr, n))
            return -TARGET_EFAULT;
        *fds_ptr = fds;
    } else {
        *fds_ptr = NULL;
    }
    return 0;
}

static inline abi_long copy_to_user_fdset(abi_ulong target_fds_addr,
                                          const fd_set *fds,
                                          int n)
{
    int i, nw, j, k;
    abi_long v;
    abi_ulong *target_fds;

    nw = DIV_ROUND_UP(n, TARGET_ABI_BITS);
    if (!(target_fds = lock_user(VERIFY_WRITE,
                                 target_fds_addr,
                                 sizeof(abi_ulong) * nw,
                                 0)))
        return -TARGET_EFAULT;

    k = 0;
    for (i = 0; i < nw; i++) {
        v = 0;
        for (j = 0; j < TARGET_ABI_BITS; j++) {
            v |= ((abi_ulong)(FD_ISSET(k, fds) != 0) << j);
            k++;
        }
        __put_user(v, &target_fds[i]);
    }

    unlock_user(target_fds, target_fds_addr, sizeof(abi_ulong) * nw);

    return 0;
}
#endif

#if defined(__alpha__)
#define HOST_HZ 1024
#else
#define HOST_HZ 100
#endif

static inline abi_long host_to_target_clock_t(long ticks)
{
#if HOST_HZ == TARGET_HZ
    return ticks;
#else
    return ((int64_t)ticks * TARGET_HZ) / HOST_HZ;
#endif
}

static inline abi_long host_to_target_rusage(abi_ulong target_addr,
                                             const struct rusage *rusage)
{
    struct target_rusage *target_rusage;

    if (!lock_user_struct(VERIFY_WRITE, target_rusage, target_addr, 0))
        return -TARGET_EFAULT;
    target_rusage->ru_utime.tv_sec = tswapal(rusage->ru_utime.tv_sec);
    target_rusage->ru_utime.tv_usec = tswapal(rusage->ru_utime.tv_usec);
    target_rusage->ru_stime.tv_sec = tswapal(rusage->ru_stime.tv_sec);
    target_rusage->ru_stime.tv_usec = tswapal(rusage->ru_stime.tv_usec);
    target_rusage->ru_maxrss = tswapal(rusage->ru_maxrss);
    target_rusage->ru_ixrss = tswapal(rusage->ru_ixrss);
    target_rusage->ru_idrss = tswapal(rusage->ru_idrss);
    target_rusage->ru_isrss = tswapal(rusage->ru_isrss);
    target_rusage->ru_minflt = tswapal(rusage->ru_minflt);
    target_rusage->ru_majflt = tswapal(rusage->ru_majflt);
    target_rusage->ru_nswap = tswapal(rusage->ru_nswap);
    target_rusage->ru_inblock = tswapal(rusage->ru_inblock);
    target_rusage->ru_oublock = tswapal(rusage->ru_oublock);
    target_rusage->ru_msgsnd = tswapal(rusage->ru_msgsnd);
    target_rusage->ru_msgrcv = tswapal(rusage->ru_msgrcv);
    target_rusage->ru_nsignals = tswapal(rusage->ru_nsignals);
    target_rusage->ru_nvcsw = tswapal(rusage->ru_nvcsw);
    target_rusage->ru_nivcsw = tswapal(rusage->ru_nivcsw);
    unlock_user_struct(target_rusage, target_addr, 1);

    return 0;
}

#ifdef TARGET_NR_setrlimit
static inline rlim_t target_to_host_rlim(abi_ulong target_rlim)
{
    abi_ulong target_rlim_swap;
    rlim_t result;
    
    target_rlim_swap = tswapal(target_rlim);
    if (target_rlim_swap == TARGET_RLIM_INFINITY)
        return RLIM_INFINITY;

    result = target_rlim_swap;
    if (target_rlim_swap != (rlim_t)result)
        return RLIM_INFINITY;
    
    return result;
}
#endif

#if defined(TARGET_NR_getrlimit) || defined(TARGET_NR_ugetrlimit)
static inline abi_ulong host_to_target_rlim(rlim_t rlim)
{
    abi_ulong target_rlim_swap;
    abi_ulong result;
    
    if (rlim == RLIM_INFINITY || rlim != (abi_long)rlim)
        target_rlim_swap = TARGET_RLIM_INFINITY;
    else
        target_rlim_swap = rlim;
    result = tswapal(target_rlim_swap);
    
    return result;
}
#endif

static inline int target_to_host_resource(int code)
{
    switch (code) {
    case TARGET_RLIMIT_AS:
        return RLIMIT_AS;
    case TARGET_RLIMIT_CORE:
        return RLIMIT_CORE;
    case TARGET_RLIMIT_CPU:
        return RLIMIT_CPU;
    case TARGET_RLIMIT_DATA:
        return RLIMIT_DATA;
    case TARGET_RLIMIT_FSIZE:
        return RLIMIT_FSIZE;
    case TARGET_RLIMIT_LOCKS:
        return RLIMIT_LOCKS;
    case TARGET_RLIMIT_MEMLOCK:
        return RLIMIT_MEMLOCK;
    case TARGET_RLIMIT_MSGQUEUE:
        return RLIMIT_MSGQUEUE;
    case TARGET_RLIMIT_NICE:
        return RLIMIT_NICE;
    case TARGET_RLIMIT_NOFILE:
        return RLIMIT_NOFILE;
    case TARGET_RLIMIT_NPROC:
        return RLIMIT_NPROC;
    case TARGET_RLIMIT_RSS:
        return RLIMIT_RSS;
    case TARGET_RLIMIT_RTPRIO:
        return RLIMIT_RTPRIO;
#ifdef RLIMIT_RTTIME
    case TARGET_RLIMIT_RTTIME:
        return RLIMIT_RTTIME;
#endif
    case TARGET_RLIMIT_SIGPENDING:
        return RLIMIT_SIGPENDING;
    case TARGET_RLIMIT_STACK:
        return RLIMIT_STACK;
    default:
        return code;
    }
}

static inline abi_long copy_from_user_timeval(struct timeval *tv,
                                              abi_ulong target_tv_addr)
{
    struct target_timeval *target_tv;

    if (!lock_user_struct(VERIFY_READ, target_tv, target_tv_addr, 1)) {
        return -TARGET_EFAULT;
    }

    __get_user(tv->tv_sec, &target_tv->tv_sec);
    __get_user(tv->tv_usec, &target_tv->tv_usec);

    unlock_user_struct(target_tv, target_tv_addr, 0);

    return 0;
}

static inline abi_long copy_to_user_timeval(abi_ulong target_tv_addr,
                                            const struct timeval *tv)
{
    struct target_timeval *target_tv;

    if (!lock_user_struct(VERIFY_WRITE, target_tv, target_tv_addr, 0)) {
        return -TARGET_EFAULT;
    }

    __put_user(tv->tv_sec, &target_tv->tv_sec);
    __put_user(tv->tv_usec, &target_tv->tv_usec);

    unlock_user_struct(target_tv, target_tv_addr, 1);

    return 0;
}

#if defined(TARGET_NR_clock_adjtime64) && defined(CONFIG_CLOCK_ADJTIME)
static inline abi_long copy_from_user_timeval64(struct timeval *tv,
                                                abi_ulong target_tv_addr)
{
    struct target__kernel_sock_timeval *target_tv;

    if (!lock_user_struct(VERIFY_READ, target_tv, target_tv_addr, 1)) {
        return -TARGET_EFAULT;
    }

    __get_user(tv->tv_sec, &target_tv->tv_sec);
    __get_user(tv->tv_usec, &target_tv->tv_usec);

    unlock_user_struct(target_tv, target_tv_addr, 0);

    return 0;
}
#endif

static inline abi_long copy_to_user_timeval64(abi_ulong target_tv_addr,
                                              const struct timeval *tv)
{
    struct target__kernel_sock_timeval *target_tv;

    if (!lock_user_struct(VERIFY_WRITE, target_tv, target_tv_addr, 0)) {
        return -TARGET_EFAULT;
    }

    __put_user(tv->tv_sec, &target_tv->tv_sec);
    __put_user(tv->tv_usec, &target_tv->tv_usec);

    unlock_user_struct(target_tv, target_tv_addr, 1);

    return 0;
}

#if defined(TARGET_NR_futex) || \
    defined(TARGET_NR_rt_sigtimedwait) || \
    defined(TARGET_NR_pselect6) || defined(TARGET_NR_pselect6) || \
    defined(TARGET_NR_nanosleep) || defined(TARGET_NR_clock_settime) || \
    defined(TARGET_NR_utimensat) || defined(TARGET_NR_mq_timedsend) || \
    defined(TARGET_NR_mq_timedreceive) || defined(TARGET_NR_ipc) || \
    defined(TARGET_NR_semop) || defined(TARGET_NR_semtimedop) || \
    defined(TARGET_NR_timer_settime) || \
    (defined(TARGET_NR_timerfd_settime) && defined(CONFIG_TIMERFD))
static inline abi_long target_to_host_timespec(struct timespec *host_ts,
                                               abi_ulong target_addr)
{
    struct target_timespec *target_ts;

    if (!lock_user_struct(VERIFY_READ, target_ts, target_addr, 1)) {
        return -TARGET_EFAULT;
    }
    __get_user(host_ts->tv_sec, &target_ts->tv_sec);
    __get_user(host_ts->tv_nsec, &target_ts->tv_nsec);
    unlock_user_struct(target_ts, target_addr, 0);
    return 0;
}
#endif

#if defined(TARGET_NR_clock_settime64) || defined(TARGET_NR_futex_time64) || \
    defined(TARGET_NR_timer_settime64) || \
    defined(TARGET_NR_mq_timedsend_time64) || \
    defined(TARGET_NR_mq_timedreceive_time64) || \
    (defined(TARGET_NR_timerfd_settime64) && defined(CONFIG_TIMERFD)) || \
    defined(TARGET_NR_clock_nanosleep_time64) || \
    defined(TARGET_NR_rt_sigtimedwait_time64) || \
    defined(TARGET_NR_utimensat) || \
    defined(TARGET_NR_utimensat_time64) || \
    defined(TARGET_NR_semtimedop_time64) || \
    defined(TARGET_NR_pselect6_time64) || defined(TARGET_NR_ppoll_time64)
static inline abi_long target_to_host_timespec64(struct timespec *host_ts,
                                                 abi_ulong target_addr)
{
    struct target__kernel_timespec *target_ts;

    if (!lock_user_struct(VERIFY_READ, target_ts, target_addr, 1)) {
        return -TARGET_EFAULT;
    }
    __get_user(host_ts->tv_sec, &target_ts->tv_sec);
    __get_user(host_ts->tv_nsec, &target_ts->tv_nsec);
    /* in 32bit mode, this drops the padding */
    host_ts->tv_nsec = (long)(abi_long)host_ts->tv_nsec;
    unlock_user_struct(target_ts, target_addr, 0);
    return 0;
}
#endif

static inline abi_long host_to_target_timespec(abi_ulong target_addr,
                                               struct timespec *host_ts)
{
    struct target_timespec *target_ts;

    if (!lock_user_struct(VERIFY_WRITE, target_ts, target_addr, 0)) {
        return -TARGET_EFAULT;
    }
    __put_user(host_ts->tv_sec, &target_ts->tv_sec);
    __put_user(host_ts->tv_nsec, &target_ts->tv_nsec);
    unlock_user_struct(target_ts, target_addr, 1);
    return 0;
}

static inline abi_long host_to_target_timespec64(abi_ulong target_addr,
                                                 struct timespec *host_ts)
{
    struct target__kernel_timespec *target_ts;

    if (!lock_user_struct(VERIFY_WRITE, target_ts, target_addr, 0)) {
        return -TARGET_EFAULT;
    }
    __put_user(host_ts->tv_sec, &target_ts->tv_sec);
    __put_user(host_ts->tv_nsec, &target_ts->tv_nsec);
    unlock_user_struct(target_ts, target_addr, 1);
    return 0;
}

#if defined(TARGET_NR_gettimeofday)
static inline abi_long copy_to_user_timezone(abi_ulong target_tz_addr,
                                             struct timezone *tz)
{
    struct target_timezone *target_tz;

    if (!lock_user_struct(VERIFY_WRITE, target_tz, target_tz_addr, 1)) {
        return -TARGET_EFAULT;
    }

    __put_user(tz->tz_minuteswest, &target_tz->tz_minuteswest);
    __put_user(tz->tz_dsttime, &target_tz->tz_dsttime);

    unlock_user_struct(target_tz, target_tz_addr, 1);

    return 0;
}
#endif

#if defined(TARGET_NR_settimeofday)
static inline abi_long copy_from_user_timezone(struct timezone *tz,
                                               abi_ulong target_tz_addr)
{
    struct target_timezone *target_tz;

    if (!lock_user_struct(VERIFY_READ, target_tz, target_tz_addr, 1)) {
        return -TARGET_EFAULT;
    }

    __get_user(tz->tz_minuteswest, &target_tz->tz_minuteswest);
    __get_user(tz->tz_dsttime, &target_tz->tz_dsttime);

    unlock_user_struct(target_tz, target_tz_addr, 0);

    return 0;
}
#endif

#if defined(TARGET_NR_mq_open) && defined(__NR_mq_open)
#include <mqueue.h>

static inline abi_long copy_from_user_mq_attr(struct mq_attr *attr,
                                              abi_ulong target_mq_attr_addr)
{
    struct target_mq_attr *target_mq_attr;

    if (!lock_user_struct(VERIFY_READ, target_mq_attr,
                          target_mq_attr_addr, 1))
        return -TARGET_EFAULT;

    __get_user(attr->mq_flags, &target_mq_attr->mq_flags);
    __get_user(attr->mq_maxmsg, &target_mq_attr->mq_maxmsg);
    __get_user(attr->mq_msgsize, &target_mq_attr->mq_msgsize);
    __get_user(attr->mq_curmsgs, &target_mq_attr->mq_curmsgs);

    unlock_user_struct(target_mq_attr, target_mq_attr_addr, 0);

    return 0;
}

static inline abi_long copy_to_user_mq_attr(abi_ulong target_mq_attr_addr,
                                            const struct mq_attr *attr)
{
    struct target_mq_attr *target_mq_attr;

    if (!lock_user_struct(VERIFY_WRITE, target_mq_attr,
                          target_mq_attr_addr, 0))
        return -TARGET_EFAULT;

    __put_user(attr->mq_flags, &target_mq_attr->mq_flags);
    __put_user(attr->mq_maxmsg, &target_mq_attr->mq_maxmsg);
    __put_user(attr->mq_msgsize, &target_mq_attr->mq_msgsize);
    __put_user(attr->mq_curmsgs, &target_mq_attr->mq_curmsgs);

    unlock_user_struct(target_mq_attr, target_mq_attr_addr, 1);

    return 0;
}
#endif

#if defined(TARGET_NR_select) || defined(TARGET_NR__newselect)
/* do_select() must return target values and target errnos. */
static abi_long do_select(int n,
                          abi_ulong rfd_addr, abi_ulong wfd_addr,
                          abi_ulong efd_addr, abi_ulong target_tv_addr)
{
    fd_set rfds, wfds, efds;
    fd_set *rfds_ptr, *wfds_ptr, *efds_ptr;
    struct timeval tv;
    struct timespec ts, *ts_ptr;
    abi_long ret;

    ret = copy_from_user_fdset_ptr(&rfds, &rfds_ptr, rfd_addr, n);
    if (ret) {
        return ret;
    }
    ret = copy_from_user_fdset_ptr(&wfds, &wfds_ptr, wfd_addr, n);
    if (ret) {
        return ret;
    }
    ret = copy_from_user_fdset_ptr(&efds, &efds_ptr, efd_addr, n);
    if (ret) {
        return ret;
    }

    if (target_tv_addr) {
        if (copy_from_user_timeval(&tv, target_tv_addr))
            return -TARGET_EFAULT;
        ts.tv_sec = tv.tv_sec;
        ts.tv_nsec = tv.tv_usec * 1000;
        ts_ptr = &ts;
    } else {
        ts_ptr = NULL;
    }

    ret = get_errno(safe_pselect6(n, rfds_ptr, wfds_ptr, efds_ptr,
                                  ts_ptr, NULL));

    if (!is_error(ret)) {
        if (rfd_addr && copy_to_user_fdset(rfd_addr, &rfds, n))
            return -TARGET_EFAULT;
        if (wfd_addr && copy_to_user_fdset(wfd_addr, &wfds, n))
            return -TARGET_EFAULT;
        if (efd_addr && copy_to_user_fdset(efd_addr, &efds, n))
            return -TARGET_EFAULT;

        if (target_tv_addr) {
            tv.tv_sec = ts.tv_sec;
            tv.tv_usec = ts.tv_nsec / 1000;
            if (copy_to_user_timeval(target_tv_addr, &tv)) {
                return -TARGET_EFAULT;
            }
        }
    }

    return ret;
}

#if defined(TARGET_WANT_OLD_SYS_SELECT)
static abi_long do_old_select(abi_ulong arg1)
{
    struct target_sel_arg_struct *sel;
    abi_ulong inp, outp, exp, tvp;
    long nsel;

    if (!lock_user_struct(VERIFY_READ, sel, arg1, 1)) {
        return -TARGET_EFAULT;
    }

    nsel = tswapal(sel->n);
    inp = tswapal(sel->inp);
    outp = tswapal(sel->outp);
    exp = tswapal(sel->exp);
    tvp = tswapal(sel->tvp);

    unlock_user_struct(sel, arg1, 0);

    return do_select(nsel, inp, outp, exp, tvp);
}
#endif
#endif

#if defined(TARGET_NR_pselect6) || defined(TARGET_NR_pselect6_time64)
static abi_long do_pselect6(abi_long arg1, abi_long arg2, abi_long arg3,
                            abi_long arg4, abi_long arg5, abi_long arg6,
                            bool time64)
{
    abi_long rfd_addr, wfd_addr, efd_addr, n, ts_addr;
    fd_set rfds, wfds, efds;
    fd_set *rfds_ptr, *wfds_ptr, *efds_ptr;
    struct timespec ts, *ts_ptr;
    abi_long ret;

    /*
     * The 6th arg is actually two args smashed together,
     * so we cannot use the C library.
     */
    struct {
        sigset_t *set;
        size_t size;
    } sig, *sig_ptr;

    abi_ulong arg_sigset, arg_sigsize, *arg7;

    n = arg1;
    rfd_addr = arg2;
    wfd_addr = arg3;
    efd_addr = arg4;
    ts_addr = arg5;

    ret = copy_from_user_fdset_ptr(&rfds, &rfds_ptr, rfd_addr, n);
    if (ret) {
        return ret;
    }
    ret = copy_from_user_fdset_ptr(&wfds, &wfds_ptr, wfd_addr, n);
    if (ret) {
        return ret;
    }
    ret = copy_from_user_fdset_ptr(&efds, &efds_ptr, efd_addr, n);
    if (ret) {
        return ret;
    }

    /*
     * This takes a timespec, and not a timeval, so we cannot
     * use the do_select() helper ...
     */
    if (ts_addr) {
        if (time64) {
            if (target_to_host_timespec64(&ts, ts_addr)) {
                return -TARGET_EFAULT;
            }
        } else {
            if (target_to_host_timespec(&ts, ts_addr)) {
                return -TARGET_EFAULT;
            }
        }
            ts_ptr = &ts;
    } else {
        ts_ptr = NULL;
    }

    /* Extract the two packed args for the sigset */
    sig_ptr = NULL;
    if (arg6) {
        arg7 = lock_user(VERIFY_READ, arg6, sizeof(*arg7) * 2, 1);
        if (!arg7) {
            return -TARGET_EFAULT;
        }
        arg_sigset = tswapal(arg7[0]);
        arg_sigsize = tswapal(arg7[1]);
        unlock_user(arg7, arg6, 0);

        if (arg_sigset) {
            ret = process_sigsuspend_mask(&sig.set, arg_sigset, arg_sigsize);
            if (ret != 0) {
                return ret;
            }
            sig_ptr = &sig;
            sig.size = SIGSET_T_SIZE;
        }
    }

    ret = get_errno(safe_pselect6(n, rfds_ptr, wfds_ptr, efds_ptr,
                                  ts_ptr, sig_ptr));

    if (sig_ptr) {
        finish_sigsuspend_mask(ret);
    }

    if (!is_error(ret)) {
        if (rfd_addr && copy_to_user_fdset(rfd_addr, &rfds, n)) {
            return -TARGET_EFAULT;
        }
        if (wfd_addr && copy_to_user_fdset(wfd_addr, &wfds, n)) {
            return -TARGET_EFAULT;
        }
        if (efd_addr && copy_to_user_fdset(efd_addr, &efds, n)) {
            return -TARGET_EFAULT;
        }
        if (time64) {
            if (ts_addr && host_to_target_timespec64(ts_addr, &ts)) {
                return -TARGET_EFAULT;
            }
        } else {
            if (ts_addr && host_to_target_timespec(ts_addr, &ts)) {
                return -TARGET_EFAULT;
            }
        }
    }
    return ret;
}
#endif

#if defined(TARGET_NR_poll) || defined(TARGET_NR_ppoll) || \
    defined(TARGET_NR_ppoll_time64)
static abi_long do_ppoll(abi_long arg1, abi_long arg2, abi_long arg3,
                         abi_long arg4, abi_long arg5, bool ppoll, bool time64)
{
    struct target_pollfd *target_pfd;
    unsigned int nfds = arg2;
    struct pollfd *pfd;
    unsigned int i;
    abi_long ret;

    pfd = NULL;
    target_pfd = NULL;
    if (nfds) {
        if (nfds > (INT_MAX / sizeof(struct target_pollfd))) {
            return -TARGET_EINVAL;
        }
        target_pfd = lock_user(VERIFY_WRITE, arg1,
                               sizeof(struct target_pollfd) * nfds, 1);
        if (!target_pfd) {
            return -TARGET_EFAULT;
        }

        pfd = alloca(sizeof(struct pollfd) * nfds);
        for (i = 0; i < nfds; i++) {
            pfd[i].fd = tswap32(target_pfd[i].fd);
            pfd[i].events = tswap16(target_pfd[i].events);
        }
    }
    if (ppoll) {
        struct timespec _timeout_ts, *timeout_ts = &_timeout_ts;
        sigset_t *set = NULL;

        if (arg3) {
            if (time64) {
                if (target_to_host_timespec64(timeout_ts, arg3)) {
                    unlock_user(target_pfd, arg1, 0);
                    return -TARGET_EFAULT;
                }
            } else {
                if (target_to_host_timespec(timeout_ts, arg3)) {
                    unlock_user(target_pfd, arg1, 0);
                    return -TARGET_EFAULT;
                }
            }
        } else {
            timeout_ts = NULL;
        }

        if (arg4) {
            ret = process_sigsuspend_mask(&set, arg4, arg5);
            if (ret != 0) {
                unlock_user(target_pfd, arg1, 0);
                return ret;
            }
        }

        ret = get_errno(safe_ppoll(pfd, nfds, timeout_ts,
                                   set, SIGSET_T_SIZE));

        if (set) {
            finish_sigsuspend_mask(ret);
        }
        if (!is_error(ret) && arg3) {
            if (time64) {
                if (host_to_target_timespec64(arg3, timeout_ts)) {
                    return -TARGET_EFAULT;
                }
            } else {
                if (host_to_target_timespec(arg3, timeout_ts)) {
                    return -TARGET_EFAULT;
                }
            }
        }
    } else {
          struct timespec ts, *pts;

          if (arg3 >= 0) {
              /* Convert ms to secs, ns */
              ts.tv_sec = arg3 / 1000;
              ts.tv_nsec = (arg3 % 1000) * 1000000LL;
              pts = &ts;
          } else {
              /* -ve poll() timeout means "infinite" */
              pts = NULL;
          }
          ret = get_errno(safe_ppoll(pfd, nfds, pts, NULL, 0));
    }

    if (!is_error(ret)) {
        for (i = 0; i < nfds; i++) {
            target_pfd[i].revents = tswap16(pfd[i].revents);
        }
    }
    unlock_user(target_pfd, arg1, sizeof(struct target_pollfd) * nfds);
    return ret;
}
#endif

static abi_long do_pipe(CPUArchState *cpu_env, abi_ulong pipedes,
                        int flags, int is_pipe2)
{
    int host_pipe[2];
    abi_long ret;
    ret = pipe2(host_pipe, flags);

    if (is_error(ret))
        return get_errno(ret);

    /* Several targets have special calling conventions for the original
       pipe syscall, but didn't replicate this into the pipe2 syscall.  */
    if (!is_pipe2) {
#if defined(TARGET_ALPHA)
        cpu_env->ir[IR_A4] = host_pipe[1];
        return host_pipe[0];
#elif defined(TARGET_MIPS)
        cpu_env->active_tc.gpr[3] = host_pipe[1];
        return host_pipe[0];
#elif defined(TARGET_SH4)
        cpu_env->gregs[1] = host_pipe[1];
        return host_pipe[0];
#elif defined(TARGET_SPARC)
        cpu_env->regwptr[1] = host_pipe[1];
        return host_pipe[0];
#endif
    }

    if (put_user_s32(host_pipe[0], pipedes)
        || put_user_s32(host_pipe[1], pipedes + sizeof(abi_int)))
        return -TARGET_EFAULT;
    return get_errno(ret);
}

static inline abi_long target_to_host_ip_mreq(struct ip_mreqn *mreqn,
                                              abi_ulong target_addr,
                                              socklen_t len)
{
    struct target_ip_mreqn *target_smreqn;

    target_smreqn = lock_user(VERIFY_READ, target_addr, len, 1);
    if (!target_smreqn)
        return -TARGET_EFAULT;
    mreqn->imr_multiaddr.s_addr = target_smreqn->imr_multiaddr.s_addr;
    mreqn->imr_address.s_addr = target_smreqn->imr_address.s_addr;
    if (len == sizeof(struct target_ip_mreqn))
        mreqn->imr_ifindex = tswapal(target_smreqn->imr_ifindex);
    unlock_user(target_smreqn, target_addr, 0);

    return 0;
}

static inline abi_long target_to_host_sockaddr(int fd, struct sockaddr *addr,
                                               abi_ulong target_addr,
                                               socklen_t len)
{
    const socklen_t unix_maxlen = sizeof (struct sockaddr_un);
    sa_family_t sa_family;
    struct target_sockaddr *target_saddr;

    if (fd_trans_target_to_host_addr(fd)) {
        return fd_trans_target_to_host_addr(fd)(addr, target_addr, len);
    }

    target_saddr = lock_user(VERIFY_READ, target_addr, len, 1);
    if (!target_saddr)
        return -TARGET_EFAULT;

    sa_family = tswap16(target_saddr->sa_family);

    /* Oops. The caller might send a incomplete sun_path; sun_path
     * must be terminated by \0 (see the manual page), but
     * unfortunately it is quite common to specify sockaddr_un
     * length as "strlen(x->sun_path)" while it should be
     * "strlen(...) + 1". We'll fix that here if needed.
     * Linux kernel has a similar feature.
     */

    if (sa_family == AF_UNIX) {
        if (len < unix_maxlen && len > 0) {
            char *cp = (char*)target_saddr;

            if ( cp[len-1] && !cp[len] )
                len++;
        }
        if (len > unix_maxlen)
            len = unix_maxlen;
    }

    memcpy(addr, target_saddr, len);
    addr->sa_family = sa_family;
    if (sa_family == AF_NETLINK) {
        struct sockaddr_nl *nladdr;

        nladdr = (struct sockaddr_nl *)addr;
        nladdr->nl_pid = tswap32(nladdr->nl_pid);
        nladdr->nl_groups = tswap32(nladdr->nl_groups);
    } else if (sa_family == AF_PACKET) {
	struct target_sockaddr_ll *lladdr;

	lladdr = (struct target_sockaddr_ll *)addr;
	lladdr->sll_ifindex = tswap32(lladdr->sll_ifindex);
	lladdr->sll_hatype = tswap16(lladdr->sll_hatype);
    }
    unlock_user(target_saddr, target_addr, 0);

    return 0;
}

static inline abi_long host_to_target_sockaddr(abi_ulong target_addr,
                                               struct sockaddr *addr,
                                               socklen_t len)
{
    struct target_sockaddr *target_saddr;

    if (len == 0) {
        return 0;
    }
    assert(addr);

    target_saddr = lock_user(VERIFY_WRITE, target_addr, len, 0);
    if (!target_saddr)
        return -TARGET_EFAULT;
    memcpy(target_saddr, addr, len);
    if (len >= offsetof(struct target_sockaddr, sa_family) +
        sizeof(target_saddr->sa_family)) {
        target_saddr->sa_family = tswap16(addr->sa_family);
    }
    if (addr->sa_family == AF_NETLINK &&
        len >= sizeof(struct target_sockaddr_nl)) {
        struct target_sockaddr_nl *target_nl =
               (struct target_sockaddr_nl *)target_saddr;
        target_nl->nl_pid = tswap32(target_nl->nl_pid);
        target_nl->nl_groups = tswap32(target_nl->nl_groups);
    } else if (addr->sa_family == AF_PACKET) {
        struct sockaddr_ll *target_ll = (struct sockaddr_ll *)target_saddr;
        target_ll->sll_ifindex = tswap32(target_ll->sll_ifindex);
        target_ll->sll_hatype = tswap16(target_ll->sll_hatype);
    } else if (addr->sa_family == AF_INET6 &&
               len >= sizeof(struct target_sockaddr_in6)) {
        struct target_sockaddr_in6 *target_in6 =
               (struct target_sockaddr_in6 *)target_saddr;
        target_in6->sin6_scope_id = tswap16(target_in6->sin6_scope_id);
    }
    unlock_user(target_saddr, target_addr, len);

    return 0;
}

static inline abi_long target_to_host_cmsg(struct msghdr *msgh,
                                           struct target_msghdr *target_msgh)
{
    struct cmsghdr *cmsg = CMSG_FIRSTHDR(msgh);
    abi_long msg_controllen;
    abi_ulong target_cmsg_addr;
    struct target_cmsghdr *target_cmsg, *target_cmsg_start;
    socklen_t space = 0;
    
    msg_controllen = tswapal(target_msgh->msg_controllen);
    if (msg_controllen < sizeof (struct target_cmsghdr)) 
        goto the_end;
    target_cmsg_addr = tswapal(target_msgh->msg_control);
    target_cmsg = lock_user(VERIFY_READ, target_cmsg_addr, msg_controllen, 1);
    target_cmsg_start = target_cmsg;
    if (!target_cmsg)
        return -TARGET_EFAULT;

    while (cmsg && target_cmsg) {
        void *data = CMSG_DATA(cmsg);
        void *target_data = TARGET_CMSG_DATA(target_cmsg);

        int len = tswapal(target_cmsg->cmsg_len)
            - sizeof(struct target_cmsghdr);

        space += CMSG_SPACE(len);
        if (space > msgh->msg_controllen) {
            space -= CMSG_SPACE(len);
            /* This is a QEMU bug, since we allocated the payload
             * area ourselves (unlike overflow in host-to-target
             * conversion, which is just the guest giving us a buffer
             * that's too small). It can't happen for the payload types
             * we currently support; if it becomes an issue in future
             * we would need to improve our allocation strategy to
             * something more intelligent than "twice the size of the
             * target buffer we're reading from".
             */
            qemu_log_mask(LOG_UNIMP,
                          ("Unsupported ancillary data %d/%d: "
                           "unhandled msg size\n"),
                          tswap32(target_cmsg->cmsg_level),
                          tswap32(target_cmsg->cmsg_type));
            break;
        }

        if (tswap32(target_cmsg->cmsg_level) == TARGET_SOL_SOCKET) {
            cmsg->cmsg_level = SOL_SOCKET;
        } else {
            cmsg->cmsg_level = tswap32(target_cmsg->cmsg_level);
        }
        cmsg->cmsg_type = tswap32(target_cmsg->cmsg_type);
        cmsg->cmsg_len = CMSG_LEN(len);

        if (cmsg->cmsg_level == SOL_SOCKET && cmsg->cmsg_type == SCM_RIGHTS) {
            int *fd = (int *)data;
            int *target_fd = (int *)target_data;
            int i, numfds = len / sizeof(int);

            for (i = 0; i < numfds; i++) {
                __get_user(fd[i], target_fd + i);
            }
        } else if (cmsg->cmsg_level == SOL_SOCKET
               &&  cmsg->cmsg_type == SCM_CREDENTIALS) {
            struct ucred *cred = (struct ucred *)data;
            struct target_ucred *target_cred =
                (struct target_ucred *)target_data;

            __get_user(cred->pid, &target_cred->pid);
            __get_user(cred->uid, &target_cred->uid);
            __get_user(cred->gid, &target_cred->gid);
        } else {
            qemu_log_mask(LOG_UNIMP, "Unsupported ancillary data: %d/%d\n",
                          cmsg->cmsg_level, cmsg->cmsg_type);
            memcpy(data, target_data, len);
        }

        cmsg = CMSG_NXTHDR(msgh, cmsg);
        target_cmsg = TARGET_CMSG_NXTHDR(target_msgh, target_cmsg,
                                         target_cmsg_start);
    }
    unlock_user(target_cmsg, target_cmsg_addr, 0);
 the_end:
    msgh->msg_controllen = space;
    return 0;
}

static inline abi_long host_to_target_cmsg(struct target_msghdr *target_msgh,
                                           struct msghdr *msgh)
{
    struct cmsghdr *cmsg = CMSG_FIRSTHDR(msgh);
    abi_long msg_controllen;
    abi_ulong target_cmsg_addr;
    struct target_cmsghdr *target_cmsg, *target_cmsg_start;
    socklen_t space = 0;

    msg_controllen = tswapal(target_msgh->msg_controllen);
    if (msg_controllen < sizeof (struct target_cmsghdr)) 
        goto the_end;
    target_cmsg_addr = tswapal(target_msgh->msg_control);
    target_cmsg = lock_user(VERIFY_WRITE, target_cmsg_addr, msg_controllen, 0);
    target_cmsg_start = target_cmsg;
    if (!target_cmsg)
        return -TARGET_EFAULT;

    while (cmsg && target_cmsg) {
        void *data = CMSG_DATA(cmsg);
        void *target_data = TARGET_CMSG_DATA(target_cmsg);

        int len = cmsg->cmsg_len - sizeof(struct cmsghdr);
        int tgt_len, tgt_space;

        /* We never copy a half-header but may copy half-data;
         * this is Linux's behaviour in put_cmsg(). Note that
         * truncation here is a guest problem (which we report
         * to the guest via the CTRUNC bit), unlike truncation
         * in target_to_host_cmsg, which is a QEMU bug.
         */
        if (msg_controllen < sizeof(struct target_cmsghdr)) {
            target_msgh->msg_flags |= tswap32(MSG_CTRUNC);
            break;
        }

        if (cmsg->cmsg_level == SOL_SOCKET) {
            target_cmsg->cmsg_level = tswap32(TARGET_SOL_SOCKET);
        } else {
            target_cmsg->cmsg_level = tswap32(cmsg->cmsg_level);
        }
        target_cmsg->cmsg_type = tswap32(cmsg->cmsg_type);

        /* Payload types which need a different size of payload on
         * the target must adjust tgt_len here.
         */
        tgt_len = len;
        switch (cmsg->cmsg_level) {
        case SOL_SOCKET:
            switch (cmsg->cmsg_type) {
            case SO_TIMESTAMP:
                tgt_len = sizeof(struct target_timeval);
                break;
            default:
                break;
            }
            break;
        default:
            break;
        }

        if (msg_controllen < TARGET_CMSG_LEN(tgt_len)) {
            target_msgh->msg_flags |= tswap32(MSG_CTRUNC);
            tgt_len = msg_controllen - sizeof(struct target_cmsghdr);
        }

        /* We must now copy-and-convert len bytes of payload
         * into tgt_len bytes of destination space. Bear in mind
         * that in both source and destination we may be dealing
         * with a truncated value!
         */
        switch (cmsg->cmsg_level) {
        case SOL_SOCKET:
            switch (cmsg->cmsg_type) {
            case SCM_RIGHTS:
            {
                int *fd = (int *)data;
                int *target_fd = (int *)target_data;
                int i, numfds = tgt_len / sizeof(int);

                for (i = 0; i < numfds; i++) {
                    __put_user(fd[i], target_fd + i);
                }
                break;
            }
            case SO_TIMESTAMP:
            {
                struct timeval *tv = (struct timeval *)data;
                struct target_timeval *target_tv =
                    (struct target_timeval *)target_data;

                if (len != sizeof(struct timeval) ||
                    tgt_len != sizeof(struct target_timeval)) {
                    goto unimplemented;
                }

                /* copy struct timeval to target */
                __put_user(tv->tv_sec, &target_tv->tv_sec);
                __put_user(tv->tv_usec, &target_tv->tv_usec);
                break;
            }
            case SCM_CREDENTIALS:
            {
                struct ucred *cred = (struct ucred *)data;
                struct target_ucred *target_cred =
                    (struct target_ucred *)target_data;

                __put_user(cred->pid, &target_cred->pid);
                __put_user(cred->uid, &target_cred->uid);
                __put_user(cred->gid, &target_cred->gid);
                break;
            }
            default:
                goto unimplemented;
            }
            break;

        case SOL_IP:
            switch (cmsg->cmsg_type) {
            case IP_TTL:
            {
                uint32_t *v = (uint32_t *)data;
                uint32_t *t_int = (uint32_t *)target_data;

                if (len != sizeof(uint32_t) ||
                    tgt_len != sizeof(uint32_t)) {
                    goto unimplemented;
                }
                __put_user(*v, t_int);
                break;
            }
            case IP_RECVERR:
            {
                struct errhdr_t {
                   struct sock_extended_err ee;
                   struct sockaddr_in offender;
                };
                struct errhdr_t *errh = (struct errhdr_t *)data;
                struct errhdr_t *target_errh =
                    (struct errhdr_t *)target_data;

                if (len != sizeof(struct errhdr_t) ||
                    tgt_len != sizeof(struct errhdr_t)) {
                    goto unimplemented;
                }
                __put_user(errh->ee.ee_errno, &target_errh->ee.ee_errno);
                __put_user(errh->ee.ee_origin, &target_errh->ee.ee_origin);
                __put_user(errh->ee.ee_type,  &target_errh->ee.ee_type);
                __put_user(errh->ee.ee_code, &target_errh->ee.ee_code);
                __put_user(errh->ee.ee_pad, &target_errh->ee.ee_pad);
                __put_user(errh->ee.ee_info, &target_errh->ee.ee_info);
                __put_user(errh->ee.ee_data, &target_errh->ee.ee_data);
                host_to_target_sockaddr((unsigned long) &target_errh->offender,
                    (void *) &errh->offender, sizeof(errh->offender));
                break;
            }
            default:
                goto unimplemented;
            }
            break;

        case SOL_IPV6:
            switch (cmsg->cmsg_type) {
            case IPV6_HOPLIMIT:
            {
                uint32_t *v = (uint32_t *)data;
                uint32_t *t_int = (uint32_t *)target_data;

                if (len != sizeof(uint32_t) ||
                    tgt_len != sizeof(uint32_t)) {
                    goto unimplemented;
                }
                __put_user(*v, t_int);
                break;
            }
            case IPV6_RECVERR:
            {
                struct errhdr6_t {
                   struct sock_extended_err ee;
                   struct sockaddr_in6 offender;
                };
                struct errhdr6_t *errh = (struct errhdr6_t *)data;
                struct errhdr6_t *target_errh =
                    (struct errhdr6_t *)target_data;

                if (len != sizeof(struct errhdr6_t) ||
                    tgt_len != sizeof(struct errhdr6_t)) {
                    goto unimplemented;
                }
                __put_user(errh->ee.ee_errno, &target_errh->ee.ee_errno);
                __put_user(errh->ee.ee_origin, &target_errh->ee.ee_origin);
                __put_user(errh->ee.ee_type,  &target_errh->ee.ee_type);
                __put_user(errh->ee.ee_code, &target_errh->ee.ee_code);
                __put_user(errh->ee.ee_pad, &target_errh->ee.ee_pad);
                __put_user(errh->ee.ee_info, &target_errh->ee.ee_info);
                __put_user(errh->ee.ee_data, &target_errh->ee.ee_data);
                host_to_target_sockaddr((unsigned long) &target_errh->offender,
                    (void *) &errh->offender, sizeof(errh->offender));
                break;
            }
            default:
                goto unimplemented;
            }
            break;

        default:
        unimplemented:
            qemu_log_mask(LOG_UNIMP, "Unsupported ancillary data: %d/%d\n",
                          cmsg->cmsg_level, cmsg->cmsg_type);
            memcpy(target_data, data, MIN(len, tgt_len));
            if (tgt_len > len) {
                memset(target_data + len, 0, tgt_len - len);
            }
        }

        target_cmsg->cmsg_len = tswapal(TARGET_CMSG_LEN(tgt_len));
        tgt_space = TARGET_CMSG_SPACE(tgt_len);
        if (msg_controllen < tgt_space) {
            tgt_space = msg_controllen;
        }
        msg_controllen -= tgt_space;
        space += tgt_space;
        cmsg = CMSG_NXTHDR(msgh, cmsg);
        target_cmsg = TARGET_CMSG_NXTHDR(target_msgh, target_cmsg,
                                         target_cmsg_start);
    }
    unlock_user(target_cmsg, target_cmsg_addr, space);
 the_end:
    target_msgh->msg_controllen = tswapal(space);
    return 0;
}

/* do_setsockopt() Must return target values and target errnos. */
static abi_long do_setsockopt(int sockfd, int level, int optname,
                              abi_ulong optval_addr, socklen_t optlen)
{
    abi_long ret;
    int val;
    struct ip_mreqn *ip_mreq;
    struct ip_mreq_source *ip_mreq_source;

    switch(level) {
    case SOL_TCP:
    case SOL_UDP:
        /* TCP and UDP options all take an 'int' value.  */
        if (optlen < sizeof(uint32_t))
            return -TARGET_EINVAL;

        if (get_user_u32(val, optval_addr))
            return -TARGET_EFAULT;
        ret = get_errno(setsockopt(sockfd, level, optname, &val, sizeof(val)));
        break;
    case SOL_IP:
        switch(optname) {
        case IP_TOS:
        case IP_TTL:
        case IP_HDRINCL:
        case IP_ROUTER_ALERT:
        case IP_RECVOPTS:
        case IP_RETOPTS:
        case IP_PKTINFO:
        case IP_MTU_DISCOVER:
        case IP_RECVERR:
        case IP_RECVTTL:
        case IP_RECVTOS:
#ifdef IP_FREEBIND
        case IP_FREEBIND:
#endif
        case IP_MULTICAST_TTL:
        case IP_MULTICAST_LOOP:
            val = 0;
            if (optlen >= sizeof(uint32_t)) {
                if (get_user_u32(val, optval_addr))
                    return -TARGET_EFAULT;
            } else if (optlen >= 1) {
                if (get_user_u8(val, optval_addr))
                    return -TARGET_EFAULT;
            }
            ret = get_errno(setsockopt(sockfd, level, optname, &val, sizeof(val)));
            break;
        case IP_ADD_MEMBERSHIP:
        case IP_DROP_MEMBERSHIP:
            if (optlen < sizeof (struct target_ip_mreq) ||
                optlen > sizeof (struct target_ip_mreqn))
                return -TARGET_EINVAL;

            ip_mreq = (struct ip_mreqn *) alloca(optlen);
            target_to_host_ip_mreq(ip_mreq, optval_addr, optlen);
            ret = get_errno(setsockopt(sockfd, level, optname, ip_mreq, optlen));
            break;

        case IP_BLOCK_SOURCE:
        case IP_UNBLOCK_SOURCE:
        case IP_ADD_SOURCE_MEMBERSHIP:
        case IP_DROP_SOURCE_MEMBERSHIP:
            if (optlen != sizeof (struct target_ip_mreq_source))
                return -TARGET_EINVAL;

            ip_mreq_source = lock_user(VERIFY_READ, optval_addr, optlen, 1);
            if (!ip_mreq_source) {
                return -TARGET_EFAULT;
            }
            ret = get_errno(setsockopt(sockfd, level, optname, ip_mreq_source, optlen));
            unlock_user (ip_mreq_source, optval_addr, 0);
            break;

        default:
            goto unimplemented;
        }
        break;
    case SOL_IPV6:
        switch (optname) {
        case IPV6_MTU_DISCOVER:
        case IPV6_MTU:
        case IPV6_V6ONLY:
        case IPV6_RECVPKTINFO:
        case IPV6_UNICAST_HOPS:
        case IPV6_MULTICAST_HOPS:
        case IPV6_MULTICAST_LOOP:
        case IPV6_RECVERR:
        case IPV6_RECVHOPLIMIT:
        case IPV6_2292HOPLIMIT:
        case IPV6_CHECKSUM:
        case IPV6_ADDRFORM:
        case IPV6_2292PKTINFO:
        case IPV6_RECVTCLASS:
        case IPV6_RECVRTHDR:
        case IPV6_2292RTHDR:
        case IPV6_RECVHOPOPTS:
        case IPV6_2292HOPOPTS:
        case IPV6_RECVDSTOPTS:
        case IPV6_2292DSTOPTS:
        case IPV6_TCLASS:
        case IPV6_ADDR_PREFERENCES:
#ifdef IPV6_RECVPATHMTU
        case IPV6_RECVPATHMTU:
#endif
#ifdef IPV6_TRANSPARENT
        case IPV6_TRANSPARENT:
#endif
#ifdef IPV6_FREEBIND
        case IPV6_FREEBIND:
#endif
#ifdef IPV6_RECVORIGDSTADDR
        case IPV6_RECVORIGDSTADDR:
#endif
            val = 0;
            if (optlen < sizeof(uint32_t)) {
                return -TARGET_EINVAL;
            }
            if (get_user_u32(val, optval_addr)) {
                return -TARGET_EFAULT;
            }
            ret = get_errno(setsockopt(sockfd, level, optname,
                                       &val, sizeof(val)));
            break;
        case IPV6_PKTINFO:
        {
            struct in6_pktinfo pki;

            if (optlen < sizeof(pki)) {
                return -TARGET_EINVAL;
            }

            if (copy_from_user(&pki, optval_addr, sizeof(pki))) {
                return -TARGET_EFAULT;
            }

            pki.ipi6_ifindex = tswap32(pki.ipi6_ifindex);

            ret = get_errno(setsockopt(sockfd, level, optname,
                                       &pki, sizeof(pki)));
            break;
        }
        case IPV6_ADD_MEMBERSHIP:
        case IPV6_DROP_MEMBERSHIP:
        {
            struct ipv6_mreq ipv6mreq;

            if (optlen < sizeof(ipv6mreq)) {
                return -TARGET_EINVAL;
            }

            if (copy_from_user(&ipv6mreq, optval_addr, sizeof(ipv6mreq))) {
                return -TARGET_EFAULT;
            }

            ipv6mreq.ipv6mr_interface = tswap32(ipv6mreq.ipv6mr_interface);

            ret = get_errno(setsockopt(sockfd, level, optname,
                                       &ipv6mreq, sizeof(ipv6mreq)));
            break;
        }
        default:
            goto unimplemented;
        }
        break;
    case SOL_ICMPV6:
        switch (optname) {
        case ICMPV6_FILTER:
        {
            struct icmp6_filter icmp6f;

            if (optlen > sizeof(icmp6f)) {
                optlen = sizeof(icmp6f);
            }

            if (copy_from_user(&icmp6f, optval_addr, optlen)) {
                return -TARGET_EFAULT;
            }

            for (val = 0; val < 8; val++) {
                icmp6f.data[val] = tswap32(icmp6f.data[val]);
            }

            ret = get_errno(setsockopt(sockfd, level, optname,
                                       &icmp6f, optlen));
            break;
        }
        default:
            goto unimplemented;
        }
        break;
    case SOL_RAW:
        switch (optname) {
        case ICMP_FILTER:
        case IPV6_CHECKSUM:
            /* those take an u32 value */
            if (optlen < sizeof(uint32_t)) {
                return -TARGET_EINVAL;
            }

            if (get_user_u32(val, optval_addr)) {
                return -TARGET_EFAULT;
            }
            ret = get_errno(setsockopt(sockfd, level, optname,
                                       &val, sizeof(val)));
            break;

        default:
            goto unimplemented;
        }
        break;
#if defined(SOL_ALG) && defined(ALG_SET_KEY) && defined(ALG_SET_AEAD_AUTHSIZE)
    case SOL_ALG:
        switch (optname) {
        case ALG_SET_KEY:
        {
            char *alg_key = g_malloc(optlen);

            if (!alg_key) {
                return -TARGET_ENOMEM;
            }
            if (copy_from_user(alg_key, optval_addr, optlen)) {
                g_free(alg_key);
                return -TARGET_EFAULT;
            }
            ret = get_errno(setsockopt(sockfd, level, optname,
                                       alg_key, optlen));
            g_free(alg_key);
            break;
        }
        case ALG_SET_AEAD_AUTHSIZE:
        {
            ret = get_errno(setsockopt(sockfd, level, optname,
                                       NULL, optlen));
            break;
        }
        default:
            goto unimplemented;
        }
        break;
#endif
    case TARGET_SOL_SOCKET:
        switch (optname) {
        case TARGET_SO_RCVTIMEO:
        {
                struct timeval tv;

                optname = SO_RCVTIMEO;

set_timeout:
                if (optlen != sizeof(struct target_timeval)) {
                    return -TARGET_EINVAL;
                }

                if (copy_from_user_timeval(&tv, optval_addr)) {
                    return -TARGET_EFAULT;
                }

                ret = get_errno(setsockopt(sockfd, SOL_SOCKET, optname,
                                &tv, sizeof(tv)));
                return ret;
        }
        case TARGET_SO_SNDTIMEO:
                optname = SO_SNDTIMEO;
                goto set_timeout;
        case TARGET_SO_ATTACH_FILTER:
        {
                struct target_sock_fprog *tfprog;
                struct target_sock_filter *tfilter;
                struct sock_fprog fprog;
                struct sock_filter *filter;
                int i;

                if (optlen != sizeof(*tfprog)) {
                    return -TARGET_EINVAL;
                }
                if (!lock_user_struct(VERIFY_READ, tfprog, optval_addr, 0)) {
                    return -TARGET_EFAULT;
                }
                if (!lock_user_struct(VERIFY_READ, tfilter,
                                      tswapal(tfprog->filter), 0)) {
                    unlock_user_struct(tfprog, optval_addr, 1);
                    return -TARGET_EFAULT;
                }

                fprog.len = tswap16(tfprog->len);
                filter = g_try_new(struct sock_filter, fprog.len);
                if (filter == NULL) {
                    unlock_user_struct(tfilter, tfprog->filter, 1);
                    unlock_user_struct(tfprog, optval_addr, 1);
                    return -TARGET_ENOMEM;
                }
                for (i = 0; i < fprog.len; i++) {
                    filter[i].code = tswap16(tfilter[i].code);
                    filter[i].jt = tfilter[i].jt;
                    filter[i].jf = tfilter[i].jf;
                    filter[i].k = tswap32(tfilter[i].k);
                }
                fprog.filter = filter;

                ret = get_errno(setsockopt(sockfd, SOL_SOCKET,
                                SO_ATTACH_FILTER, &fprog, sizeof(fprog)));
                g_free(filter);

                unlock_user_struct(tfilter, tfprog->filter, 1);
                unlock_user_struct(tfprog, optval_addr, 1);
                return ret;
        }
	case TARGET_SO_BINDTODEVICE:
	{
		char *dev_ifname, *addr_ifname;

		if (optlen > IFNAMSIZ - 1) {
		    optlen = IFNAMSIZ - 1;
		}
		dev_ifname = lock_user(VERIFY_READ, optval_addr, optlen, 1);
		if (!dev_ifname) {
		    return -TARGET_EFAULT;
		}
		optname = SO_BINDTODEVICE;
		addr_ifname = alloca(IFNAMSIZ);
		memcpy(addr_ifname, dev_ifname, optlen);
		addr_ifname[optlen] = 0;
		ret = get_errno(setsockopt(sockfd, SOL_SOCKET, optname,
                                           addr_ifname, optlen));
		unlock_user (dev_ifname, optval_addr, 0);
		return ret;
	}
        case TARGET_SO_LINGER:
        {
                struct linger lg;
                struct target_linger *tlg;

                if (optlen != sizeof(struct target_linger)) {
                    return -TARGET_EINVAL;
                }
                if (!lock_user_struct(VERIFY_READ, tlg, optval_addr, 1)) {
                    return -TARGET_EFAULT;
                }
                __get_user(lg.l_onoff, &tlg->l_onoff);
                __get_user(lg.l_linger, &tlg->l_linger);
                ret = get_errno(setsockopt(sockfd, SOL_SOCKET, SO_LINGER,
                                &lg, sizeof(lg)));
                unlock_user_struct(tlg, optval_addr, 0);
                return ret;
        }
            /* Options with 'int' argument.  */
        case TARGET_SO_DEBUG:
		optname = SO_DEBUG;
		break;
        case TARGET_SO_REUSEADDR:
		optname = SO_REUSEADDR;
		break;
#ifdef SO_REUSEPORT
        case TARGET_SO_REUSEPORT:
                optname = SO_REUSEPORT;
                break;
#endif
        case TARGET_SO_TYPE:
		optname = SO_TYPE;
		break;
        case TARGET_SO_ERROR:
		optname = SO_ERROR;
		break;
        case TARGET_SO_DONTROUTE:
		optname = SO_DONTROUTE;
		break;
        case TARGET_SO_BROADCAST:
		optname = SO_BROADCAST;
		break;
        case TARGET_SO_SNDBUF:
		optname = SO_SNDBUF;
		break;
        case TARGET_SO_SNDBUFFORCE:
                optname = SO_SNDBUFFORCE;
                break;
        case TARGET_SO_RCVBUF:
		optname = SO_RCVBUF;
		break;
        case TARGET_SO_RCVBUFFORCE:
                optname = SO_RCVBUFFORCE;
                break;
        case TARGET_SO_KEEPALIVE:
		optname = SO_KEEPALIVE;
		break;
        case TARGET_SO_OOBINLINE:
		optname = SO_OOBINLINE;
		break;
        case TARGET_SO_NO_CHECK:
		optname = SO_NO_CHECK;
		break;
        case TARGET_SO_PRIORITY:
		optname = SO_PRIORITY;
		break;
#ifdef SO_BSDCOMPAT
        case TARGET_SO_BSDCOMPAT:
		optname = SO_BSDCOMPAT;
		break;
#endif
        case TARGET_SO_PASSCRED:
		optname = SO_PASSCRED;
		break;
        case TARGET_SO_PASSSEC:
                optname = SO_PASSSEC;
                break;
        case TARGET_SO_TIMESTAMP:
		optname = SO_TIMESTAMP;
		break;
        case TARGET_SO_RCVLOWAT:
		optname = SO_RCVLOWAT;
		break;
        default:
            goto unimplemented;
        }
	if (optlen < sizeof(uint32_t))
            return -TARGET_EINVAL;

	if (get_user_u32(val, optval_addr))
            return -TARGET_EFAULT;
	ret = get_errno(setsockopt(sockfd, SOL_SOCKET, optname, &val, sizeof(val)));
        break;
#ifdef SOL_NETLINK
    case SOL_NETLINK:
        switch (optname) {
        case NETLINK_PKTINFO:
        case NETLINK_ADD_MEMBERSHIP:
        case NETLINK_DROP_MEMBERSHIP:
        case NETLINK_BROADCAST_ERROR:
        case NETLINK_NO_ENOBUFS:
#if LINUX_VERSION_CODE >= KERNEL_VERSION(4, 2, 0)
        case NETLINK_LISTEN_ALL_NSID:
        case NETLINK_CAP_ACK:
#endif /* LINUX_VERSION_CODE >= KERNEL_VERSION(4, 2, 0) */
#if LINUX_VERSION_CODE >= KERNEL_VERSION(4, 12, 0)
        case NETLINK_EXT_ACK:
#endif /* LINUX_VERSION_CODE >= KERNEL_VERSION(4, 12, 0) */
#if LINUX_VERSION_CODE >= KERNEL_VERSION(4, 20, 0)
        case NETLINK_GET_STRICT_CHK:
#endif /* LINUX_VERSION_CODE >= KERNEL_VERSION(4, 12, 0) */
            break;
        default:
            goto unimplemented;
        }
        val = 0;
        if (optlen < sizeof(uint32_t)) {
            return -TARGET_EINVAL;
        }
        if (get_user_u32(val, optval_addr)) {
            return -TARGET_EFAULT;
        }
        ret = get_errno(setsockopt(sockfd, SOL_NETLINK, optname, &val,
                                   sizeof(val)));
        break;
#endif /* SOL_NETLINK */
    default:
    unimplemented:
        qemu_log_mask(LOG_UNIMP, "Unsupported setsockopt level=%d optname=%d\n",
                      level, optname);
        ret = -TARGET_ENOPROTOOPT;
    }
    return ret;
}

/* do_getsockopt() Must return target values and target errnos. */
static abi_long do_getsockopt(int sockfd, int level, int optname,
                              abi_ulong optval_addr, abi_ulong optlen)
{
    abi_long ret;
    int len, val;
    socklen_t lv;

    switch(level) {
    case TARGET_SOL_SOCKET:
        level = SOL_SOCKET;
        switch (optname) {
        /* These don't just return a single integer */
        case TARGET_SO_PEERNAME:
            goto unimplemented;
        case TARGET_SO_RCVTIMEO: {
            struct timeval tv;
            socklen_t tvlen;

            optname = SO_RCVTIMEO;

get_timeout:
            if (get_user_u32(len, optlen)) {
                return -TARGET_EFAULT;
            }
            if (len < 0) {
                return -TARGET_EINVAL;
            }

            tvlen = sizeof(tv);
            ret = get_errno(getsockopt(sockfd, level, optname,
                                       &tv, &tvlen));
            if (ret < 0) {
                return ret;
            }
            if (len > sizeof(struct target_timeval)) {
                len = sizeof(struct target_timeval);
            }
            if (copy_to_user_timeval(optval_addr, &tv)) {
                return -TARGET_EFAULT;
            }
            if (put_user_u32(len, optlen)) {
                return -TARGET_EFAULT;
            }
            break;
        }
        case TARGET_SO_SNDTIMEO:
            optname = SO_SNDTIMEO;
            goto get_timeout;
        case TARGET_SO_PEERCRED: {
            struct ucred cr;
            socklen_t crlen;
            struct target_ucred *tcr;

            if (get_user_u32(len, optlen)) {
                return -TARGET_EFAULT;
            }
            if (len < 0) {
                return -TARGET_EINVAL;
            }

            crlen = sizeof(cr);
            ret = get_errno(getsockopt(sockfd, level, SO_PEERCRED,
                                       &cr, &crlen));
            if (ret < 0) {
                return ret;
            }
            if (len > crlen) {
                len = crlen;
            }
            if (!lock_user_struct(VERIFY_WRITE, tcr, optval_addr, 0)) {
                return -TARGET_EFAULT;
            }
            __put_user(cr.pid, &tcr->pid);
            __put_user(cr.uid, &tcr->uid);
            __put_user(cr.gid, &tcr->gid);
            unlock_user_struct(tcr, optval_addr, 1);
            if (put_user_u32(len, optlen)) {
                return -TARGET_EFAULT;
            }
            break;
        }
        case TARGET_SO_PEERSEC: {
            char *name;

            if (get_user_u32(len, optlen)) {
                return -TARGET_EFAULT;
            }
            if (len < 0) {
                return -TARGET_EINVAL;
            }
            name = lock_user(VERIFY_WRITE, optval_addr, len, 0);
            if (!name) {
                return -TARGET_EFAULT;
            }
            lv = len;
            ret = get_errno(getsockopt(sockfd, level, SO_PEERSEC,
                                       name, &lv));
            if (put_user_u32(lv, optlen)) {
                ret = -TARGET_EFAULT;
            }
            unlock_user(name, optval_addr, lv);
            break;
        }
        case TARGET_SO_LINGER:
        {
            struct linger lg;
            socklen_t lglen;
            struct target_linger *tlg;

            if (get_user_u32(len, optlen)) {
                return -TARGET_EFAULT;
            }
            if (len < 0) {
                return -TARGET_EINVAL;
            }

            lglen = sizeof(lg);
            ret = get_errno(getsockopt(sockfd, level, SO_LINGER,
                                       &lg, &lglen));
            if (ret < 0) {
                return ret;
            }
            if (len > lglen) {
                len = lglen;
            }
            if (!lock_user_struct(VERIFY_WRITE, tlg, optval_addr, 0)) {
                return -TARGET_EFAULT;
            }
            __put_user(lg.l_onoff, &tlg->l_onoff);
            __put_user(lg.l_linger, &tlg->l_linger);
            unlock_user_struct(tlg, optval_addr, 1);
            if (put_user_u32(len, optlen)) {
                return -TARGET_EFAULT;
            }
            break;
        }
        /* Options with 'int' argument.  */
        case TARGET_SO_DEBUG:
            optname = SO_DEBUG;
            goto int_case;
        case TARGET_SO_REUSEADDR:
            optname = SO_REUSEADDR;
            goto int_case;
#ifdef SO_REUSEPORT
        case TARGET_SO_REUSEPORT:
            optname = SO_REUSEPORT;
            goto int_case;
#endif
        case TARGET_SO_TYPE:
            optname = SO_TYPE;
            goto int_case;
        case TARGET_SO_ERROR:
            optname = SO_ERROR;
            goto int_case;
        case TARGET_SO_DONTROUTE:
            optname = SO_DONTROUTE;
            goto int_case;
        case TARGET_SO_BROADCAST:
            optname = SO_BROADCAST;
            goto int_case;
        case TARGET_SO_SNDBUF:
            optname = SO_SNDBUF;
            goto int_case;
        case TARGET_SO_RCVBUF:
            optname = SO_RCVBUF;
            goto int_case;
        case TARGET_SO_KEEPALIVE:
            optname = SO_KEEPALIVE;
            goto int_case;
        case TARGET_SO_OOBINLINE:
            optname = SO_OOBINLINE;
            goto int_case;
        case TARGET_SO_NO_CHECK:
            optname = SO_NO_CHECK;
            goto int_case;
        case TARGET_SO_PRIORITY:
            optname = SO_PRIORITY;
            goto int_case;
#ifdef SO_BSDCOMPAT
        case TARGET_SO_BSDCOMPAT:
            optname = SO_BSDCOMPAT;
            goto int_case;
#endif
        case TARGET_SO_PASSCRED:
            optname = SO_PASSCRED;
            goto int_case;
        case TARGET_SO_TIMESTAMP:
            optname = SO_TIMESTAMP;
            goto int_case;
        case TARGET_SO_RCVLOWAT:
            optname = SO_RCVLOWAT;
            goto int_case;
        case TARGET_SO_ACCEPTCONN:
            optname = SO_ACCEPTCONN;
            goto int_case;
        case TARGET_SO_PROTOCOL:
            optname = SO_PROTOCOL;
            goto int_case;
        case TARGET_SO_DOMAIN:
            optname = SO_DOMAIN;
            goto int_case;
        default:
            goto int_case;
        }
        break;
    case SOL_TCP:
    case SOL_UDP:
        /* TCP and UDP options all take an 'int' value.  */
    int_case:
        if (get_user_u32(len, optlen))
            return -TARGET_EFAULT;
        if (len < 0)
            return -TARGET_EINVAL;
        lv = sizeof(lv);
        ret = get_errno(getsockopt(sockfd, level, optname, &val, &lv));
        if (ret < 0)
            return ret;
        if (optname == SO_TYPE) {
            val = host_to_target_sock_type(val);
        }
        if (len > lv)
            len = lv;
        if (len == 4) {
            if (put_user_u32(val, optval_addr))
                return -TARGET_EFAULT;
        } else {
            if (put_user_u8(val, optval_addr))
                return -TARGET_EFAULT;
        }
        if (put_user_u32(len, optlen))
            return -TARGET_EFAULT;
        break;
    case SOL_IP:
        switch(optname) {
        case IP_TOS:
        case IP_TTL:
        case IP_HDRINCL:
        case IP_ROUTER_ALERT:
        case IP_RECVOPTS:
        case IP_RETOPTS:
        case IP_PKTINFO:
        case IP_MTU_DISCOVER:
        case IP_RECVERR:
        case IP_RECVTOS:
#ifdef IP_FREEBIND
        case IP_FREEBIND:
#endif
        case IP_MULTICAST_TTL:
        case IP_MULTICAST_LOOP:
            if (get_user_u32(len, optlen))
                return -TARGET_EFAULT;
            if (len < 0)
                return -TARGET_EINVAL;
            lv = sizeof(lv);
            ret = get_errno(getsockopt(sockfd, level, optname, &val, &lv));
            if (ret < 0)
                return ret;
            if (len < sizeof(int) && len > 0 && val >= 0 && val < 255) {
                len = 1;
                if (put_user_u32(len, optlen)
                    || put_user_u8(val, optval_addr))
                    return -TARGET_EFAULT;
            } else {
                if (len > sizeof(int))
                    len = sizeof(int);
                if (put_user_u32(len, optlen)
                    || put_user_u32(val, optval_addr))
                    return -TARGET_EFAULT;
            }
            break;
        default:
            ret = -TARGET_ENOPROTOOPT;
            break;
        }
        break;
    case SOL_IPV6:
        switch (optname) {
        case IPV6_MTU_DISCOVER:
        case IPV6_MTU:
        case IPV6_V6ONLY:
        case IPV6_RECVPKTINFO:
        case IPV6_UNICAST_HOPS:
        case IPV6_MULTICAST_HOPS:
        case IPV6_MULTICAST_LOOP:
        case IPV6_RECVERR:
        case IPV6_RECVHOPLIMIT:
        case IPV6_2292HOPLIMIT:
        case IPV6_CHECKSUM:
        case IPV6_ADDRFORM:
        case IPV6_2292PKTINFO:
        case IPV6_RECVTCLASS:
        case IPV6_RECVRTHDR:
        case IPV6_2292RTHDR:
        case IPV6_RECVHOPOPTS:
        case IPV6_2292HOPOPTS:
        case IPV6_RECVDSTOPTS:
        case IPV6_2292DSTOPTS:
        case IPV6_TCLASS:
        case IPV6_ADDR_PREFERENCES:
#ifdef IPV6_RECVPATHMTU
        case IPV6_RECVPATHMTU:
#endif
#ifdef IPV6_TRANSPARENT
        case IPV6_TRANSPARENT:
#endif
#ifdef IPV6_FREEBIND
        case IPV6_FREEBIND:
#endif
#ifdef IPV6_RECVORIGDSTADDR
        case IPV6_RECVORIGDSTADDR:
#endif
            if (get_user_u32(len, optlen))
                return -TARGET_EFAULT;
            if (len < 0)
                return -TARGET_EINVAL;
            lv = sizeof(lv);
            ret = get_errno(getsockopt(sockfd, level, optname, &val, &lv));
            if (ret < 0)
                return ret;
            if (len < sizeof(int) && len > 0 && val >= 0 && val < 255) {
                len = 1;
                if (put_user_u32(len, optlen)
                    || put_user_u8(val, optval_addr))
                    return -TARGET_EFAULT;
            } else {
                if (len > sizeof(int))
                    len = sizeof(int);
                if (put_user_u32(len, optlen)
                    || put_user_u32(val, optval_addr))
                    return -TARGET_EFAULT;
            }
            break;
        default:
            ret = -TARGET_ENOPROTOOPT;
            break;
        }
        break;
#ifdef SOL_NETLINK
    case SOL_NETLINK:
        switch (optname) {
        case NETLINK_PKTINFO:
        case NETLINK_BROADCAST_ERROR:
        case NETLINK_NO_ENOBUFS:
#if LINUX_VERSION_CODE >= KERNEL_VERSION(4, 2, 0)
        case NETLINK_LISTEN_ALL_NSID:
        case NETLINK_CAP_ACK:
#endif /* LINUX_VERSION_CODE >= KERNEL_VERSION(4, 2, 0) */
#if LINUX_VERSION_CODE >= KERNEL_VERSION(4, 12, 0)
        case NETLINK_EXT_ACK:
#endif /* LINUX_VERSION_CODE >= KERNEL_VERSION(4, 12, 0) */
#if LINUX_VERSION_CODE >= KERNEL_VERSION(4, 20, 0)
        case NETLINK_GET_STRICT_CHK:
#endif /* LINUX_VERSION_CODE >= KERNEL_VERSION(4, 12, 0) */
            if (get_user_u32(len, optlen)) {
                return -TARGET_EFAULT;
            }
            if (len != sizeof(val)) {
                return -TARGET_EINVAL;
            }
            lv = len;
            ret = get_errno(getsockopt(sockfd, level, optname, &val, &lv));
            if (ret < 0) {
                return ret;
            }
            if (put_user_u32(lv, optlen)
                || put_user_u32(val, optval_addr)) {
                return -TARGET_EFAULT;
            }
            break;
#if LINUX_VERSION_CODE >= KERNEL_VERSION(4, 2, 0)
        case NETLINK_LIST_MEMBERSHIPS:
        {
            uint32_t *results;
            int i;
            if (get_user_u32(len, optlen)) {
                return -TARGET_EFAULT;
            }
            if (len < 0) {
                return -TARGET_EINVAL;
            }
            results = lock_user(VERIFY_WRITE, optval_addr, len, 1);
            if (!results && len > 0) {
                return -TARGET_EFAULT;
            }
            lv = len;
            ret = get_errno(getsockopt(sockfd, level, optname, results, &lv));
            if (ret < 0) {
                unlock_user(results, optval_addr, 0);
                return ret;
            }
            /* swap host endianess to target endianess. */
            for (i = 0; i < (len / sizeof(uint32_t)); i++) {
                results[i] = tswap32(results[i]);
            }
            if (put_user_u32(lv, optlen)) {
                return -TARGET_EFAULT;
            }
            unlock_user(results, optval_addr, 0);
            break;
        }
#endif /* LINUX_VERSION_CODE >= KERNEL_VERSION(4, 2, 0) */
        default:
            goto unimplemented;
        }
        break;
#endif /* SOL_NETLINK */
    default:
    unimplemented:
        qemu_log_mask(LOG_UNIMP,
                      "getsockopt level=%d optname=%d not yet supported\n",
                      level, optname);
        ret = -TARGET_EOPNOTSUPP;
        break;
    }
    return ret;
}

/* Convert target low/high pair representing file offset into the host
 * low/high pair. This function doesn't handle offsets bigger than 64 bits
 * as the kernel doesn't handle them either.
 */
static void target_to_host_low_high(abi_ulong tlow,
                                    abi_ulong thigh,
                                    unsigned long *hlow,
                                    unsigned long *hhigh)
{
    uint64_t off = tlow |
        ((unsigned long long)thigh << TARGET_LONG_BITS / 2) <<
        TARGET_LONG_BITS / 2;

    *hlow = off;
    *hhigh = (off >> HOST_LONG_BITS / 2) >> HOST_LONG_BITS / 2;
}

static struct iovec *lock_iovec(int type, abi_ulong target_addr,
                                abi_ulong count, int copy)
{
    struct target_iovec *target_vec;
    struct iovec *vec;
    abi_ulong total_len, max_len;
    int i;
    int err = 0;
    bool bad_address = false;

    if (count == 0) {
        errno = 0;
        return NULL;
    }
    if (count > IOV_MAX) {
        errno = EINVAL;
        return NULL;
    }

    vec = g_try_new0(struct iovec, count);
    if (vec == NULL) {
        errno = ENOMEM;
        return NULL;
    }

    target_vec = lock_user(VERIFY_READ, target_addr,
                           count * sizeof(struct target_iovec), 1);
    if (target_vec == NULL) {
        err = EFAULT;
        goto fail2;
    }

    /* ??? If host page size > target page size, this will result in a
       value larger than what we can actually support.  */
    max_len = 0x7fffffff & TARGET_PAGE_MASK;
    total_len = 0;

    for (i = 0; i < count; i++) {
        abi_ulong base = tswapal(target_vec[i].iov_base);
        abi_long len = tswapal(target_vec[i].iov_len);

        if (len < 0) {
            err = EINVAL;
            goto fail;
        } else if (len == 0) {
            /* Zero length pointer is ignored.  */
            vec[i].iov_base = 0;
        } else {
            vec[i].iov_base = lock_user(type, base, len, copy);
            /* If the first buffer pointer is bad, this is a fault.  But
             * subsequent bad buffers will result in a partial write; this
             * is realized by filling the vector with null pointers and
             * zero lengths. */
            if (!vec[i].iov_base) {
                if (i == 0) {
                    err = EFAULT;
                    goto fail;
                } else {
                    bad_address = true;
                }
            }
            if (bad_address) {
                len = 0;
            }
            if (len > max_len - total_len) {
                len = max_len - total_len;
            }
        }
        vec[i].iov_len = len;
        total_len += len;
    }

    unlock_user(target_vec, target_addr, 0);
    return vec;

 fail:
    while (--i >= 0) {
        if (tswapal(target_vec[i].iov_len) > 0) {
            unlock_user(vec[i].iov_base, tswapal(target_vec[i].iov_base), 0);
        }
    }
    unlock_user(target_vec, target_addr, 0);
 fail2:
    g_free(vec);
    errno = err;
    return NULL;
}

static void unlock_iovec(struct iovec *vec, abi_ulong target_addr,
                         abi_ulong count, int copy)
{
    struct target_iovec *target_vec;
    int i;

    target_vec = lock_user(VERIFY_READ, target_addr,
                           count * sizeof(struct target_iovec), 1);
    if (target_vec) {
        for (i = 0; i < count; i++) {
            abi_ulong base = tswapal(target_vec[i].iov_base);
            abi_long len = tswapal(target_vec[i].iov_len);
            if (len < 0) {
                break;
            }
            unlock_user(vec[i].iov_base, base, copy ? vec[i].iov_len : 0);
        }
        unlock_user(target_vec, target_addr, 0);
    }

    g_free(vec);
}

static inline int target_to_host_sock_type(int *type)
{
    int host_type = 0;
    int target_type = *type;

    switch (target_type & TARGET_SOCK_TYPE_MASK) {
    case TARGET_SOCK_DGRAM:
        host_type = SOCK_DGRAM;
        break;
    case TARGET_SOCK_STREAM:
        host_type = SOCK_STREAM;
        break;
    default:
        host_type = target_type & TARGET_SOCK_TYPE_MASK;
        break;
    }
    if (target_type & TARGET_SOCK_CLOEXEC) {
#if defined(SOCK_CLOEXEC)
        host_type |= SOCK_CLOEXEC;
#else
        return -TARGET_EINVAL;
#endif
    }
    if (target_type & TARGET_SOCK_NONBLOCK) {
#if defined(SOCK_NONBLOCK)
        host_type |= SOCK_NONBLOCK;
#elif !defined(O_NONBLOCK)
        return -TARGET_EINVAL;
#endif
    }
    *type = host_type;
    return 0;
}

/* Try to emulate socket type flags after socket creation.  */
static int sock_flags_fixup(int fd, int target_type)
{
#if !defined(SOCK_NONBLOCK) && defined(O_NONBLOCK)
    if (target_type & TARGET_SOCK_NONBLOCK) {
        int flags = fcntl(fd, F_GETFL);
        if (fcntl(fd, F_SETFL, O_NONBLOCK | flags) == -1) {
            close(fd);
            return -TARGET_EINVAL;
        }
    }
#endif
    return fd;
}

/* do_socket() Must return target values and target errnos. */
static abi_long do_socket(int domain, int type, int protocol)
{
    int target_type = type;
    int ret;

    ret = target_to_host_sock_type(&type);
    if (ret) {
        return ret;
    }

    if (domain == PF_NETLINK && !(
#ifdef CONFIG_RTNETLINK
         protocol == NETLINK_ROUTE ||
#endif
         protocol == NETLINK_KOBJECT_UEVENT ||
         protocol == NETLINK_AUDIT)) {
        return -TARGET_EPROTONOSUPPORT;
    }

    if (domain == AF_PACKET ||
        (domain == AF_INET && type == SOCK_PACKET)) {
        protocol = tswap16(protocol);
    }

    ret = get_errno(socket(domain, type, protocol));
    if (ret >= 0) {
        ret = sock_flags_fixup(ret, target_type);
        if (type == SOCK_PACKET) {
            /* Manage an obsolete case :
             * if socket type is SOCK_PACKET, bind by name
             */
            fd_trans_register(ret, &target_packet_trans);
        } else if (domain == PF_NETLINK) {
            switch (protocol) {
#ifdef CONFIG_RTNETLINK
            case NETLINK_ROUTE:
                fd_trans_register(ret, &target_netlink_route_trans);
                break;
#endif
            case NETLINK_KOBJECT_UEVENT:
                /* nothing to do: messages are strings */
                break;
            case NETLINK_AUDIT:
                fd_trans_register(ret, &target_netlink_audit_trans);
                break;
            default:
                g_assert_not_reached();
            }
        }
    }
    return ret;
}

/* do_bind() Must return target values and target errnos. */
static abi_long do_bind(int sockfd, abi_ulong target_addr,
                        socklen_t addrlen)
{
    void *addr;
    abi_long ret;

    if ((int)addrlen < 0) {
        return -TARGET_EINVAL;
    }

    addr = alloca(addrlen+1);

    ret = target_to_host_sockaddr(sockfd, addr, target_addr, addrlen);
    if (ret)
        return ret;

    return get_errno(bind(sockfd, addr, addrlen));
}

/* do_connect() Must return target values and target errnos. */
static abi_long do_connect(int sockfd, abi_ulong target_addr,
                           socklen_t addrlen)
{
    void *addr;
    abi_long ret;

    if ((int)addrlen < 0) {
        return -TARGET_EINVAL;
    }

    addr = alloca(addrlen+1);

    ret = target_to_host_sockaddr(sockfd, addr, target_addr, addrlen);
    if (ret)
        return ret;

    return get_errno(safe_connect(sockfd, addr, addrlen));
}

/* do_sendrecvmsg_locked() Must return target values and target errnos. */
static abi_long do_sendrecvmsg_locked(int fd, struct target_msghdr *msgp,
                                      int flags, int send)
{
    abi_long ret, len;
    struct msghdr msg;
    abi_ulong count;
    struct iovec *vec;
    abi_ulong target_vec;

    if (msgp->msg_name) {
        msg.msg_namelen = tswap32(msgp->msg_namelen);
        msg.msg_name = alloca(msg.msg_namelen+1);
        ret = target_to_host_sockaddr(fd, msg.msg_name,
                                      tswapal(msgp->msg_name),
                                      msg.msg_namelen);
        if (ret == -TARGET_EFAULT) {
            /* For connected sockets msg_name and msg_namelen must
             * be ignored, so returning EFAULT immediately is wrong.
             * Instead, pass a bad msg_name to the host kernel, and
             * let it decide whether to return EFAULT or not.
             */
            msg.msg_name = (void *)-1;
        } else if (ret) {
            goto out2;
        }
    } else {
        msg.msg_name = NULL;
        msg.msg_namelen = 0;
    }
    msg.msg_controllen = 2 * tswapal(msgp->msg_controllen);
    msg.msg_control = alloca(msg.msg_controllen);
    memset(msg.msg_control, 0, msg.msg_controllen);

    msg.msg_flags = tswap32(msgp->msg_flags);

    count = tswapal(msgp->msg_iovlen);
    target_vec = tswapal(msgp->msg_iov);

    if (count > IOV_MAX) {
        /* sendrcvmsg returns a different errno for this condition than
         * readv/writev, so we must catch it here before lock_iovec() does.
         */
        ret = -TARGET_EMSGSIZE;
        goto out2;
    }

    vec = lock_iovec(send ? VERIFY_READ : VERIFY_WRITE,
                     target_vec, count, send);
    if (vec == NULL) {
        ret = -host_to_target_errno(errno);
        goto out2;
    }
    msg.msg_iovlen = count;
    msg.msg_iov = vec;

    if (send) {
        if (fd_trans_target_to_host_data(fd)) {
            void *host_msg;

            host_msg = g_malloc(msg.msg_iov->iov_len);
            memcpy(host_msg, msg.msg_iov->iov_base, msg.msg_iov->iov_len);
            ret = fd_trans_target_to_host_data(fd)(host_msg,
                                                   msg.msg_iov->iov_len);
            if (ret >= 0) {
                msg.msg_iov->iov_base = host_msg;
                ret = get_errno(safe_sendmsg(fd, &msg, flags));
            }
            g_free(host_msg);
        } else {
            ret = target_to_host_cmsg(&msg, msgp);
            if (ret == 0) {
                ret = get_errno(safe_sendmsg(fd, &msg, flags));
            }
        }
    } else {
        ret = get_errno(safe_recvmsg(fd, &msg, flags));
        if (!is_error(ret)) {
            len = ret;
            if (fd_trans_host_to_target_data(fd)) {
                ret = fd_trans_host_to_target_data(fd)(msg.msg_iov->iov_base,
                                               MIN(msg.msg_iov->iov_len, len));
            }
            if (!is_error(ret)) {
                ret = host_to_target_cmsg(msgp, &msg);
            }
            if (!is_error(ret)) {
                msgp->msg_namelen = tswap32(msg.msg_namelen);
                msgp->msg_flags = tswap32(msg.msg_flags);
                if (msg.msg_name != NULL && msg.msg_name != (void *)-1) {
                    ret = host_to_target_sockaddr(tswapal(msgp->msg_name),
                                    msg.msg_name, msg.msg_namelen);
                    if (ret) {
                        goto out;
                    }
                }

                ret = len;
            }
        }
    }

out:
    unlock_iovec(vec, target_vec, count, !send);
out2:
    return ret;
}

static abi_long do_sendrecvmsg(int fd, abi_ulong target_msg,
                               int flags, int send)
{
    abi_long ret;
    struct target_msghdr *msgp;

    if (!lock_user_struct(send ? VERIFY_READ : VERIFY_WRITE,
                          msgp,
                          target_msg,
                          send ? 1 : 0)) {
        return -TARGET_EFAULT;
    }
    ret = do_sendrecvmsg_locked(fd, msgp, flags, send);
    unlock_user_struct(msgp, target_msg, send ? 0 : 1);
    return ret;
}

/* We don't rely on the C library to have sendmmsg/recvmmsg support,
 * so it might not have this *mmsg-specific flag either.
 */
#ifndef MSG_WAITFORONE
#define MSG_WAITFORONE 0x10000
#endif

static abi_long do_sendrecvmmsg(int fd, abi_ulong target_msgvec,
                                unsigned int vlen, unsigned int flags,
                                int send)
{
    struct target_mmsghdr *mmsgp;
    abi_long ret = 0;
    int i;

    if (vlen > UIO_MAXIOV) {
        vlen = UIO_MAXIOV;
    }

    mmsgp = lock_user(VERIFY_WRITE, target_msgvec, sizeof(*mmsgp) * vlen, 1);
    if (!mmsgp) {
        return -TARGET_EFAULT;
    }

    for (i = 0; i < vlen; i++) {
        ret = do_sendrecvmsg_locked(fd, &mmsgp[i].msg_hdr, flags, send);
        if (is_error(ret)) {
            break;
        }
        mmsgp[i].msg_len = tswap32(ret);
        /* MSG_WAITFORONE turns on MSG_DONTWAIT after one packet */
        if (flags & MSG_WAITFORONE) {
            flags |= MSG_DONTWAIT;
        }
    }

    unlock_user(mmsgp, target_msgvec, sizeof(*mmsgp) * i);

    /* Return number of datagrams sent if we sent any at all;
     * otherwise return the error.
     */
    if (i) {
        return i;
    }
    return ret;
}

/* do_accept4() Must return target values and target errnos. */
static abi_long do_accept4(int fd, abi_ulong target_addr,
                           abi_ulong target_addrlen_addr, int flags)
{
    socklen_t addrlen, ret_addrlen;
    void *addr;
    abi_long ret;
    int host_flags;

    host_flags = target_to_host_bitmask(flags, fcntl_flags_tbl);

    if (target_addr == 0) {
        return get_errno(safe_accept4(fd, NULL, NULL, host_flags));
    }

    /* linux returns EFAULT if addrlen pointer is invalid */
    if (get_user_u32(addrlen, target_addrlen_addr))
        return -TARGET_EFAULT;

    if ((int)addrlen < 0) {
        return -TARGET_EINVAL;
    }

    if (!access_ok(thread_cpu, VERIFY_WRITE, target_addr, addrlen)) {
        return -TARGET_EFAULT;
    }

    addr = alloca(addrlen);

    ret_addrlen = addrlen;
    ret = get_errno(safe_accept4(fd, addr, &ret_addrlen, host_flags));
    if (!is_error(ret)) {
        host_to_target_sockaddr(target_addr, addr, MIN(addrlen, ret_addrlen));
        if (put_user_u32(ret_addrlen, target_addrlen_addr)) {
            ret = -TARGET_EFAULT;
        }
    }
    return ret;
}

/* do_getpeername() Must return target values and target errnos. */
static abi_long do_getpeername(int fd, abi_ulong target_addr,
                               abi_ulong target_addrlen_addr)
{
    socklen_t addrlen, ret_addrlen;
    void *addr;
    abi_long ret;

    if (get_user_u32(addrlen, target_addrlen_addr))
        return -TARGET_EFAULT;

    if ((int)addrlen < 0) {
        return -TARGET_EINVAL;
    }

    if (!access_ok(thread_cpu, VERIFY_WRITE, target_addr, addrlen)) {
        return -TARGET_EFAULT;
    }

    addr = alloca(addrlen);

    ret_addrlen = addrlen;
    ret = get_errno(getpeername(fd, addr, &ret_addrlen));
    if (!is_error(ret)) {
        host_to_target_sockaddr(target_addr, addr, MIN(addrlen, ret_addrlen));
        if (put_user_u32(ret_addrlen, target_addrlen_addr)) {
            ret = -TARGET_EFAULT;
        }
    }
    return ret;
}

/* do_getsockname() Must return target values and target errnos. */
static abi_long do_getsockname(int fd, abi_ulong target_addr,
                               abi_ulong target_addrlen_addr)
{
    socklen_t addrlen, ret_addrlen;
    void *addr;
    abi_long ret;

    if (get_user_u32(addrlen, target_addrlen_addr))
        return -TARGET_EFAULT;

    if ((int)addrlen < 0) {
        return -TARGET_EINVAL;
    }

    if (!access_ok(thread_cpu, VERIFY_WRITE, target_addr, addrlen)) {
        return -TARGET_EFAULT;
    }

    addr = alloca(addrlen);

    ret_addrlen = addrlen;
    ret = get_errno(getsockname(fd, addr, &ret_addrlen));
    if (!is_error(ret)) {
        host_to_target_sockaddr(target_addr, addr, MIN(addrlen, ret_addrlen));
        if (put_user_u32(ret_addrlen, target_addrlen_addr)) {
            ret = -TARGET_EFAULT;
        }
    }
    return ret;
}

/* do_socketpair() Must return target values and target errnos. */
static abi_long do_socketpair(int domain, int type, int protocol,
                              abi_ulong target_tab_addr)
{
    int tab[2];
    abi_long ret;

    target_to_host_sock_type(&type);

    ret = get_errno(socketpair(domain, type, protocol, tab));
    if (!is_error(ret)) {
        if (put_user_s32(tab[0], target_tab_addr)
            || put_user_s32(tab[1], target_tab_addr + sizeof(tab[0])))
            ret = -TARGET_EFAULT;
    }
    return ret;
}

/* do_sendto() Must return target values and target errnos. */
static abi_long do_sendto(int fd, abi_ulong msg, size_t len, int flags,
                          abi_ulong target_addr, socklen_t addrlen)
{
    void *addr;
    void *host_msg;
    void *copy_msg = NULL;
    abi_long ret;

    if ((int)addrlen < 0) {
        return -TARGET_EINVAL;
    }

    host_msg = lock_user(VERIFY_READ, msg, len, 1);
    if (!host_msg)
        return -TARGET_EFAULT;
    if (fd_trans_target_to_host_data(fd)) {
        copy_msg = host_msg;
        host_msg = g_malloc(len);
        memcpy(host_msg, copy_msg, len);
        ret = fd_trans_target_to_host_data(fd)(host_msg, len);
        if (ret < 0) {
            goto fail;
        }
    }
    if (target_addr) {
        addr = alloca(addrlen+1);
        ret = target_to_host_sockaddr(fd, addr, target_addr, addrlen);
        if (ret) {
            goto fail;
        }
        ret = get_errno(safe_sendto(fd, host_msg, len, flags, addr, addrlen));
    } else {
        ret = get_errno(safe_sendto(fd, host_msg, len, flags, NULL, 0));
    }
fail:
    if (copy_msg) {
        g_free(host_msg);
        host_msg = copy_msg;
    }
    unlock_user(host_msg, msg, 0);
    return ret;
}

/* do_recvfrom() Must return target values and target errnos. */
static abi_long do_recvfrom(int fd, abi_ulong msg, size_t len, int flags,
                            abi_ulong target_addr,
                            abi_ulong target_addrlen)
{
    socklen_t addrlen, ret_addrlen;
    void *addr;
    void *host_msg;
    abi_long ret;

    if (!msg) {
        host_msg = NULL;
    } else {
        host_msg = lock_user(VERIFY_WRITE, msg, len, 0);
        if (!host_msg) {
            return -TARGET_EFAULT;
        }
    }
    if (target_addr) {
        if (get_user_u32(addrlen, target_addrlen)) {
            ret = -TARGET_EFAULT;
            goto fail;
        }
        if ((int)addrlen < 0) {
            ret = -TARGET_EINVAL;
            goto fail;
        }
        addr = alloca(addrlen);
        ret_addrlen = addrlen;
        ret = get_errno(safe_recvfrom(fd, host_msg, len, flags,
                                      addr, &ret_addrlen));
    } else {
        addr = NULL; /* To keep compiler quiet.  */
        addrlen = 0; /* To keep compiler quiet.  */
        ret = get_errno(safe_recvfrom(fd, host_msg, len, flags, NULL, 0));
    }
    if (!is_error(ret)) {
        if (fd_trans_host_to_target_data(fd)) {
            abi_long trans;
            trans = fd_trans_host_to_target_data(fd)(host_msg, MIN(ret, len));
            if (is_error(trans)) {
                ret = trans;
                goto fail;
            }
        }
        if (target_addr) {
            host_to_target_sockaddr(target_addr, addr,
                                    MIN(addrlen, ret_addrlen));
            if (put_user_u32(ret_addrlen, target_addrlen)) {
                ret = -TARGET_EFAULT;
                goto fail;
            }
        }
        unlock_user(host_msg, msg, len);
    } else {
fail:
        unlock_user(host_msg, msg, 0);
    }
    return ret;
}

#ifdef TARGET_NR_socketcall
/* do_socketcall() must return target values and target errnos. */
static abi_long do_socketcall(int num, abi_ulong vptr)
{
    static const unsigned nargs[] = { /* number of arguments per operation */
        [TARGET_SYS_SOCKET] = 3,      /* domain, type, protocol */
        [TARGET_SYS_BIND] = 3,        /* fd, addr, addrlen */
        [TARGET_SYS_CONNECT] = 3,     /* fd, addr, addrlen */
        [TARGET_SYS_LISTEN] = 2,      /* fd, backlog */
        [TARGET_SYS_ACCEPT] = 3,      /* fd, addr, addrlen */
        [TARGET_SYS_GETSOCKNAME] = 3, /* fd, addr, addrlen */
        [TARGET_SYS_GETPEERNAME] = 3, /* fd, addr, addrlen */
        [TARGET_SYS_SOCKETPAIR] = 4,  /* domain, type, protocol, tab */
        [TARGET_SYS_SEND] = 4,        /* fd, msg, len, flags */
        [TARGET_SYS_RECV] = 4,        /* fd, msg, len, flags */
        [TARGET_SYS_SENDTO] = 6,      /* fd, msg, len, flags, addr, addrlen */
        [TARGET_SYS_RECVFROM] = 6,    /* fd, msg, len, flags, addr, addrlen */
        [TARGET_SYS_SHUTDOWN] = 2,    /* fd, how */
        [TARGET_SYS_SETSOCKOPT] = 5,  /* fd, level, optname, optval, optlen */
        [TARGET_SYS_GETSOCKOPT] = 5,  /* fd, level, optname, optval, optlen */
        [TARGET_SYS_SENDMSG] = 3,     /* fd, msg, flags */
        [TARGET_SYS_RECVMSG] = 3,     /* fd, msg, flags */
        [TARGET_SYS_ACCEPT4] = 4,     /* fd, addr, addrlen, flags */
        [TARGET_SYS_RECVMMSG] = 4,    /* fd, msgvec, vlen, flags */
        [TARGET_SYS_SENDMMSG] = 4,    /* fd, msgvec, vlen, flags */
    };
    abi_long a[6]; /* max 6 args */
    unsigned i;

    /* check the range of the first argument num */
    /* (TARGET_SYS_SENDMMSG is the highest among TARGET_SYS_xxx) */
    if (num < 1 || num > TARGET_SYS_SENDMMSG) {
        return -TARGET_EINVAL;
    }
    /* ensure we have space for args */
    if (nargs[num] > ARRAY_SIZE(a)) {
        return -TARGET_EINVAL;
    }
    /* collect the arguments in a[] according to nargs[] */
    for (i = 0; i < nargs[num]; ++i) {
        if (get_user_ual(a[i], vptr + i * sizeof(abi_long)) != 0) {
            return -TARGET_EFAULT;
        }
    }
    /* now when we have the args, invoke the appropriate underlying function */
    switch (num) {
    case TARGET_SYS_SOCKET: /* domain, type, protocol */
        return do_socket(a[0], a[1], a[2]);
    case TARGET_SYS_BIND: /* sockfd, addr, addrlen */
        return do_bind(a[0], a[1], a[2]);
    case TARGET_SYS_CONNECT: /* sockfd, addr, addrlen */
        return do_connect(a[0], a[1], a[2]);
    case TARGET_SYS_LISTEN: /* sockfd, backlog */
        return get_errno(listen(a[0], a[1]));
    case TARGET_SYS_ACCEPT: /* sockfd, addr, addrlen */
        return do_accept4(a[0], a[1], a[2], 0);
    case TARGET_SYS_GETSOCKNAME: /* sockfd, addr, addrlen */
        return do_getsockname(a[0], a[1], a[2]);
    case TARGET_SYS_GETPEERNAME: /* sockfd, addr, addrlen */
        return do_getpeername(a[0], a[1], a[2]);
    case TARGET_SYS_SOCKETPAIR: /* domain, type, protocol, tab */
        return do_socketpair(a[0], a[1], a[2], a[3]);
    case TARGET_SYS_SEND: /* sockfd, msg, len, flags */
        return do_sendto(a[0], a[1], a[2], a[3], 0, 0);
    case TARGET_SYS_RECV: /* sockfd, msg, len, flags */
        return do_recvfrom(a[0], a[1], a[2], a[3], 0, 0);
    case TARGET_SYS_SENDTO: /* sockfd, msg, len, flags, addr, addrlen */
        return do_sendto(a[0], a[1], a[2], a[3], a[4], a[5]);
    case TARGET_SYS_RECVFROM: /* sockfd, msg, len, flags, addr, addrlen */
        return do_recvfrom(a[0], a[1], a[2], a[3], a[4], a[5]);
    case TARGET_SYS_SHUTDOWN: /* sockfd, how */
        return get_errno(shutdown(a[0], a[1]));
    case TARGET_SYS_SETSOCKOPT: /* sockfd, level, optname, optval, optlen */
        return do_setsockopt(a[0], a[1], a[2], a[3], a[4]);
    case TARGET_SYS_GETSOCKOPT: /* sockfd, level, optname, optval, optlen */
        return do_getsockopt(a[0], a[1], a[2], a[3], a[4]);
    case TARGET_SYS_SENDMSG: /* sockfd, msg, flags */
        return do_sendrecvmsg(a[0], a[1], a[2], 1);
    case TARGET_SYS_RECVMSG: /* sockfd, msg, flags */
        return do_sendrecvmsg(a[0], a[1], a[2], 0);
    case TARGET_SYS_ACCEPT4: /* sockfd, addr, addrlen, flags */
        return do_accept4(a[0], a[1], a[2], a[3]);
    case TARGET_SYS_RECVMMSG: /* sockfd, msgvec, vlen, flags */
        return do_sendrecvmmsg(a[0], a[1], a[2], a[3], 0);
    case TARGET_SYS_SENDMMSG: /* sockfd, msgvec, vlen, flags */
        return do_sendrecvmmsg(a[0], a[1], a[2], a[3], 1);
    default:
        qemu_log_mask(LOG_UNIMP, "Unsupported socketcall: %d\n", num);
        return -TARGET_EINVAL;
    }
}
#endif

#define N_SHM_REGIONS	32

static struct shm_region {
    abi_ulong start;
    abi_ulong size;
    bool in_use;
} shm_regions[N_SHM_REGIONS];

#ifndef TARGET_SEMID64_DS
/* asm-generic version of this struct */
struct target_semid64_ds
{
  struct target_ipc_perm sem_perm;
  abi_ulong sem_otime;
#if TARGET_ABI_BITS == 32
  abi_ulong __unused1;
#endif
  abi_ulong sem_ctime;
#if TARGET_ABI_BITS == 32
  abi_ulong __unused2;
#endif
  abi_ulong sem_nsems;
  abi_ulong __unused3;
  abi_ulong __unused4;
};
#endif

static inline abi_long target_to_host_ipc_perm(struct ipc_perm *host_ip,
                                               abi_ulong target_addr)
{
    struct target_ipc_perm *target_ip;
    struct target_semid64_ds *target_sd;

    if (!lock_user_struct(VERIFY_READ, target_sd, target_addr, 1))
        return -TARGET_EFAULT;
    target_ip = &(target_sd->sem_perm);
    host_ip->__key = tswap32(target_ip->__key);
    host_ip->uid = tswap32(target_ip->uid);
    host_ip->gid = tswap32(target_ip->gid);
    host_ip->cuid = tswap32(target_ip->cuid);
    host_ip->cgid = tswap32(target_ip->cgid);
#if defined(TARGET_ALPHA) || defined(TARGET_MIPS) || defined(TARGET_PPC)
    host_ip->mode = tswap32(target_ip->mode);
#else
    host_ip->mode = tswap16(target_ip->mode);
#endif
#if defined(TARGET_PPC)
    host_ip->__seq = tswap32(target_ip->__seq);
#else
    host_ip->__seq = tswap16(target_ip->__seq);
#endif
    unlock_user_struct(target_sd, target_addr, 0);
    return 0;
}

static inline abi_long host_to_target_ipc_perm(abi_ulong target_addr,
                                               struct ipc_perm *host_ip)
{
    struct target_ipc_perm *target_ip;
    struct target_semid64_ds *target_sd;

    if (!lock_user_struct(VERIFY_WRITE, target_sd, target_addr, 0))
        return -TARGET_EFAULT;
    target_ip = &(target_sd->sem_perm);
    target_ip->__key = tswap32(host_ip->__key);
    target_ip->uid = tswap32(host_ip->uid);
    target_ip->gid = tswap32(host_ip->gid);
    target_ip->cuid = tswap32(host_ip->cuid);
    target_ip->cgid = tswap32(host_ip->cgid);
#if defined(TARGET_ALPHA) || defined(TARGET_MIPS) || defined(TARGET_PPC)
    target_ip->mode = tswap32(host_ip->mode);
#else
    target_ip->mode = tswap16(host_ip->mode);
#endif
#if defined(TARGET_PPC)
    target_ip->__seq = tswap32(host_ip->__seq);
#else
    target_ip->__seq = tswap16(host_ip->__seq);
#endif
    unlock_user_struct(target_sd, target_addr, 1);
    return 0;
}

static inline abi_long target_to_host_semid_ds(struct semid_ds *host_sd,
                                               abi_ulong target_addr)
{
    struct target_semid64_ds *target_sd;

    if (!lock_user_struct(VERIFY_READ, target_sd, target_addr, 1))
        return -TARGET_EFAULT;
    if (target_to_host_ipc_perm(&(host_sd->sem_perm),target_addr))
        return -TARGET_EFAULT;
    host_sd->sem_nsems = tswapal(target_sd->sem_nsems);
    host_sd->sem_otime = tswapal(target_sd->sem_otime);
    host_sd->sem_ctime = tswapal(target_sd->sem_ctime);
    unlock_user_struct(target_sd, target_addr, 0);
    return 0;
}

static inline abi_long host_to_target_semid_ds(abi_ulong target_addr,
                                               struct semid_ds *host_sd)
{
    struct target_semid64_ds *target_sd;

    if (!lock_user_struct(VERIFY_WRITE, target_sd, target_addr, 0))
        return -TARGET_EFAULT;
    if (host_to_target_ipc_perm(target_addr,&(host_sd->sem_perm)))
        return -TARGET_EFAULT;
    target_sd->sem_nsems = tswapal(host_sd->sem_nsems);
    target_sd->sem_otime = tswapal(host_sd->sem_otime);
    target_sd->sem_ctime = tswapal(host_sd->sem_ctime);
    unlock_user_struct(target_sd, target_addr, 1);
    return 0;
}

struct target_seminfo {
    int semmap;
    int semmni;
    int semmns;
    int semmnu;
    int semmsl;
    int semopm;
    int semume;
    int semusz;
    int semvmx;
    int semaem;
};

static inline abi_long host_to_target_seminfo(abi_ulong target_addr,
                                              struct seminfo *host_seminfo)
{
    struct target_seminfo *target_seminfo;
    if (!lock_user_struct(VERIFY_WRITE, target_seminfo, target_addr, 0))
        return -TARGET_EFAULT;
    __put_user(host_seminfo->semmap, &target_seminfo->semmap);
    __put_user(host_seminfo->semmni, &target_seminfo->semmni);
    __put_user(host_seminfo->semmns, &target_seminfo->semmns);
    __put_user(host_seminfo->semmnu, &target_seminfo->semmnu);
    __put_user(host_seminfo->semmsl, &target_seminfo->semmsl);
    __put_user(host_seminfo->semopm, &target_seminfo->semopm);
    __put_user(host_seminfo->semume, &target_seminfo->semume);
    __put_user(host_seminfo->semusz, &target_seminfo->semusz);
    __put_user(host_seminfo->semvmx, &target_seminfo->semvmx);
    __put_user(host_seminfo->semaem, &target_seminfo->semaem);
    unlock_user_struct(target_seminfo, target_addr, 1);
    return 0;
}

union semun {
	int val;
	struct semid_ds *buf;
	unsigned short *array;
	struct seminfo *__buf;
};

union target_semun {
	int val;
	abi_ulong buf;
	abi_ulong array;
	abi_ulong __buf;
};

static inline abi_long target_to_host_semarray(int semid, unsigned short **host_array,
                                               abi_ulong target_addr)
{
    int nsems;
    unsigned short *array;
    union semun semun;
    struct semid_ds semid_ds;
    int i, ret;

    semun.buf = &semid_ds;

    ret = semctl(semid, 0, IPC_STAT, semun);
    if (ret == -1)
        return get_errno(ret);

    nsems = semid_ds.sem_nsems;

    *host_array = g_try_new(unsigned short, nsems);
    if (!*host_array) {
        return -TARGET_ENOMEM;
    }
    array = lock_user(VERIFY_READ, target_addr,
                      nsems*sizeof(unsigned short), 1);
    if (!array) {
        g_free(*host_array);
        return -TARGET_EFAULT;
    }

    for(i=0; i<nsems; i++) {
        __get_user((*host_array)[i], &array[i]);
    }
    unlock_user(array, target_addr, 0);

    return 0;
}

static inline abi_long host_to_target_semarray(int semid, abi_ulong target_addr,
                                               unsigned short **host_array)
{
    int nsems;
    unsigned short *array;
    union semun semun;
    struct semid_ds semid_ds;
    int i, ret;

    semun.buf = &semid_ds;

    ret = semctl(semid, 0, IPC_STAT, semun);
    if (ret == -1)
        return get_errno(ret);

    nsems = semid_ds.sem_nsems;

    array = lock_user(VERIFY_WRITE, target_addr,
                      nsems*sizeof(unsigned short), 0);
    if (!array)
        return -TARGET_EFAULT;

    for(i=0; i<nsems; i++) {
        __put_user((*host_array)[i], &array[i]);
    }
    g_free(*host_array);
    unlock_user(array, target_addr, 1);

    return 0;
}

static inline abi_long do_semctl(int semid, int semnum, int cmd,
                                 abi_ulong target_arg)
{
    union target_semun target_su = { .buf = target_arg };
    union semun arg;
    struct semid_ds dsarg;
    unsigned short *array = NULL;
    struct seminfo seminfo;
    abi_long ret = -TARGET_EINVAL;
    abi_long err;
    cmd &= 0xff;

    switch( cmd ) {
	case GETVAL:
	case SETVAL:
            /* In 64 bit cross-endian situations, we will erroneously pick up
             * the wrong half of the union for the "val" element.  To rectify
             * this, the entire 8-byte structure is byteswapped, followed by
	     * a swap of the 4 byte val field. In other cases, the data is
	     * already in proper host byte order. */
	    if (sizeof(target_su.val) != (sizeof(target_su.buf))) {
		target_su.buf = tswapal(target_su.buf);
		arg.val = tswap32(target_su.val);
	    } else {
		arg.val = target_su.val;
	    }
            ret = get_errno(semctl(semid, semnum, cmd, arg));
            break;
	case GETALL:
	case SETALL:
            err = target_to_host_semarray(semid, &array, target_su.array);
            if (err)
                return err;
            arg.array = array;
            ret = get_errno(semctl(semid, semnum, cmd, arg));
            err = host_to_target_semarray(semid, target_su.array, &array);
            if (err)
                return err;
            break;
	case IPC_STAT:
	case IPC_SET:
	case SEM_STAT:
            err = target_to_host_semid_ds(&dsarg, target_su.buf);
            if (err)
                return err;
            arg.buf = &dsarg;
            ret = get_errno(semctl(semid, semnum, cmd, arg));
            err = host_to_target_semid_ds(target_su.buf, &dsarg);
            if (err)
                return err;
            break;
	case IPC_INFO:
	case SEM_INFO:
            arg.__buf = &seminfo;
            ret = get_errno(semctl(semid, semnum, cmd, arg));
            err = host_to_target_seminfo(target_su.__buf, &seminfo);
            if (err)
                return err;
            break;
	case IPC_RMID:
	case GETPID:
	case GETNCNT:
	case GETZCNT:
            ret = get_errno(semctl(semid, semnum, cmd, NULL));
            break;
    }

    return ret;
}

struct target_sembuf {
    unsigned short sem_num;
    short sem_op;
    short sem_flg;
};

static inline abi_long target_to_host_sembuf(struct sembuf *host_sembuf,
                                             abi_ulong target_addr,
                                             unsigned nsops)
{
    struct target_sembuf *target_sembuf;
    int i;

    target_sembuf = lock_user(VERIFY_READ, target_addr,
                              nsops*sizeof(struct target_sembuf), 1);
    if (!target_sembuf)
        return -TARGET_EFAULT;

    for(i=0; i<nsops; i++) {
        __get_user(host_sembuf[i].sem_num, &target_sembuf[i].sem_num);
        __get_user(host_sembuf[i].sem_op, &target_sembuf[i].sem_op);
        __get_user(host_sembuf[i].sem_flg, &target_sembuf[i].sem_flg);
    }

    unlock_user(target_sembuf, target_addr, 0);

    return 0;
}

#if defined(TARGET_NR_ipc) || defined(TARGET_NR_semop) || \
    defined(TARGET_NR_semtimedop) || defined(TARGET_NR_semtimedop_time64)

/*
 * This macro is required to handle the s390 variants, which passes the
 * arguments in a different order than default.
 */
#ifdef __s390x__
#define SEMTIMEDOP_IPC_ARGS(__nsops, __sops, __timeout) \
  (__nsops), (__timeout), (__sops)
#else
#define SEMTIMEDOP_IPC_ARGS(__nsops, __sops, __timeout) \
  (__nsops), 0, (__sops), (__timeout)
#endif

static inline abi_long do_semtimedop(int semid,
                                     abi_long ptr,
                                     unsigned nsops,
                                     abi_long timeout, bool time64)
{
    struct sembuf *sops;
    struct timespec ts, *pts = NULL;
    abi_long ret;

    if (timeout) {
        pts = &ts;
        if (time64) {
            if (target_to_host_timespec64(pts, timeout)) {
                return -TARGET_EFAULT;
            }
        } else {
            if (target_to_host_timespec(pts, timeout)) {
                return -TARGET_EFAULT;
            }
        }
    }

    if (nsops > TARGET_SEMOPM) {
        return -TARGET_E2BIG;
    }

    sops = g_new(struct sembuf, nsops);

    if (target_to_host_sembuf(sops, ptr, nsops)) {
        g_free(sops);
        return -TARGET_EFAULT;
    }

    ret = -TARGET_ENOSYS;
#ifdef __NR_semtimedop
    ret = get_errno(safe_semtimedop(semid, sops, nsops, pts));
#endif
#ifdef __NR_ipc
    if (ret == -TARGET_ENOSYS) {
        ret = get_errno(safe_ipc(IPCOP_semtimedop, semid,
                                 SEMTIMEDOP_IPC_ARGS(nsops, sops, (long)pts)));
    }
#endif
    g_free(sops);
    return ret;
}
#endif

struct target_msqid_ds
{
    struct target_ipc_perm msg_perm;
    abi_ulong msg_stime;
#if TARGET_ABI_BITS == 32
    abi_ulong __unused1;
#endif
    abi_ulong msg_rtime;
#if TARGET_ABI_BITS == 32
    abi_ulong __unused2;
#endif
    abi_ulong msg_ctime;
#if TARGET_ABI_BITS == 32
    abi_ulong __unused3;
#endif
    abi_ulong __msg_cbytes;
    abi_ulong msg_qnum;
    abi_ulong msg_qbytes;
    abi_ulong msg_lspid;
    abi_ulong msg_lrpid;
    abi_ulong __unused4;
    abi_ulong __unused5;
};

static inline abi_long target_to_host_msqid_ds(struct msqid_ds *host_md,
                                               abi_ulong target_addr)
{
    struct target_msqid_ds *target_md;

    if (!lock_user_struct(VERIFY_READ, target_md, target_addr, 1))
        return -TARGET_EFAULT;
    if (target_to_host_ipc_perm(&(host_md->msg_perm),target_addr))
        return -TARGET_EFAULT;
    host_md->msg_stime = tswapal(target_md->msg_stime);
    host_md->msg_rtime = tswapal(target_md->msg_rtime);
    host_md->msg_ctime = tswapal(target_md->msg_ctime);
    host_md->__msg_cbytes = tswapal(target_md->__msg_cbytes);
    host_md->msg_qnum = tswapal(target_md->msg_qnum);
    host_md->msg_qbytes = tswapal(target_md->msg_qbytes);
    host_md->msg_lspid = tswapal(target_md->msg_lspid);
    host_md->msg_lrpid = tswapal(target_md->msg_lrpid);
    unlock_user_struct(target_md, target_addr, 0);
    return 0;
}

static inline abi_long host_to_target_msqid_ds(abi_ulong target_addr,
                                               struct msqid_ds *host_md)
{
    struct target_msqid_ds *target_md;

    if (!lock_user_struct(VERIFY_WRITE, target_md, target_addr, 0))
        return -TARGET_EFAULT;
    if (host_to_target_ipc_perm(target_addr,&(host_md->msg_perm)))
        return -TARGET_EFAULT;
    target_md->msg_stime = tswapal(host_md->msg_stime);
    target_md->msg_rtime = tswapal(host_md->msg_rtime);
    target_md->msg_ctime = tswapal(host_md->msg_ctime);
    target_md->__msg_cbytes = tswapal(host_md->__msg_cbytes);
    target_md->msg_qnum = tswapal(host_md->msg_qnum);
    target_md->msg_qbytes = tswapal(host_md->msg_qbytes);
    target_md->msg_lspid = tswapal(host_md->msg_lspid);
    target_md->msg_lrpid = tswapal(host_md->msg_lrpid);
    unlock_user_struct(target_md, target_addr, 1);
    return 0;
}

struct target_msginfo {
    int msgpool;
    int msgmap;
    int msgmax;
    int msgmnb;
    int msgmni;
    int msgssz;
    int msgtql;
    unsigned short int msgseg;
};

static inline abi_long host_to_target_msginfo(abi_ulong target_addr,
                                              struct msginfo *host_msginfo)
{
    struct target_msginfo *target_msginfo;
    if (!lock_user_struct(VERIFY_WRITE, target_msginfo, target_addr, 0))
        return -TARGET_EFAULT;
    __put_user(host_msginfo->msgpool, &target_msginfo->msgpool);
    __put_user(host_msginfo->msgmap, &target_msginfo->msgmap);
    __put_user(host_msginfo->msgmax, &target_msginfo->msgmax);
    __put_user(host_msginfo->msgmnb, &target_msginfo->msgmnb);
    __put_user(host_msginfo->msgmni, &target_msginfo->msgmni);
    __put_user(host_msginfo->msgssz, &target_msginfo->msgssz);
    __put_user(host_msginfo->msgtql, &target_msginfo->msgtql);
    __put_user(host_msginfo->msgseg, &target_msginfo->msgseg);
    unlock_user_struct(target_msginfo, target_addr, 1);
    return 0;
}

static inline abi_long do_msgctl(int msgid, int cmd, abi_long ptr)
{
    struct msqid_ds dsarg;
    struct msginfo msginfo;
    abi_long ret = -TARGET_EINVAL;

    cmd &= 0xff;

    switch (cmd) {
    case IPC_STAT:
    case IPC_SET:
    case MSG_STAT:
        if (target_to_host_msqid_ds(&dsarg,ptr))
            return -TARGET_EFAULT;
        ret = get_errno(msgctl(msgid, cmd, &dsarg));
        if (host_to_target_msqid_ds(ptr,&dsarg))
            return -TARGET_EFAULT;
        break;
    case IPC_RMID:
        ret = get_errno(msgctl(msgid, cmd, NULL));
        break;
    case IPC_INFO:
    case MSG_INFO:
        ret = get_errno(msgctl(msgid, cmd, (struct msqid_ds *)&msginfo));
        if (host_to_target_msginfo(ptr, &msginfo))
            return -TARGET_EFAULT;
        break;
    }

    return ret;
}

struct target_msgbuf {
    abi_long mtype;
    char	mtext[1];
};

static inline abi_long do_msgsnd(int msqid, abi_long msgp,
                                 ssize_t msgsz, int msgflg)
{
    struct target_msgbuf *target_mb;
    struct msgbuf *host_mb;
    abi_long ret = 0;

    if (msgsz < 0) {
        return -TARGET_EINVAL;
    }

    if (!lock_user_struct(VERIFY_READ, target_mb, msgp, 0))
        return -TARGET_EFAULT;
    host_mb = g_try_malloc(msgsz + sizeof(long));
    if (!host_mb) {
        unlock_user_struct(target_mb, msgp, 0);
        return -TARGET_ENOMEM;
    }
    host_mb->mtype = (abi_long) tswapal(target_mb->mtype);
    memcpy(host_mb->mtext, target_mb->mtext, msgsz);
    ret = -TARGET_ENOSYS;
#ifdef __NR_msgsnd
    ret = get_errno(safe_msgsnd(msqid, host_mb, msgsz, msgflg));
#endif
#ifdef __NR_ipc
    if (ret == -TARGET_ENOSYS) {
#ifdef __s390x__
        ret = get_errno(safe_ipc(IPCOP_msgsnd, msqid, msgsz, msgflg,
                                 host_mb));
#else
        ret = get_errno(safe_ipc(IPCOP_msgsnd, msqid, msgsz, msgflg,
                                 host_mb, 0));
#endif
    }
#endif
    g_free(host_mb);
    unlock_user_struct(target_mb, msgp, 0);

    return ret;
}

#ifdef __NR_ipc
#if defined(__sparc__)
/* SPARC for msgrcv it does not use the kludge on final 2 arguments.  */
#define MSGRCV_ARGS(__msgp, __msgtyp) __msgp, __msgtyp
#elif defined(__s390x__)
/* The s390 sys_ipc variant has only five parameters.  */
#define MSGRCV_ARGS(__msgp, __msgtyp) \
    ((long int[]){(long int)__msgp, __msgtyp})
#else
#define MSGRCV_ARGS(__msgp, __msgtyp) \
    ((long int[]){(long int)__msgp, __msgtyp}), 0
#endif
#endif

static inline abi_long do_msgrcv(int msqid, abi_long msgp,
                                 ssize_t msgsz, abi_long msgtyp,
                                 int msgflg)
{
    struct target_msgbuf *target_mb;
    char *target_mtext;
    struct msgbuf *host_mb;
    abi_long ret = 0;

    if (msgsz < 0) {
        return -TARGET_EINVAL;
    }

    if (!lock_user_struct(VERIFY_WRITE, target_mb, msgp, 0))
        return -TARGET_EFAULT;

    host_mb = g_try_malloc(msgsz + sizeof(long));
    if (!host_mb) {
        ret = -TARGET_ENOMEM;
        goto end;
    }
    ret = -TARGET_ENOSYS;
#ifdef __NR_msgrcv
    ret = get_errno(safe_msgrcv(msqid, host_mb, msgsz, msgtyp, msgflg));
#endif
#ifdef __NR_ipc
    if (ret == -TARGET_ENOSYS) {
        ret = get_errno(safe_ipc(IPCOP_CALL(1, IPCOP_msgrcv), msqid, msgsz,
                        msgflg, MSGRCV_ARGS(host_mb, msgtyp)));
    }
#endif

    if (ret > 0) {
        abi_ulong target_mtext_addr = msgp + sizeof(abi_ulong);
        target_mtext = lock_user(VERIFY_WRITE, target_mtext_addr, ret, 0);
        if (!target_mtext) {
            ret = -TARGET_EFAULT;
            goto end;
        }
        memcpy(target_mb->mtext, host_mb->mtext, ret);
        unlock_user(target_mtext, target_mtext_addr, ret);
    }

    target_mb->mtype = tswapal(host_mb->mtype);

end:
    if (target_mb)
        unlock_user_struct(target_mb, msgp, 1);
    g_free(host_mb);
    return ret;
}

static inline abi_long target_to_host_shmid_ds(struct shmid_ds *host_sd,
                                               abi_ulong target_addr)
{
    struct target_shmid_ds *target_sd;

    if (!lock_user_struct(VERIFY_READ, target_sd, target_addr, 1))
        return -TARGET_EFAULT;
    if (target_to_host_ipc_perm(&(host_sd->shm_perm), target_addr))
        return -TARGET_EFAULT;
    __get_user(host_sd->shm_segsz, &target_sd->shm_segsz);
    __get_user(host_sd->shm_atime, &target_sd->shm_atime);
    __get_user(host_sd->shm_dtime, &target_sd->shm_dtime);
    __get_user(host_sd->shm_ctime, &target_sd->shm_ctime);
    __get_user(host_sd->shm_cpid, &target_sd->shm_cpid);
    __get_user(host_sd->shm_lpid, &target_sd->shm_lpid);
    __get_user(host_sd->shm_nattch, &target_sd->shm_nattch);
    unlock_user_struct(target_sd, target_addr, 0);
    return 0;
}

static inline abi_long host_to_target_shmid_ds(abi_ulong target_addr,
                                               struct shmid_ds *host_sd)
{
    struct target_shmid_ds *target_sd;

    if (!lock_user_struct(VERIFY_WRITE, target_sd, target_addr, 0))
        return -TARGET_EFAULT;
    if (host_to_target_ipc_perm(target_addr, &(host_sd->shm_perm)))
        return -TARGET_EFAULT;
    __put_user(host_sd->shm_segsz, &target_sd->shm_segsz);
    __put_user(host_sd->shm_atime, &target_sd->shm_atime);
    __put_user(host_sd->shm_dtime, &target_sd->shm_dtime);
    __put_user(host_sd->shm_ctime, &target_sd->shm_ctime);
    __put_user(host_sd->shm_cpid, &target_sd->shm_cpid);
    __put_user(host_sd->shm_lpid, &target_sd->shm_lpid);
    __put_user(host_sd->shm_nattch, &target_sd->shm_nattch);
    unlock_user_struct(target_sd, target_addr, 1);
    return 0;
}

struct  target_shminfo {
    abi_ulong shmmax;
    abi_ulong shmmin;
    abi_ulong shmmni;
    abi_ulong shmseg;
    abi_ulong shmall;
};

static inline abi_long host_to_target_shminfo(abi_ulong target_addr,
                                              struct shminfo *host_shminfo)
{
    struct target_shminfo *target_shminfo;
    if (!lock_user_struct(VERIFY_WRITE, target_shminfo, target_addr, 0))
        return -TARGET_EFAULT;
    __put_user(host_shminfo->shmmax, &target_shminfo->shmmax);
    __put_user(host_shminfo->shmmin, &target_shminfo->shmmin);
    __put_user(host_shminfo->shmmni, &target_shminfo->shmmni);
    __put_user(host_shminfo->shmseg, &target_shminfo->shmseg);
    __put_user(host_shminfo->shmall, &target_shminfo->shmall);
    unlock_user_struct(target_shminfo, target_addr, 1);
    return 0;
}

struct target_shm_info {
    int used_ids;
    abi_ulong shm_tot;
    abi_ulong shm_rss;
    abi_ulong shm_swp;
    abi_ulong swap_attempts;
    abi_ulong swap_successes;
};

static inline abi_long host_to_target_shm_info(abi_ulong target_addr,
                                               struct shm_info *host_shm_info)
{
    struct target_shm_info *target_shm_info;
    if (!lock_user_struct(VERIFY_WRITE, target_shm_info, target_addr, 0))
        return -TARGET_EFAULT;
    __put_user(host_shm_info->used_ids, &target_shm_info->used_ids);
    __put_user(host_shm_info->shm_tot, &target_shm_info->shm_tot);
    __put_user(host_shm_info->shm_rss, &target_shm_info->shm_rss);
    __put_user(host_shm_info->shm_swp, &target_shm_info->shm_swp);
    __put_user(host_shm_info->swap_attempts, &target_shm_info->swap_attempts);
    __put_user(host_shm_info->swap_successes, &target_shm_info->swap_successes);
    unlock_user_struct(target_shm_info, target_addr, 1);
    return 0;
}

static inline abi_long do_shmctl(int shmid, int cmd, abi_long buf)
{
    struct shmid_ds dsarg;
    struct shminfo shminfo;
    struct shm_info shm_info;
    abi_long ret = -TARGET_EINVAL;

    cmd &= 0xff;

    switch(cmd) {
    case IPC_STAT:
    case IPC_SET:
    case SHM_STAT:
        if (target_to_host_shmid_ds(&dsarg, buf))
            return -TARGET_EFAULT;
        ret = get_errno(shmctl(shmid, cmd, &dsarg));
        if (host_to_target_shmid_ds(buf, &dsarg))
            return -TARGET_EFAULT;
        break;
    case IPC_INFO:
        ret = get_errno(shmctl(shmid, cmd, (struct shmid_ds *)&shminfo));
        if (host_to_target_shminfo(buf, &shminfo))
            return -TARGET_EFAULT;
        break;
    case SHM_INFO:
        ret = get_errno(shmctl(shmid, cmd, (struct shmid_ds *)&shm_info));
        if (host_to_target_shm_info(buf, &shm_info))
            return -TARGET_EFAULT;
        break;
    case IPC_RMID:
    case SHM_LOCK:
    case SHM_UNLOCK:
        ret = get_errno(shmctl(shmid, cmd, NULL));
        break;
    }

    return ret;
}

#ifndef TARGET_FORCE_SHMLBA
/* For most architectures, SHMLBA is the same as the page size;
 * some architectures have larger values, in which case they should
 * define TARGET_FORCE_SHMLBA and provide a target_shmlba() function.
 * This corresponds to the kernel arch code defining __ARCH_FORCE_SHMLBA
 * and defining its own value for SHMLBA.
 *
 * The kernel also permits SHMLBA to be set by the architecture to a
 * value larger than the page size without setting __ARCH_FORCE_SHMLBA;
 * this means that addresses are rounded to the large size if
 * SHM_RND is set but addresses not aligned to that size are not rejected
 * as long as they are at least page-aligned. Since the only architecture
 * which uses this is ia64 this code doesn't provide for that oddity.
 */
static inline abi_ulong target_shmlba(CPUArchState *cpu_env)
{
    return TARGET_PAGE_SIZE;
}
#endif

static inline abi_ulong do_shmat(CPUArchState *cpu_env,
                                 int shmid, abi_ulong shmaddr, int shmflg)
{
    CPUState *cpu = env_cpu(cpu_env);
    abi_long raddr;
    void *host_raddr;
    struct shmid_ds shm_info;
    int i,ret;
    abi_ulong shmlba;

    /* shmat pointers are always untagged */

    /* find out the length of the shared memory segment */
    ret = get_errno(shmctl(shmid, IPC_STAT, &shm_info));
    if (is_error(ret)) {
        /* can't get length, bail out */
        return ret;
    }

    shmlba = target_shmlba(cpu_env);

    if (shmaddr & (shmlba - 1)) {
        if (shmflg & SHM_RND) {
            shmaddr &= ~(shmlba - 1);
        } else {
            return -TARGET_EINVAL;
        }
    }
    if (!guest_range_valid_untagged(shmaddr, shm_info.shm_segsz)) {
        return -TARGET_EINVAL;
    }

    mmap_lock();

    /*
     * We're mapping shared memory, so ensure we generate code for parallel
     * execution and flush old translations.  This will work up to the level
     * supported by the host -- anything that requires EXCP_ATOMIC will not
     * be atomic with respect to an external process.
     */
    if (!(cpu->tcg_cflags & CF_PARALLEL)) {
        cpu->tcg_cflags |= CF_PARALLEL;
        tb_flush(cpu);
    }

    if (shmaddr)
        host_raddr = shmat(shmid, (void *)g2h_untagged(shmaddr), shmflg);
    else {
        abi_ulong mmap_start;

        /* In order to use the host shmat, we need to honor host SHMLBA.  */
        mmap_start = mmap_find_vma(0, shm_info.shm_segsz, MAX(SHMLBA, shmlba));

        if (mmap_start == -1) {
            errno = ENOMEM;
            host_raddr = (void *)-1;
        } else
            host_raddr = shmat(shmid, g2h_untagged(mmap_start),
                               shmflg | SHM_REMAP);
    }

    if (host_raddr == (void *)-1) {
        mmap_unlock();
        return get_errno((long)host_raddr);
    }
    raddr=h2g((unsigned long)host_raddr);

    page_set_flags(raddr, raddr + shm_info.shm_segsz,
                   PAGE_VALID | PAGE_RESET | PAGE_READ |
                   (shmflg & SHM_RDONLY ? 0 : PAGE_WRITE));

    for (i = 0; i < N_SHM_REGIONS; i++) {
        if (!shm_regions[i].in_use) {
            shm_regions[i].in_use = true;
            shm_regions[i].start = raddr;
            shm_regions[i].size = shm_info.shm_segsz;
            break;
        }
    }

    mmap_unlock();
    return raddr;

}

static inline abi_long do_shmdt(abi_ulong shmaddr)
{
    int i;
    abi_long rv;

    /* shmdt pointers are always untagged */

    mmap_lock();

    for (i = 0; i < N_SHM_REGIONS; ++i) {
        if (shm_regions[i].in_use && shm_regions[i].start == shmaddr) {
            shm_regions[i].in_use = false;
            page_set_flags(shmaddr, shmaddr + shm_regions[i].size, 0);
            break;
        }
    }
    rv = get_errno(shmdt(g2h_untagged(shmaddr)));

    mmap_unlock();

    return rv;
}

#ifdef TARGET_NR_ipc
/* ??? This only works with linear mappings.  */
/* do_ipc() must return target values and target errnos. */
static abi_long do_ipc(CPUArchState *cpu_env,
                       unsigned int call, abi_long first,
                       abi_long second, abi_long third,
                       abi_long ptr, abi_long fifth)
{
    int version;
    abi_long ret = 0;

    version = call >> 16;
    call &= 0xffff;

    switch (call) {
    case IPCOP_semop:
        ret = do_semtimedop(first, ptr, second, 0, false);
        break;
    case IPCOP_semtimedop:
    /*
     * The s390 sys_ipc variant has only five parameters instead of six
     * (as for default variant) and the only difference is the handling of
     * SEMTIMEDOP where on s390 the third parameter is used as a pointer
     * to a struct timespec where the generic variant uses fifth parameter.
     */
#if defined(TARGET_S390X)
        ret = do_semtimedop(first, ptr, second, third, TARGET_ABI_BITS == 64);
#else
        ret = do_semtimedop(first, ptr, second, fifth, TARGET_ABI_BITS == 64);
#endif
        break;

    case IPCOP_semget:
        ret = get_errno(semget(first, second, third));
        break;

    case IPCOP_semctl: {
        /* The semun argument to semctl is passed by value, so dereference the
         * ptr argument. */
        abi_ulong atptr;
        get_user_ual(atptr, ptr);
        ret = do_semctl(first, second, third, atptr);
        break;
    }

    case IPCOP_msgget:
        ret = get_errno(msgget(first, second));
        break;

    case IPCOP_msgsnd:
        ret = do_msgsnd(first, ptr, second, third);
        break;

    case IPCOP_msgctl:
        ret = do_msgctl(first, second, ptr);
        break;

    case IPCOP_msgrcv:
        switch (version) {
        case 0:
            {
                struct target_ipc_kludge {
                    abi_long msgp;
                    abi_long msgtyp;
                } *tmp;

                if (!lock_user_struct(VERIFY_READ, tmp, ptr, 1)) {
                    ret = -TARGET_EFAULT;
                    break;
                }

                ret = do_msgrcv(first, tswapal(tmp->msgp), second, tswapal(tmp->msgtyp), third);

                unlock_user_struct(tmp, ptr, 0);
                break;
            }
        default:
            ret = do_msgrcv(first, ptr, second, fifth, third);
        }
        break;

    case IPCOP_shmat:
        switch (version) {
        default:
        {
            abi_ulong raddr;
            raddr = do_shmat(cpu_env, first, ptr, second);
            if (is_error(raddr))
                return get_errno(raddr);
            if (put_user_ual(raddr, third))
                return -TARGET_EFAULT;
            break;
        }
        case 1:
            ret = -TARGET_EINVAL;
            break;
        }
	break;
    case IPCOP_shmdt:
        ret = do_shmdt(ptr);
	break;

    case IPCOP_shmget:
	/* IPC_* flag values are the same on all linux platforms */
	ret = get_errno(shmget(first, second, third));
	break;

	/* IPC_* and SHM_* command values are the same on all linux platforms */
    case IPCOP_shmctl:
        ret = do_shmctl(first, second, ptr);
        break;
    default:
        qemu_log_mask(LOG_UNIMP, "Unsupported ipc call: %d (version %d)\n",
                      call, version);
	ret = -TARGET_ENOSYS;
	break;
    }
    return ret;
}
#endif

/* kernel structure types definitions */

#define STRUCT(name, ...) STRUCT_ ## name,
#define STRUCT_SPECIAL(name) STRUCT_ ## name,
enum {
#include "syscall_types.h"
STRUCT_MAX
};
#undef STRUCT
#undef STRUCT_SPECIAL

#define STRUCT(name, ...) static const argtype struct_ ## name ## _def[] = {  __VA_ARGS__, TYPE_NULL };
#define STRUCT_SPECIAL(name)
#include "syscall_types.h"
#undef STRUCT
#undef STRUCT_SPECIAL

#define MAX_STRUCT_SIZE 4096

#ifdef CONFIG_FIEMAP
/* So fiemap access checks don't overflow on 32 bit systems.
 * This is very slightly smaller than the limit imposed by
 * the underlying kernel.
 */
#define FIEMAP_MAX_EXTENTS ((UINT_MAX - sizeof(struct fiemap))  \
                            / sizeof(struct fiemap_extent))

static abi_long do_ioctl_fs_ioc_fiemap(const IOCTLEntry *ie, uint8_t *buf_temp,
                                       int fd, int cmd, abi_long arg)
{
    /* The parameter for this ioctl is a struct fiemap followed
     * by an array of struct fiemap_extent whose size is set
     * in fiemap->fm_extent_count. The array is filled in by the
     * ioctl.
     */
    int target_size_in, target_size_out;
    struct fiemap *fm;
    const argtype *arg_type = ie->arg_type;
    const argtype extent_arg_type[] = { MK_STRUCT(STRUCT_fiemap_extent) };
    void *argptr, *p;
    abi_long ret;
    int i, extent_size = thunk_type_size(extent_arg_type, 0);
    uint32_t outbufsz;
    int free_fm = 0;

    assert(arg_type[0] == TYPE_PTR);
    assert(ie->access == IOC_RW);
    arg_type++;
    target_size_in = thunk_type_size(arg_type, 0);
    argptr = lock_user(VERIFY_READ, arg, target_size_in, 1);
    if (!argptr) {
        return -TARGET_EFAULT;
    }
    thunk_convert(buf_temp, argptr, arg_type, THUNK_HOST);
    unlock_user(argptr, arg, 0);
    fm = (struct fiemap *)buf_temp;
    if (fm->fm_extent_count > FIEMAP_MAX_EXTENTS) {
        return -TARGET_EINVAL;
    }

    outbufsz = sizeof (*fm) +
        (sizeof(struct fiemap_extent) * fm->fm_extent_count);

    if (outbufsz > MAX_STRUCT_SIZE) {
        /* We can't fit all the extents into the fixed size buffer.
         * Allocate one that is large enough and use it instead.
         */
        fm = g_try_malloc(outbufsz);
        if (!fm) {
            return -TARGET_ENOMEM;
        }
        memcpy(fm, buf_temp, sizeof(struct fiemap));
        free_fm = 1;
    }
    ret = get_errno(safe_ioctl(fd, ie->host_cmd, fm));
    if (!is_error(ret)) {
        target_size_out = target_size_in;
        /* An extent_count of 0 means we were only counting the extents
         * so there are no structs to copy
         */
        if (fm->fm_extent_count != 0) {
            target_size_out += fm->fm_mapped_extents * extent_size;
        }
        argptr = lock_user(VERIFY_WRITE, arg, target_size_out, 0);
        if (!argptr) {
            ret = -TARGET_EFAULT;
        } else {
            /* Convert the struct fiemap */
            thunk_convert(argptr, fm, arg_type, THUNK_TARGET);
            if (fm->fm_extent_count != 0) {
                p = argptr + target_size_in;
                /* ...and then all the struct fiemap_extents */
                for (i = 0; i < fm->fm_mapped_extents; i++) {
                    thunk_convert(p, &fm->fm_extents[i], extent_arg_type,
                                  THUNK_TARGET);
                    p += extent_size;
                }
            }
            unlock_user(argptr, arg, target_size_out);
        }
    }
    if (free_fm) {
        g_free(fm);
    }
    return ret;
}
#endif

static abi_long do_ioctl_ifconf(const IOCTLEntry *ie, uint8_t *buf_temp,
                                int fd, int cmd, abi_long arg)
{
    const argtype *arg_type = ie->arg_type;
    int target_size;
    void *argptr;
    int ret;
    struct ifconf *host_ifconf;
    uint32_t outbufsz;
    const argtype ifreq_arg_type[] = { MK_STRUCT(STRUCT_sockaddr_ifreq) };
    const argtype ifreq_max_type[] = { MK_STRUCT(STRUCT_ifmap_ifreq) };
    int target_ifreq_size;
    int nb_ifreq;
    int free_buf = 0;
    int i;
    int target_ifc_len;
    abi_long target_ifc_buf;
    int host_ifc_len;
    char *host_ifc_buf;

    assert(arg_type[0] == TYPE_PTR);
    assert(ie->access == IOC_RW);

    arg_type++;
    target_size = thunk_type_size(arg_type, 0);

    argptr = lock_user(VERIFY_READ, arg, target_size, 1);
    if (!argptr)
        return -TARGET_EFAULT;
    thunk_convert(buf_temp, argptr, arg_type, THUNK_HOST);
    unlock_user(argptr, arg, 0);

    host_ifconf = (struct ifconf *)(unsigned long)buf_temp;
    target_ifc_buf = (abi_long)(unsigned long)host_ifconf->ifc_buf;
    target_ifreq_size = thunk_type_size(ifreq_max_type, 0);

    if (target_ifc_buf != 0) {
        target_ifc_len = host_ifconf->ifc_len;
        nb_ifreq = target_ifc_len / target_ifreq_size;
        host_ifc_len = nb_ifreq * sizeof(struct ifreq);

        outbufsz = sizeof(*host_ifconf) + host_ifc_len;
        if (outbufsz > MAX_STRUCT_SIZE) {
            /*
             * We can't fit all the extents into the fixed size buffer.
             * Allocate one that is large enough and use it instead.
             */
            host_ifconf = g_try_malloc(outbufsz);
            if (!host_ifconf) {
                return -TARGET_ENOMEM;
            }
            memcpy(host_ifconf, buf_temp, sizeof(*host_ifconf));
            free_buf = 1;
        }
        host_ifc_buf = (char *)host_ifconf + sizeof(*host_ifconf);

        host_ifconf->ifc_len = host_ifc_len;
    } else {
      host_ifc_buf = NULL;
    }
    host_ifconf->ifc_buf = host_ifc_buf;

    ret = get_errno(safe_ioctl(fd, ie->host_cmd, host_ifconf));
    if (!is_error(ret)) {
	/* convert host ifc_len to target ifc_len */

        nb_ifreq = host_ifconf->ifc_len / sizeof(struct ifreq);
        target_ifc_len = nb_ifreq * target_ifreq_size;
        host_ifconf->ifc_len = target_ifc_len;

	/* restore target ifc_buf */

        host_ifconf->ifc_buf = (char *)(unsigned long)target_ifc_buf;

	/* copy struct ifconf to target user */

        argptr = lock_user(VERIFY_WRITE, arg, target_size, 0);
        if (!argptr)
            return -TARGET_EFAULT;
        thunk_convert(argptr, host_ifconf, arg_type, THUNK_TARGET);
        unlock_user(argptr, arg, target_size);

        if (target_ifc_buf != 0) {
            /* copy ifreq[] to target user */
            argptr = lock_user(VERIFY_WRITE, target_ifc_buf, target_ifc_len, 0);
            for (i = 0; i < nb_ifreq ; i++) {
                thunk_convert(argptr + i * target_ifreq_size,
                              host_ifc_buf + i * sizeof(struct ifreq),
                              ifreq_arg_type, THUNK_TARGET);
            }
            unlock_user(argptr, target_ifc_buf, target_ifc_len);
        }
    }

    if (free_buf) {
        g_free(host_ifconf);
    }

    return ret;
}

#if defined(CONFIG_USBFS)
#if HOST_LONG_BITS > 64
#error USBDEVFS thunks do not support >64 bit hosts yet.
#endif
struct live_urb {
    uint64_t target_urb_adr;
    uint64_t target_buf_adr;
    char *target_buf_ptr;
    struct usbdevfs_urb host_urb;
};

static GHashTable *usbdevfs_urb_hashtable(void)
{
    static GHashTable *urb_hashtable;

    if (!urb_hashtable) {
        urb_hashtable = g_hash_table_new(g_int64_hash, g_int64_equal);
    }
    return urb_hashtable;
}

static void urb_hashtable_insert(struct live_urb *urb)
{
    GHashTable *urb_hashtable = usbdevfs_urb_hashtable();
    g_hash_table_insert(urb_hashtable, urb, urb);
}

static struct live_urb *urb_hashtable_lookup(uint64_t target_urb_adr)
{
    GHashTable *urb_hashtable = usbdevfs_urb_hashtable();
    return g_hash_table_lookup(urb_hashtable, &target_urb_adr);
}

static void urb_hashtable_remove(struct live_urb *urb)
{
    GHashTable *urb_hashtable = usbdevfs_urb_hashtable();
    g_hash_table_remove(urb_hashtable, urb);
}

static abi_long
do_ioctl_usbdevfs_reapurb(const IOCTLEntry *ie, uint8_t *buf_temp,
                          int fd, int cmd, abi_long arg)
{
    const argtype usbfsurb_arg_type[] = { MK_STRUCT(STRUCT_usbdevfs_urb) };
    const argtype ptrvoid_arg_type[] = { TYPE_PTRVOID, 0, 0 };
    struct live_urb *lurb;
    void *argptr;
    uint64_t hurb;
    int target_size;
    uintptr_t target_urb_adr;
    abi_long ret;

    target_size = thunk_type_size(usbfsurb_arg_type, THUNK_TARGET);

    memset(buf_temp, 0, sizeof(uint64_t));
    ret = get_errno(safe_ioctl(fd, ie->host_cmd, buf_temp));
    if (is_error(ret)) {
        return ret;
    }

    memcpy(&hurb, buf_temp, sizeof(uint64_t));
    lurb = (void *)((uintptr_t)hurb - offsetof(struct live_urb, host_urb));
    if (!lurb->target_urb_adr) {
        return -TARGET_EFAULT;
    }
    urb_hashtable_remove(lurb);
    unlock_user(lurb->target_buf_ptr, lurb->target_buf_adr,
        lurb->host_urb.buffer_length);
    lurb->target_buf_ptr = NULL;

    /* restore the guest buffer pointer */
    lurb->host_urb.buffer = (void *)(uintptr_t)lurb->target_buf_adr;

    /* update the guest urb struct */
    argptr = lock_user(VERIFY_WRITE, lurb->target_urb_adr, target_size, 0);
    if (!argptr) {
        g_free(lurb);
        return -TARGET_EFAULT;
    }
    thunk_convert(argptr, &lurb->host_urb, usbfsurb_arg_type, THUNK_TARGET);
    unlock_user(argptr, lurb->target_urb_adr, target_size);

    target_size = thunk_type_size(ptrvoid_arg_type, THUNK_TARGET);
    /* write back the urb handle */
    argptr = lock_user(VERIFY_WRITE, arg, target_size, 0);
    if (!argptr) {
        g_free(lurb);
        return -TARGET_EFAULT;
    }

    /* GHashTable uses 64-bit keys but thunk_convert expects uintptr_t */
    target_urb_adr = lurb->target_urb_adr;
    thunk_convert(argptr, &target_urb_adr, ptrvoid_arg_type, THUNK_TARGET);
    unlock_user(argptr, arg, target_size);

    g_free(lurb);
    return ret;
}

static abi_long
do_ioctl_usbdevfs_discardurb(const IOCTLEntry *ie,
                             uint8_t *buf_temp __attribute__((unused)),
                             int fd, int cmd, abi_long arg)
{
    struct live_urb *lurb;

    /* map target address back to host URB with metadata. */
    lurb = urb_hashtable_lookup(arg);
    if (!lurb) {
        return -TARGET_EFAULT;
    }
    return get_errno(safe_ioctl(fd, ie->host_cmd, &lurb->host_urb));
}

static abi_long
do_ioctl_usbdevfs_submiturb(const IOCTLEntry *ie, uint8_t *buf_temp,
                            int fd, int cmd, abi_long arg)
{
    const argtype *arg_type = ie->arg_type;
    int target_size;
    abi_long ret;
    void *argptr;
    int rw_dir;
    struct live_urb *lurb;

    /*
     * each submitted URB needs to map to a unique ID for the
     * kernel, and that unique ID needs to be a pointer to
     * host memory.  hence, we need to malloc for each URB.
     * isochronous transfers have a variable length struct.
     */
    arg_type++;
    target_size = thunk_type_size(arg_type, THUNK_TARGET);

    /* construct host copy of urb and metadata */
    lurb = g_try_new0(struct live_urb, 1);
    if (!lurb) {
        return -TARGET_ENOMEM;
    }

    argptr = lock_user(VERIFY_READ, arg, target_size, 1);
    if (!argptr) {
        g_free(lurb);
        return -TARGET_EFAULT;
    }
    thunk_convert(&lurb->host_urb, argptr, arg_type, THUNK_HOST);
    unlock_user(argptr, arg, 0);

    lurb->target_urb_adr = arg;
    lurb->target_buf_adr = (uintptr_t)lurb->host_urb.buffer;

    /* buffer space used depends on endpoint type so lock the entire buffer */
    /* control type urbs should check the buffer contents for true direction */
    rw_dir = lurb->host_urb.endpoint & USB_DIR_IN ? VERIFY_WRITE : VERIFY_READ;
    lurb->target_buf_ptr = lock_user(rw_dir, lurb->target_buf_adr,
        lurb->host_urb.buffer_length, 1);
    if (lurb->target_buf_ptr == NULL) {
        g_free(lurb);
        return -TARGET_EFAULT;
    }

    /* update buffer pointer in host copy */
    lurb->host_urb.buffer = lurb->target_buf_ptr;

    ret = get_errno(safe_ioctl(fd, ie->host_cmd, &lurb->host_urb));
    if (is_error(ret)) {
        unlock_user(lurb->target_buf_ptr, lurb->target_buf_adr, 0);
        g_free(lurb);
    } else {
        urb_hashtable_insert(lurb);
    }

    return ret;
}
#endif /* CONFIG_USBFS */

static abi_long do_ioctl_dm(const IOCTLEntry *ie, uint8_t *buf_temp, int fd,
                            int cmd, abi_long arg)
{
    void *argptr;
    struct dm_ioctl *host_dm;
    abi_long guest_data;
    uint32_t guest_data_size;
    int target_size;
    const argtype *arg_type = ie->arg_type;
    abi_long ret;
    void *big_buf = NULL;
    char *host_data;

    arg_type++;
    target_size = thunk_type_size(arg_type, 0);
    argptr = lock_user(VERIFY_READ, arg, target_size, 1);
    if (!argptr) {
        ret = -TARGET_EFAULT;
        goto out;
    }
    thunk_convert(buf_temp, argptr, arg_type, THUNK_HOST);
    unlock_user(argptr, arg, 0);

    /* buf_temp is too small, so fetch things into a bigger buffer */
    big_buf = g_malloc0(((struct dm_ioctl*)buf_temp)->data_size * 2);
    memcpy(big_buf, buf_temp, target_size);
    buf_temp = big_buf;
    host_dm = big_buf;

    guest_data = arg + host_dm->data_start;
    if ((guest_data - arg) < 0) {
        ret = -TARGET_EINVAL;
        goto out;
    }
    guest_data_size = host_dm->data_size - host_dm->data_start;
    host_data = (char*)host_dm + host_dm->data_start;

    argptr = lock_user(VERIFY_READ, guest_data, guest_data_size, 1);
    if (!argptr) {
        ret = -TARGET_EFAULT;
        goto out;
    }

    switch (ie->host_cmd) {
    case DM_REMOVE_ALL:
    case DM_LIST_DEVICES:
    case DM_DEV_CREATE:
    case DM_DEV_REMOVE:
    case DM_DEV_SUSPEND:
    case DM_DEV_STATUS:
    case DM_DEV_WAIT:
    case DM_TABLE_STATUS:
    case DM_TABLE_CLEAR:
    case DM_TABLE_DEPS:
    case DM_LIST_VERSIONS:
        /* no input data */
        break;
    case DM_DEV_RENAME:
    case DM_DEV_SET_GEOMETRY:
        /* data contains only strings */
        memcpy(host_data, argptr, guest_data_size);
        break;
    case DM_TARGET_MSG:
        memcpy(host_data, argptr, guest_data_size);
        *(uint64_t*)host_data = tswap64(*(uint64_t*)argptr);
        break;
    case DM_TABLE_LOAD:
    {
        void *gspec = argptr;
        void *cur_data = host_data;
        const argtype arg_type[] = { MK_STRUCT(STRUCT_dm_target_spec) };
        int spec_size = thunk_type_size(arg_type, 0);
        int i;

        for (i = 0; i < host_dm->target_count; i++) {
            struct dm_target_spec *spec = cur_data;
            uint32_t next;
            int slen;

            thunk_convert(spec, gspec, arg_type, THUNK_HOST);
            slen = strlen((char*)gspec + spec_size) + 1;
            next = spec->next;
            spec->next = sizeof(*spec) + slen;
            strcpy((char*)&spec[1], gspec + spec_size);
            gspec += next;
            cur_data += spec->next;
        }
        break;
    }
    default:
        ret = -TARGET_EINVAL;
        unlock_user(argptr, guest_data, 0);
        goto out;
    }
    unlock_user(argptr, guest_data, 0);

    ret = get_errno(safe_ioctl(fd, ie->host_cmd, buf_temp));
    if (!is_error(ret)) {
        guest_data = arg + host_dm->data_start;
        guest_data_size = host_dm->data_size - host_dm->data_start;
        argptr = lock_user(VERIFY_WRITE, guest_data, guest_data_size, 0);
        switch (ie->host_cmd) {
        case DM_REMOVE_ALL:
        case DM_DEV_CREATE:
        case DM_DEV_REMOVE:
        case DM_DEV_RENAME:
        case DM_DEV_SUSPEND:
        case DM_DEV_STATUS:
        case DM_TABLE_LOAD:
        case DM_TABLE_CLEAR:
        case DM_TARGET_MSG:
        case DM_DEV_SET_GEOMETRY:
            /* no return data */
            break;
        case DM_LIST_DEVICES:
        {
            struct dm_name_list *nl = (void*)host_dm + host_dm->data_start;
            uint32_t remaining_data = guest_data_size;
            void *cur_data = argptr;
            const argtype arg_type[] = { MK_STRUCT(STRUCT_dm_name_list) };
            int nl_size = 12; /* can't use thunk_size due to alignment */

            while (1) {
                uint32_t next = nl->next;
                if (next) {
                    nl->next = nl_size + (strlen(nl->name) + 1);
                }
                if (remaining_data < nl->next) {
                    host_dm->flags |= DM_BUFFER_FULL_FLAG;
                    break;
                }
                thunk_convert(cur_data, nl, arg_type, THUNK_TARGET);
                strcpy(cur_data + nl_size, nl->name);
                cur_data += nl->next;
                remaining_data -= nl->next;
                if (!next) {
                    break;
                }
                nl = (void*)nl + next;
            }
            break;
        }
        case DM_DEV_WAIT:
        case DM_TABLE_STATUS:
        {
            struct dm_target_spec *spec = (void*)host_dm + host_dm->data_start;
            void *cur_data = argptr;
            const argtype arg_type[] = { MK_STRUCT(STRUCT_dm_target_spec) };
            int spec_size = thunk_type_size(arg_type, 0);
            int i;

            for (i = 0; i < host_dm->target_count; i++) {
                uint32_t next = spec->next;
                int slen = strlen((char*)&spec[1]) + 1;
                spec->next = (cur_data - argptr) + spec_size + slen;
                if (guest_data_size < spec->next) {
                    host_dm->flags |= DM_BUFFER_FULL_FLAG;
                    break;
                }
                thunk_convert(cur_data, spec, arg_type, THUNK_TARGET);
                strcpy(cur_data + spec_size, (char*)&spec[1]);
                cur_data = argptr + spec->next;
                spec = (void*)host_dm + host_dm->data_start + next;
            }
            break;
        }
        case DM_TABLE_DEPS:
        {
            void *hdata = (void*)host_dm + host_dm->data_start;
            int count = *(uint32_t*)hdata;
            uint64_t *hdev = hdata + 8;
            uint64_t *gdev = argptr + 8;
            int i;

            *(uint32_t*)argptr = tswap32(count);
            for (i = 0; i < count; i++) {
                *gdev = tswap64(*hdev);
                gdev++;
                hdev++;
            }
            break;
        }
        case DM_LIST_VERSIONS:
        {
            struct dm_target_versions *vers = (void*)host_dm + host_dm->data_start;
            uint32_t remaining_data = guest_data_size;
            void *cur_data = argptr;
            const argtype arg_type[] = { MK_STRUCT(STRUCT_dm_target_versions) };
            int vers_size = thunk_type_size(arg_type, 0);

            while (1) {
                uint32_t next = vers->next;
                if (next) {
                    vers->next = vers_size + (strlen(vers->name) + 1);
                }
                if (remaining_data < vers->next) {
                    host_dm->flags |= DM_BUFFER_FULL_FLAG;
                    break;
                }
                thunk_convert(cur_data, vers, arg_type, THUNK_TARGET);
                strcpy(cur_data + vers_size, vers->name);
                cur_data += vers->next;
                remaining_data -= vers->next;
                if (!next) {
                    break;
                }
                vers = (void*)vers + next;
            }
            break;
        }
        default:
            unlock_user(argptr, guest_data, 0);
            ret = -TARGET_EINVAL;
            goto out;
        }
        unlock_user(argptr, guest_data, guest_data_size);

        argptr = lock_user(VERIFY_WRITE, arg, target_size, 0);
        if (!argptr) {
            ret = -TARGET_EFAULT;
            goto out;
        }
        thunk_convert(argptr, buf_temp, arg_type, THUNK_TARGET);
        unlock_user(argptr, arg, target_size);
    }
out:
    g_free(big_buf);
    return ret;
}

static abi_long do_ioctl_blkpg(const IOCTLEntry *ie, uint8_t *buf_temp, int fd,
                               int cmd, abi_long arg)
{
    void *argptr;
    int target_size;
    const argtype *arg_type = ie->arg_type;
    const argtype part_arg_type[] = { MK_STRUCT(STRUCT_blkpg_partition) };
    abi_long ret;

    struct blkpg_ioctl_arg *host_blkpg = (void*)buf_temp;
    struct blkpg_partition host_part;

    /* Read and convert blkpg */
    arg_type++;
    target_size = thunk_type_size(arg_type, 0);
    argptr = lock_user(VERIFY_READ, arg, target_size, 1);
    if (!argptr) {
        ret = -TARGET_EFAULT;
        goto out;
    }
    thunk_convert(buf_temp, argptr, arg_type, THUNK_HOST);
    unlock_user(argptr, arg, 0);

    switch (host_blkpg->op) {
    case BLKPG_ADD_PARTITION:
    case BLKPG_DEL_PARTITION:
        /* payload is struct blkpg_partition */
        break;
    default:
        /* Unknown opcode */
        ret = -TARGET_EINVAL;
        goto out;
    }

    /* Read and convert blkpg->data */
    arg = (abi_long)(uintptr_t)host_blkpg->data;
    target_size = thunk_type_size(part_arg_type, 0);
    argptr = lock_user(VERIFY_READ, arg, target_size, 1);
    if (!argptr) {
        ret = -TARGET_EFAULT;
        goto out;
    }
    thunk_convert(&host_part, argptr, part_arg_type, THUNK_HOST);
    unlock_user(argptr, arg, 0);

    /* Swizzle the data pointer to our local copy and call! */
    host_blkpg->data = &host_part;
    ret = get_errno(safe_ioctl(fd, ie->host_cmd, host_blkpg));

out:
    return ret;
}

static abi_long do_ioctl_rt(const IOCTLEntry *ie, uint8_t *buf_temp,
                                int fd, int cmd, abi_long arg)
{
    const argtype *arg_type = ie->arg_type;
    const StructEntry *se;
    const argtype *field_types;
    const int *dst_offsets, *src_offsets;
    int target_size;
    void *argptr;
    abi_ulong *target_rt_dev_ptr = NULL;
    unsigned long *host_rt_dev_ptr = NULL;
    abi_long ret;
    int i;

    assert(ie->access == IOC_W);
    assert(*arg_type == TYPE_PTR);
    arg_type++;
    assert(*arg_type == TYPE_STRUCT);
    target_size = thunk_type_size(arg_type, 0);
    argptr = lock_user(VERIFY_READ, arg, target_size, 1);
    if (!argptr) {
        return -TARGET_EFAULT;
    }
    arg_type++;
    assert(*arg_type == (int)STRUCT_rtentry);
    se = struct_entries + *arg_type++;
    assert(se->convert[0] == NULL);
    /* convert struct here to be able to catch rt_dev string */
    field_types = se->field_types;
    dst_offsets = se->field_offsets[THUNK_HOST];
    src_offsets = se->field_offsets[THUNK_TARGET];
    for (i = 0; i < se->nb_fields; i++) {
        if (dst_offsets[i] == offsetof(struct rtentry, rt_dev)) {
            assert(*field_types == TYPE_PTRVOID);
            target_rt_dev_ptr = (abi_ulong *)(argptr + src_offsets[i]);
            host_rt_dev_ptr = (unsigned long *)(buf_temp + dst_offsets[i]);
            if (*target_rt_dev_ptr != 0) {
                *host_rt_dev_ptr = (unsigned long)lock_user_string(
                                                  tswapal(*target_rt_dev_ptr));
                if (!*host_rt_dev_ptr) {
                    unlock_user(argptr, arg, 0);
                    return -TARGET_EFAULT;
                }
            } else {
                *host_rt_dev_ptr = 0;
            }
            field_types++;
            continue;
        }
        field_types = thunk_convert(buf_temp + dst_offsets[i],
                                    argptr + src_offsets[i],
                                    field_types, THUNK_HOST);
    }
    unlock_user(argptr, arg, 0);

    ret = get_errno(safe_ioctl(fd, ie->host_cmd, buf_temp));

    assert(host_rt_dev_ptr != NULL);
    assert(target_rt_dev_ptr != NULL);
    if (*host_rt_dev_ptr != 0) {
        unlock_user((void *)*host_rt_dev_ptr,
                    *target_rt_dev_ptr, 0);
    }
    return ret;
}

static abi_long do_ioctl_kdsigaccept(const IOCTLEntry *ie, uint8_t *buf_temp,
                                     int fd, int cmd, abi_long arg)
{
    int sig = target_to_host_signal(arg);
    return get_errno(safe_ioctl(fd, ie->host_cmd, sig));
}

static abi_long do_ioctl_SIOCGSTAMP(const IOCTLEntry *ie, uint8_t *buf_temp,
                                    int fd, int cmd, abi_long arg)
{
    struct timeval tv;
    abi_long ret;

    ret = get_errno(safe_ioctl(fd, SIOCGSTAMP, &tv));
    if (is_error(ret)) {
        return ret;
    }

    if (cmd == (int)TARGET_SIOCGSTAMP_OLD) {
        if (copy_to_user_timeval(arg, &tv)) {
            return -TARGET_EFAULT;
        }
    } else {
        if (copy_to_user_timeval64(arg, &tv)) {
            return -TARGET_EFAULT;
        }
    }

    return ret;
}

static abi_long do_ioctl_SIOCGSTAMPNS(const IOCTLEntry *ie, uint8_t *buf_temp,
                                      int fd, int cmd, abi_long arg)
{
    struct timespec ts;
    abi_long ret;

    ret = get_errno(safe_ioctl(fd, SIOCGSTAMPNS, &ts));
    if (is_error(ret)) {
        return ret;
    }

    if (cmd == (int)TARGET_SIOCGSTAMPNS_OLD) {
        if (host_to_target_timespec(arg, &ts)) {
            return -TARGET_EFAULT;
        }
    } else{
        if (host_to_target_timespec64(arg, &ts)) {
            return -TARGET_EFAULT;
        }
    }

    return ret;
}

#ifdef TIOCGPTPEER
static abi_long do_ioctl_tiocgptpeer(const IOCTLEntry *ie, uint8_t *buf_temp,
                                     int fd, int cmd, abi_long arg)
{
    int flags = target_to_host_bitmask(arg, fcntl_flags_tbl);
    return get_errno(safe_ioctl(fd, ie->host_cmd, flags));
}
#endif

#ifdef HAVE_DRM_H

static void unlock_drm_version(struct drm_version *host_ver,
                               struct target_drm_version *target_ver,
                               bool copy)
{
    unlock_user(host_ver->name, target_ver->name,
                                copy ? host_ver->name_len : 0);
    unlock_user(host_ver->date, target_ver->date,
                                copy ? host_ver->date_len : 0);
    unlock_user(host_ver->desc, target_ver->desc,
                                copy ? host_ver->desc_len : 0);
}

static inline abi_long target_to_host_drmversion(struct drm_version *host_ver,
                                          struct target_drm_version *target_ver)
{
    memset(host_ver, 0, sizeof(*host_ver));

    __get_user(host_ver->name_len, &target_ver->name_len);
    if (host_ver->name_len) {
        host_ver->name = lock_user(VERIFY_WRITE, target_ver->name,
                                   target_ver->name_len, 0);
        if (!host_ver->name) {
            return -EFAULT;
        }
    }

    __get_user(host_ver->date_len, &target_ver->date_len);
    if (host_ver->date_len) {
        host_ver->date = lock_user(VERIFY_WRITE, target_ver->date,
                                   target_ver->date_len, 0);
        if (!host_ver->date) {
            goto err;
        }
    }

    __get_user(host_ver->desc_len, &target_ver->desc_len);
    if (host_ver->desc_len) {
        host_ver->desc = lock_user(VERIFY_WRITE, target_ver->desc,
                                   target_ver->desc_len, 0);
        if (!host_ver->desc) {
            goto err;
        }
    }

    return 0;
err:
    unlock_drm_version(host_ver, target_ver, false);
    return -EFAULT;
}

static inline void host_to_target_drmversion(
                                          struct target_drm_version *target_ver,
                                          struct drm_version *host_ver)
{
    __put_user(host_ver->version_major, &target_ver->version_major);
    __put_user(host_ver->version_minor, &target_ver->version_minor);
    __put_user(host_ver->version_patchlevel, &target_ver->version_patchlevel);
    __put_user(host_ver->name_len, &target_ver->name_len);
    __put_user(host_ver->date_len, &target_ver->date_len);
    __put_user(host_ver->desc_len, &target_ver->desc_len);
    unlock_drm_version(host_ver, target_ver, true);
}

static abi_long do_ioctl_drm(const IOCTLEntry *ie, uint8_t *buf_temp,
                             int fd, int cmd, abi_long arg)
{
    struct drm_version *ver;
    struct target_drm_version *target_ver;
    abi_long ret;

    switch (ie->host_cmd) {
    case DRM_IOCTL_VERSION:
        if (!lock_user_struct(VERIFY_WRITE, target_ver, arg, 0)) {
            return -TARGET_EFAULT;
        }
        ver = (struct drm_version *)buf_temp;
        ret = target_to_host_drmversion(ver, target_ver);
        if (!is_error(ret)) {
            ret = get_errno(safe_ioctl(fd, ie->host_cmd, ver));
            if (is_error(ret)) {
                unlock_drm_version(ver, target_ver, false);
            } else {
                host_to_target_drmversion(target_ver, ver);
            }
        }
        unlock_user_struct(target_ver, arg, 0);
        return ret;
    }
    return -TARGET_ENOSYS;
}

static abi_long do_ioctl_drm_i915_getparam(const IOCTLEntry *ie,
                                           struct drm_i915_getparam *gparam,
                                           int fd, abi_long arg)
{
    abi_long ret;
    int value;
    struct target_drm_i915_getparam *target_gparam;

    if (!lock_user_struct(VERIFY_READ, target_gparam, arg, 0)) {
        return -TARGET_EFAULT;
    }

    __get_user(gparam->param, &target_gparam->param);
    gparam->value = &value;
    ret = get_errno(safe_ioctl(fd, ie->host_cmd, gparam));
    put_user_s32(value, target_gparam->value);

    unlock_user_struct(target_gparam, arg, 0);
    return ret;
}

static abi_long do_ioctl_drm_i915(const IOCTLEntry *ie, uint8_t *buf_temp,
                                  int fd, int cmd, abi_long arg)
{
    switch (ie->host_cmd) {
    case DRM_IOCTL_I915_GETPARAM:
        return do_ioctl_drm_i915_getparam(ie,
                                          (struct drm_i915_getparam *)buf_temp,
                                          fd, arg);
    default:
        return -TARGET_ENOSYS;
    }
}

#endif

static abi_long do_ioctl_TUNSETTXFILTER(const IOCTLEntry *ie, uint8_t *buf_temp,
                                        int fd, int cmd, abi_long arg)
{
    struct tun_filter *filter = (struct tun_filter *)buf_temp;
    struct tun_filter *target_filter;
    char *target_addr;

    assert(ie->access == IOC_W);

    target_filter = lock_user(VERIFY_READ, arg, sizeof(*target_filter), 1);
    if (!target_filter) {
        return -TARGET_EFAULT;
    }
    filter->flags = tswap16(target_filter->flags);
    filter->count = tswap16(target_filter->count);
    unlock_user(target_filter, arg, 0);

    if (filter->count) {
        if (offsetof(struct tun_filter, addr) + filter->count * ETH_ALEN >
            MAX_STRUCT_SIZE) {
            return -TARGET_EFAULT;
        }

        target_addr = lock_user(VERIFY_READ,
                                arg + offsetof(struct tun_filter, addr),
                                filter->count * ETH_ALEN, 1);
        if (!target_addr) {
            return -TARGET_EFAULT;
        }
        memcpy(filter->addr, target_addr, filter->count * ETH_ALEN);
        unlock_user(target_addr, arg + offsetof(struct tun_filter, addr), 0);
    }

    return get_errno(safe_ioctl(fd, ie->host_cmd, filter));
}

IOCTLEntry ioctl_entries[] = {
#define IOCTL(cmd, access, ...) \
    { TARGET_ ## cmd, cmd, #cmd, access, 0, {  __VA_ARGS__ } },
#define IOCTL_SPECIAL(cmd, access, dofn, ...)                      \
    { TARGET_ ## cmd, cmd, #cmd, access, dofn, {  __VA_ARGS__ } },
#define IOCTL_IGNORE(cmd) \
    { TARGET_ ## cmd, 0, #cmd },
#include "ioctls.h"
    { 0, 0, },
};

/* ??? Implement proper locking for ioctls.  */
/* do_ioctl() Must return target values and target errnos. */
static abi_long do_ioctl(int fd, int cmd, abi_long arg)
{
    const IOCTLEntry *ie;
    const argtype *arg_type;
    abi_long ret;
    uint8_t buf_temp[MAX_STRUCT_SIZE];
    int target_size;
    void *argptr;

    ie = ioctl_entries;
    for(;;) {
        if (ie->target_cmd == 0) {
            qemu_log_mask(
                LOG_UNIMP, "Unsupported ioctl: cmd=0x%04lx\n", (long)cmd);
            return -TARGET_ENOSYS;
        }
        if (ie->target_cmd == cmd)
            break;
        ie++;
    }
    arg_type = ie->arg_type;
    if (ie->do_ioctl) {
        return ie->do_ioctl(ie, buf_temp, fd, cmd, arg);
    } else if (!ie->host_cmd) {
        /* Some architectures define BSD ioctls in their headers
           that are not implemented in Linux.  */
        return -TARGET_ENOSYS;
    }

    switch(arg_type[0]) {
    case TYPE_NULL:
        /* no argument */
        ret = get_errno(safe_ioctl(fd, ie->host_cmd));
        break;
    case TYPE_PTRVOID:
    case TYPE_INT:
    case TYPE_LONG:
    case TYPE_ULONG:
        ret = get_errno(safe_ioctl(fd, ie->host_cmd, arg));
        break;
    case TYPE_PTR:
        arg_type++;
        target_size = thunk_type_size(arg_type, 0);
        switch(ie->access) {
        case IOC_R:
            ret = get_errno(safe_ioctl(fd, ie->host_cmd, buf_temp));
            if (!is_error(ret)) {
                argptr = lock_user(VERIFY_WRITE, arg, target_size, 0);
                if (!argptr)
                    return -TARGET_EFAULT;
                thunk_convert(argptr, buf_temp, arg_type, THUNK_TARGET);
                unlock_user(argptr, arg, target_size);
            }
            break;
        case IOC_W:
            argptr = lock_user(VERIFY_READ, arg, target_size, 1);
            if (!argptr)
                return -TARGET_EFAULT;
            thunk_convert(buf_temp, argptr, arg_type, THUNK_HOST);
            unlock_user(argptr, arg, 0);
            ret = get_errno(safe_ioctl(fd, ie->host_cmd, buf_temp));
            break;
        default:
        case IOC_RW:
            argptr = lock_user(VERIFY_READ, arg, target_size, 1);
            if (!argptr)
                return -TARGET_EFAULT;
            thunk_convert(buf_temp, argptr, arg_type, THUNK_HOST);
            unlock_user(argptr, arg, 0);
            ret = get_errno(safe_ioctl(fd, ie->host_cmd, buf_temp));
            if (!is_error(ret)) {
                argptr = lock_user(VERIFY_WRITE, arg, target_size, 0);
                if (!argptr)
                    return -TARGET_EFAULT;
                thunk_convert(argptr, buf_temp, arg_type, THUNK_TARGET);
                unlock_user(argptr, arg, target_size);
            }
            break;
        }
        break;
    default:
        qemu_log_mask(LOG_UNIMP,
                      "Unsupported ioctl type: cmd=0x%04lx type=%d\n",
                      (long)cmd, arg_type[0]);
        ret = -TARGET_ENOSYS;
        break;
    }
    return ret;
}

static const bitmask_transtbl iflag_tbl[] = {
        { TARGET_IGNBRK, TARGET_IGNBRK, IGNBRK, IGNBRK },
        { TARGET_BRKINT, TARGET_BRKINT, BRKINT, BRKINT },
        { TARGET_IGNPAR, TARGET_IGNPAR, IGNPAR, IGNPAR },
        { TARGET_PARMRK, TARGET_PARMRK, PARMRK, PARMRK },
        { TARGET_INPCK, TARGET_INPCK, INPCK, INPCK },
        { TARGET_ISTRIP, TARGET_ISTRIP, ISTRIP, ISTRIP },
        { TARGET_INLCR, TARGET_INLCR, INLCR, INLCR },
        { TARGET_IGNCR, TARGET_IGNCR, IGNCR, IGNCR },
        { TARGET_ICRNL, TARGET_ICRNL, ICRNL, ICRNL },
        { TARGET_IUCLC, TARGET_IUCLC, IUCLC, IUCLC },
        { TARGET_IXON, TARGET_IXON, IXON, IXON },
        { TARGET_IXANY, TARGET_IXANY, IXANY, IXANY },
        { TARGET_IXOFF, TARGET_IXOFF, IXOFF, IXOFF },
        { TARGET_IMAXBEL, TARGET_IMAXBEL, IMAXBEL, IMAXBEL },
        { TARGET_IUTF8, TARGET_IUTF8, IUTF8, IUTF8},
        { 0, 0, 0, 0 }
};

static const bitmask_transtbl oflag_tbl[] = {
	{ TARGET_OPOST, TARGET_OPOST, OPOST, OPOST },
	{ TARGET_OLCUC, TARGET_OLCUC, OLCUC, OLCUC },
	{ TARGET_ONLCR, TARGET_ONLCR, ONLCR, ONLCR },
	{ TARGET_OCRNL, TARGET_OCRNL, OCRNL, OCRNL },
	{ TARGET_ONOCR, TARGET_ONOCR, ONOCR, ONOCR },
	{ TARGET_ONLRET, TARGET_ONLRET, ONLRET, ONLRET },
	{ TARGET_OFILL, TARGET_OFILL, OFILL, OFILL },
	{ TARGET_OFDEL, TARGET_OFDEL, OFDEL, OFDEL },
	{ TARGET_NLDLY, TARGET_NL0, NLDLY, NL0 },
	{ TARGET_NLDLY, TARGET_NL1, NLDLY, NL1 },
	{ TARGET_CRDLY, TARGET_CR0, CRDLY, CR0 },
	{ TARGET_CRDLY, TARGET_CR1, CRDLY, CR1 },
	{ TARGET_CRDLY, TARGET_CR2, CRDLY, CR2 },
	{ TARGET_CRDLY, TARGET_CR3, CRDLY, CR3 },
	{ TARGET_TABDLY, TARGET_TAB0, TABDLY, TAB0 },
	{ TARGET_TABDLY, TARGET_TAB1, TABDLY, TAB1 },
	{ TARGET_TABDLY, TARGET_TAB2, TABDLY, TAB2 },
	{ TARGET_TABDLY, TARGET_TAB3, TABDLY, TAB3 },
	{ TARGET_BSDLY, TARGET_BS0, BSDLY, BS0 },
	{ TARGET_BSDLY, TARGET_BS1, BSDLY, BS1 },
	{ TARGET_VTDLY, TARGET_VT0, VTDLY, VT0 },
	{ TARGET_VTDLY, TARGET_VT1, VTDLY, VT1 },
	{ TARGET_FFDLY, TARGET_FF0, FFDLY, FF0 },
	{ TARGET_FFDLY, TARGET_FF1, FFDLY, FF1 },
	{ 0, 0, 0, 0 }
};

static const bitmask_transtbl cflag_tbl[] = {
	{ TARGET_CBAUD, TARGET_B0, CBAUD, B0 },
	{ TARGET_CBAUD, TARGET_B50, CBAUD, B50 },
	{ TARGET_CBAUD, TARGET_B75, CBAUD, B75 },
	{ TARGET_CBAUD, TARGET_B110, CBAUD, B110 },
	{ TARGET_CBAUD, TARGET_B134, CBAUD, B134 },
	{ TARGET_CBAUD, TARGET_B150, CBAUD, B150 },
	{ TARGET_CBAUD, TARGET_B200, CBAUD, B200 },
	{ TARGET_CBAUD, TARGET_B300, CBAUD, B300 },
	{ TARGET_CBAUD, TARGET_B600, CBAUD, B600 },
	{ TARGET_CBAUD, TARGET_B1200, CBAUD, B1200 },
	{ TARGET_CBAUD, TARGET_B1800, CBAUD, B1800 },
	{ TARGET_CBAUD, TARGET_B2400, CBAUD, B2400 },
	{ TARGET_CBAUD, TARGET_B4800, CBAUD, B4800 },
	{ TARGET_CBAUD, TARGET_B9600, CBAUD, B9600 },
	{ TARGET_CBAUD, TARGET_B19200, CBAUD, B19200 },
	{ TARGET_CBAUD, TARGET_B38400, CBAUD, B38400 },
	{ TARGET_CBAUD, TARGET_B57600, CBAUD, B57600 },
	{ TARGET_CBAUD, TARGET_B115200, CBAUD, B115200 },
	{ TARGET_CBAUD, TARGET_B230400, CBAUD, B230400 },
	{ TARGET_CBAUD, TARGET_B460800, CBAUD, B460800 },
	{ TARGET_CSIZE, TARGET_CS5, CSIZE, CS5 },
	{ TARGET_CSIZE, TARGET_CS6, CSIZE, CS6 },
	{ TARGET_CSIZE, TARGET_CS7, CSIZE, CS7 },
	{ TARGET_CSIZE, TARGET_CS8, CSIZE, CS8 },
	{ TARGET_CSTOPB, TARGET_CSTOPB, CSTOPB, CSTOPB },
	{ TARGET_CREAD, TARGET_CREAD, CREAD, CREAD },
	{ TARGET_PARENB, TARGET_PARENB, PARENB, PARENB },
	{ TARGET_PARODD, TARGET_PARODD, PARODD, PARODD },
	{ TARGET_HUPCL, TARGET_HUPCL, HUPCL, HUPCL },
	{ TARGET_CLOCAL, TARGET_CLOCAL, CLOCAL, CLOCAL },
	{ TARGET_CRTSCTS, TARGET_CRTSCTS, CRTSCTS, CRTSCTS },
	{ 0, 0, 0, 0 }
};

static const bitmask_transtbl lflag_tbl[] = {
  { TARGET_ISIG, TARGET_ISIG, ISIG, ISIG },
  { TARGET_ICANON, TARGET_ICANON, ICANON, ICANON },
  { TARGET_XCASE, TARGET_XCASE, XCASE, XCASE },
  { TARGET_ECHO, TARGET_ECHO, ECHO, ECHO },
  { TARGET_ECHOE, TARGET_ECHOE, ECHOE, ECHOE },
  { TARGET_ECHOK, TARGET_ECHOK, ECHOK, ECHOK },
  { TARGET_ECHONL, TARGET_ECHONL, ECHONL, ECHONL },
  { TARGET_NOFLSH, TARGET_NOFLSH, NOFLSH, NOFLSH },
  { TARGET_TOSTOP, TARGET_TOSTOP, TOSTOP, TOSTOP },
  { TARGET_ECHOCTL, TARGET_ECHOCTL, ECHOCTL, ECHOCTL },
  { TARGET_ECHOPRT, TARGET_ECHOPRT, ECHOPRT, ECHOPRT },
  { TARGET_ECHOKE, TARGET_ECHOKE, ECHOKE, ECHOKE },
  { TARGET_FLUSHO, TARGET_FLUSHO, FLUSHO, FLUSHO },
  { TARGET_PENDIN, TARGET_PENDIN, PENDIN, PENDIN },
  { TARGET_IEXTEN, TARGET_IEXTEN, IEXTEN, IEXTEN },
  { TARGET_EXTPROC, TARGET_EXTPROC, EXTPROC, EXTPROC},
  { 0, 0, 0, 0 }
};

static void target_to_host_termios (void *dst, const void *src)
{
    struct host_termios *host = dst;
    const struct target_termios *target = src;

    host->c_iflag =
        target_to_host_bitmask(tswap32(target->c_iflag), iflag_tbl);
    host->c_oflag =
        target_to_host_bitmask(tswap32(target->c_oflag), oflag_tbl);
    host->c_cflag =
        target_to_host_bitmask(tswap32(target->c_cflag), cflag_tbl);
    host->c_lflag =
        target_to_host_bitmask(tswap32(target->c_lflag), lflag_tbl);
    host->c_line = target->c_line;

    memset(host->c_cc, 0, sizeof(host->c_cc));
    host->c_cc[VINTR] = target->c_cc[TARGET_VINTR];
    host->c_cc[VQUIT] = target->c_cc[TARGET_VQUIT];
    host->c_cc[VERASE] = target->c_cc[TARGET_VERASE];
    host->c_cc[VKILL] = target->c_cc[TARGET_VKILL];
    host->c_cc[VEOF] = target->c_cc[TARGET_VEOF];
    host->c_cc[VTIME] = target->c_cc[TARGET_VTIME];
    host->c_cc[VMIN] = target->c_cc[TARGET_VMIN];
    host->c_cc[VSWTC] = target->c_cc[TARGET_VSWTC];
    host->c_cc[VSTART] = target->c_cc[TARGET_VSTART];
    host->c_cc[VSTOP] = target->c_cc[TARGET_VSTOP];
    host->c_cc[VSUSP] = target->c_cc[TARGET_VSUSP];
    host->c_cc[VEOL] = target->c_cc[TARGET_VEOL];
    host->c_cc[VREPRINT] = target->c_cc[TARGET_VREPRINT];
    host->c_cc[VDISCARD] = target->c_cc[TARGET_VDISCARD];
    host->c_cc[VWERASE] = target->c_cc[TARGET_VWERASE];
    host->c_cc[VLNEXT] = target->c_cc[TARGET_VLNEXT];
    host->c_cc[VEOL2] = target->c_cc[TARGET_VEOL2];
}

static void host_to_target_termios (void *dst, const void *src)
{
    struct target_termios *target = dst;
    const struct host_termios *host = src;

    target->c_iflag =
        tswap32(host_to_target_bitmask(host->c_iflag, iflag_tbl));
    target->c_oflag =
        tswap32(host_to_target_bitmask(host->c_oflag, oflag_tbl));
    target->c_cflag =
        tswap32(host_to_target_bitmask(host->c_cflag, cflag_tbl));
    target->c_lflag =
        tswap32(host_to_target_bitmask(host->c_lflag, lflag_tbl));
    target->c_line = host->c_line;

    memset(target->c_cc, 0, sizeof(target->c_cc));
    target->c_cc[TARGET_VINTR] = host->c_cc[VINTR];
    target->c_cc[TARGET_VQUIT] = host->c_cc[VQUIT];
    target->c_cc[TARGET_VERASE] = host->c_cc[VERASE];
    target->c_cc[TARGET_VKILL] = host->c_cc[VKILL];
    target->c_cc[TARGET_VEOF] = host->c_cc[VEOF];
    target->c_cc[TARGET_VTIME] = host->c_cc[VTIME];
    target->c_cc[TARGET_VMIN] = host->c_cc[VMIN];
    target->c_cc[TARGET_VSWTC] = host->c_cc[VSWTC];
    target->c_cc[TARGET_VSTART] = host->c_cc[VSTART];
    target->c_cc[TARGET_VSTOP] = host->c_cc[VSTOP];
    target->c_cc[TARGET_VSUSP] = host->c_cc[VSUSP];
    target->c_cc[TARGET_VEOL] = host->c_cc[VEOL];
    target->c_cc[TARGET_VREPRINT] = host->c_cc[VREPRINT];
    target->c_cc[TARGET_VDISCARD] = host->c_cc[VDISCARD];
    target->c_cc[TARGET_VWERASE] = host->c_cc[VWERASE];
    target->c_cc[TARGET_VLNEXT] = host->c_cc[VLNEXT];
    target->c_cc[TARGET_VEOL2] = host->c_cc[VEOL2];
}

static const StructEntry struct_termios_def = {
    .convert = { host_to_target_termios, target_to_host_termios },
    .size = { sizeof(struct target_termios), sizeof(struct host_termios) },
    .align = { __alignof__(struct target_termios), __alignof__(struct host_termios) },
    .print = print_termios,
};

static const bitmask_transtbl mmap_flags_tbl[] = {
    { TARGET_MAP_SHARED, TARGET_MAP_SHARED, MAP_SHARED, MAP_SHARED },
    { TARGET_MAP_PRIVATE, TARGET_MAP_PRIVATE, MAP_PRIVATE, MAP_PRIVATE },
    { TARGET_MAP_FIXED, TARGET_MAP_FIXED, MAP_FIXED, MAP_FIXED },
    { TARGET_MAP_ANONYMOUS, TARGET_MAP_ANONYMOUS,
      MAP_ANONYMOUS, MAP_ANONYMOUS },
    { TARGET_MAP_GROWSDOWN, TARGET_MAP_GROWSDOWN,
      MAP_GROWSDOWN, MAP_GROWSDOWN },
    { TARGET_MAP_DENYWRITE, TARGET_MAP_DENYWRITE,
      MAP_DENYWRITE, MAP_DENYWRITE },
    { TARGET_MAP_EXECUTABLE, TARGET_MAP_EXECUTABLE,
      MAP_EXECUTABLE, MAP_EXECUTABLE },
    { TARGET_MAP_LOCKED, TARGET_MAP_LOCKED, MAP_LOCKED, MAP_LOCKED },
    { TARGET_MAP_NORESERVE, TARGET_MAP_NORESERVE,
      MAP_NORESERVE, MAP_NORESERVE },
    { TARGET_MAP_HUGETLB, TARGET_MAP_HUGETLB, MAP_HUGETLB, MAP_HUGETLB },
    /* MAP_STACK had been ignored by the kernel for quite some time.
       Recognize it for the target insofar as we do not want to pass
       it through to the host.  */
    { TARGET_MAP_STACK, TARGET_MAP_STACK, 0, 0 },
    { 0, 0, 0, 0 }
};

/*
 * NOTE: TARGET_ABI32 is defined for TARGET_I386 (but not for TARGET_X86_64)
 *       TARGET_I386 is defined if TARGET_X86_64 is defined
 */
#if defined(TARGET_I386)

/* NOTE: there is really one LDT for all the threads */
static uint8_t *ldt_table;

static abi_long read_ldt(abi_ulong ptr, unsigned long bytecount)
{
    int size;
    void *p;

    if (!ldt_table)
        return 0;
    size = TARGET_LDT_ENTRIES * TARGET_LDT_ENTRY_SIZE;
    if (size > bytecount)
        size = bytecount;
    p = lock_user(VERIFY_WRITE, ptr, size, 0);
    if (!p)
        return -TARGET_EFAULT;
    /* ??? Should this by byteswapped?  */
    memcpy(p, ldt_table, size);
    unlock_user(p, ptr, size);
    return size;
}

/* XXX: add locking support */
static abi_long write_ldt(CPUX86State *env,
                          abi_ulong ptr, unsigned long bytecount, int oldmode)
{
    struct target_modify_ldt_ldt_s ldt_info;
    struct target_modify_ldt_ldt_s *target_ldt_info;
    int seg_32bit, contents, read_exec_only, limit_in_pages;
    int seg_not_present, useable, lm;
    uint32_t *lp, entry_1, entry_2;

    if (bytecount != sizeof(ldt_info))
        return -TARGET_EINVAL;
    if (!lock_user_struct(VERIFY_READ, target_ldt_info, ptr, 1))
        return -TARGET_EFAULT;
    ldt_info.entry_number = tswap32(target_ldt_info->entry_number);
    ldt_info.base_addr = tswapal(target_ldt_info->base_addr);
    ldt_info.limit = tswap32(target_ldt_info->limit);
    ldt_info.flags = tswap32(target_ldt_info->flags);
    unlock_user_struct(target_ldt_info, ptr, 0);

    if (ldt_info.entry_number >= TARGET_LDT_ENTRIES)
        return -TARGET_EINVAL;
    seg_32bit = ldt_info.flags & 1;
    contents = (ldt_info.flags >> 1) & 3;
    read_exec_only = (ldt_info.flags >> 3) & 1;
    limit_in_pages = (ldt_info.flags >> 4) & 1;
    seg_not_present = (ldt_info.flags >> 5) & 1;
    useable = (ldt_info.flags >> 6) & 1;
#ifdef TARGET_ABI32
    lm = 0;
#else
    lm = (ldt_info.flags >> 7) & 1;
#endif
    if (contents == 3) {
        if (oldmode)
            return -TARGET_EINVAL;
        if (seg_not_present == 0)
            return -TARGET_EINVAL;
    }
    /* allocate the LDT */
    if (!ldt_table) {
        env->ldt.base = target_mmap(0,
                                    TARGET_LDT_ENTRIES * TARGET_LDT_ENTRY_SIZE,
                                    PROT_READ|PROT_WRITE,
                                    MAP_ANONYMOUS|MAP_PRIVATE, -1, 0);
        if (env->ldt.base == -1)
            return -TARGET_ENOMEM;
        memset(g2h_untagged(env->ldt.base), 0,
               TARGET_LDT_ENTRIES * TARGET_LDT_ENTRY_SIZE);
        env->ldt.limit = 0xffff;
        ldt_table = g2h_untagged(env->ldt.base);
    }

    /* NOTE: same code as Linux kernel */
    /* Allow LDTs to be cleared by the user. */
    if (ldt_info.base_addr == 0 && ldt_info.limit == 0) {
        if (oldmode ||
            (contents == 0		&&
             read_exec_only == 1	&&
             seg_32bit == 0		&&
             limit_in_pages == 0	&&
             seg_not_present == 1	&&
             useable == 0 )) {
            entry_1 = 0;
            entry_2 = 0;
            goto install;
        }
    }

    entry_1 = ((ldt_info.base_addr & 0x0000ffff) << 16) |
        (ldt_info.limit & 0x0ffff);
    entry_2 = (ldt_info.base_addr & 0xff000000) |
        ((ldt_info.base_addr & 0x00ff0000) >> 16) |
        (ldt_info.limit & 0xf0000) |
        ((read_exec_only ^ 1) << 9) |
        (contents << 10) |
        ((seg_not_present ^ 1) << 15) |
        (seg_32bit << 22) |
        (limit_in_pages << 23) |
        (lm << 21) |
        0x7000;
    if (!oldmode)
        entry_2 |= (useable << 20);

    /* Install the new entry ...  */
install:
    lp = (uint32_t *)(ldt_table + (ldt_info.entry_number << 3));
    lp[0] = tswap32(entry_1);
    lp[1] = tswap32(entry_2);
    return 0;
}

/* specific and weird i386 syscalls */
static abi_long do_modify_ldt(CPUX86State *env, int func, abi_ulong ptr,
                              unsigned long bytecount)
{
    abi_long ret;

    switch (func) {
    case 0:
        ret = read_ldt(ptr, bytecount);
        break;
    case 1:
        ret = write_ldt(env, ptr, bytecount, 1);
        break;
    case 0x11:
        ret = write_ldt(env, ptr, bytecount, 0);
        break;
    default:
        ret = -TARGET_ENOSYS;
        break;
    }
    return ret;
}

#if defined(TARGET_ABI32)
abi_long do_set_thread_area(CPUX86State *env, abi_ulong ptr)
{
    uint64_t *gdt_table = g2h_untagged(env->gdt.base);
    struct target_modify_ldt_ldt_s ldt_info;
    struct target_modify_ldt_ldt_s *target_ldt_info;
    int seg_32bit, contents, read_exec_only, limit_in_pages;
    int seg_not_present, useable, lm;
    uint32_t *lp, entry_1, entry_2;
    int i;

    lock_user_struct(VERIFY_WRITE, target_ldt_info, ptr, 1);
    if (!target_ldt_info)
        return -TARGET_EFAULT;
    ldt_info.entry_number = tswap32(target_ldt_info->entry_number);
    ldt_info.base_addr = tswapal(target_ldt_info->base_addr);
    ldt_info.limit = tswap32(target_ldt_info->limit);
    ldt_info.flags = tswap32(target_ldt_info->flags);
    if (ldt_info.entry_number == -1) {
        for (i=TARGET_GDT_ENTRY_TLS_MIN; i<=TARGET_GDT_ENTRY_TLS_MAX; i++) {
            if (gdt_table[i] == 0) {
                ldt_info.entry_number = i;
                target_ldt_info->entry_number = tswap32(i);
                break;
            }
        }
    }
    unlock_user_struct(target_ldt_info, ptr, 1);

    if (ldt_info.entry_number < TARGET_GDT_ENTRY_TLS_MIN || 
        ldt_info.entry_number > TARGET_GDT_ENTRY_TLS_MAX)
           return -TARGET_EINVAL;
    seg_32bit = ldt_info.flags & 1;
    contents = (ldt_info.flags >> 1) & 3;
    read_exec_only = (ldt_info.flags >> 3) & 1;
    limit_in_pages = (ldt_info.flags >> 4) & 1;
    seg_not_present = (ldt_info.flags >> 5) & 1;
    useable = (ldt_info.flags >> 6) & 1;
#ifdef TARGET_ABI32
    lm = 0;
#else
    lm = (ldt_info.flags >> 7) & 1;
#endif

    if (contents == 3) {
        if (seg_not_present == 0)
            return -TARGET_EINVAL;
    }

    /* NOTE: same code as Linux kernel */
    /* Allow LDTs to be cleared by the user. */
    if (ldt_info.base_addr == 0 && ldt_info.limit == 0) {
        if ((contents == 0             &&
             read_exec_only == 1       &&
             seg_32bit == 0            &&
             limit_in_pages == 0       &&
             seg_not_present == 1      &&
             useable == 0 )) {
            entry_1 = 0;
            entry_2 = 0;
            goto install;
        }
    }

    entry_1 = ((ldt_info.base_addr & 0x0000ffff) << 16) |
        (ldt_info.limit & 0x0ffff);
    entry_2 = (ldt_info.base_addr & 0xff000000) |
        ((ldt_info.base_addr & 0x00ff0000) >> 16) |
        (ldt_info.limit & 0xf0000) |
        ((read_exec_only ^ 1) << 9) |
        (contents << 10) |
        ((seg_not_present ^ 1) << 15) |
        (seg_32bit << 22) |
        (limit_in_pages << 23) |
        (useable << 20) |
        (lm << 21) |
        0x7000;

    /* Install the new entry ...  */
install:
    lp = (uint32_t *)(gdt_table + ldt_info.entry_number);
    lp[0] = tswap32(entry_1);
    lp[1] = tswap32(entry_2);
    return 0;
}

static abi_long do_get_thread_area(CPUX86State *env, abi_ulong ptr)
{
    struct target_modify_ldt_ldt_s *target_ldt_info;
    uint64_t *gdt_table = g2h_untagged(env->gdt.base);
    uint32_t base_addr, limit, flags;
    int seg_32bit, contents, read_exec_only, limit_in_pages, idx;
    int seg_not_present, useable, lm;
    uint32_t *lp, entry_1, entry_2;

    lock_user_struct(VERIFY_WRITE, target_ldt_info, ptr, 1);
    if (!target_ldt_info)
        return -TARGET_EFAULT;
    idx = tswap32(target_ldt_info->entry_number);
    if (idx < TARGET_GDT_ENTRY_TLS_MIN ||
        idx > TARGET_GDT_ENTRY_TLS_MAX) {
        unlock_user_struct(target_ldt_info, ptr, 1);
        return -TARGET_EINVAL;
    }
    lp = (uint32_t *)(gdt_table + idx);
    entry_1 = tswap32(lp[0]);
    entry_2 = tswap32(lp[1]);
    
    read_exec_only = ((entry_2 >> 9) & 1) ^ 1;
    contents = (entry_2 >> 10) & 3;
    seg_not_present = ((entry_2 >> 15) & 1) ^ 1;
    seg_32bit = (entry_2 >> 22) & 1;
    limit_in_pages = (entry_2 >> 23) & 1;
    useable = (entry_2 >> 20) & 1;
#ifdef TARGET_ABI32
    lm = 0;
#else
    lm = (entry_2 >> 21) & 1;
#endif
    flags = (seg_32bit << 0) | (contents << 1) |
        (read_exec_only << 3) | (limit_in_pages << 4) |
        (seg_not_present << 5) | (useable << 6) | (lm << 7);
    limit = (entry_1 & 0xffff) | (entry_2  & 0xf0000);
    base_addr = (entry_1 >> 16) | 
        (entry_2 & 0xff000000) | 
        ((entry_2 & 0xff) << 16);
    target_ldt_info->base_addr = tswapal(base_addr);
    target_ldt_info->limit = tswap32(limit);
    target_ldt_info->flags = tswap32(flags);
    unlock_user_struct(target_ldt_info, ptr, 1);
    return 0;
}

abi_long do_arch_prctl(CPUX86State *env, int code, abi_ulong addr)
{
    return -TARGET_ENOSYS;
}
#else
abi_long do_arch_prctl(CPUX86State *env, int code, abi_ulong addr)
{
    abi_long ret = 0;
    abi_ulong val;
    int idx;

    switch(code) {
    case TARGET_ARCH_SET_GS:
    case TARGET_ARCH_SET_FS:
        if (code == TARGET_ARCH_SET_GS)
            idx = R_GS;
        else
            idx = R_FS;
        cpu_x86_load_seg(env, idx, 0);
        env->segs[idx].base = addr;
        break;
    case TARGET_ARCH_GET_GS:
    case TARGET_ARCH_GET_FS:
        if (code == TARGET_ARCH_GET_GS)
            idx = R_GS;
        else
            idx = R_FS;
        val = env->segs[idx].base;
        if (put_user(val, addr, abi_ulong))
            ret = -TARGET_EFAULT;
        break;
    default:
        ret = -TARGET_EINVAL;
        break;
    }
    return ret;
}
#endif /* defined(TARGET_ABI32 */
#endif /* defined(TARGET_I386) */

/*
 * These constants are generic.  Supply any that are missing from the host.
 */
#ifndef PR_SET_NAME
# define PR_SET_NAME    15
# define PR_GET_NAME    16
#endif
#ifndef PR_SET_FP_MODE
# define PR_SET_FP_MODE 45
# define PR_GET_FP_MODE 46
# define PR_FP_MODE_FR   (1 << 0)
# define PR_FP_MODE_FRE  (1 << 1)
#endif
#ifndef PR_SVE_SET_VL
# define PR_SVE_SET_VL  50
# define PR_SVE_GET_VL  51
# define PR_SVE_VL_LEN_MASK  0xffff
# define PR_SVE_VL_INHERIT   (1 << 17)
#endif
#ifndef PR_PAC_RESET_KEYS
# define PR_PAC_RESET_KEYS  54
# define PR_PAC_APIAKEY   (1 << 0)
# define PR_PAC_APIBKEY   (1 << 1)
# define PR_PAC_APDAKEY   (1 << 2)
# define PR_PAC_APDBKEY   (1 << 3)
# define PR_PAC_APGAKEY   (1 << 4)
#endif
#ifndef PR_SET_TAGGED_ADDR_CTRL
# define PR_SET_TAGGED_ADDR_CTRL 55
# define PR_GET_TAGGED_ADDR_CTRL 56
# define PR_TAGGED_ADDR_ENABLE  (1UL << 0)
#endif
#ifndef PR_MTE_TCF_SHIFT
# define PR_MTE_TCF_SHIFT       1
# define PR_MTE_TCF_NONE        (0UL << PR_MTE_TCF_SHIFT)
# define PR_MTE_TCF_SYNC        (1UL << PR_MTE_TCF_SHIFT)
# define PR_MTE_TCF_ASYNC       (2UL << PR_MTE_TCF_SHIFT)
# define PR_MTE_TCF_MASK        (3UL << PR_MTE_TCF_SHIFT)
# define PR_MTE_TAG_SHIFT       3
# define PR_MTE_TAG_MASK        (0xffffUL << PR_MTE_TAG_SHIFT)
#endif
#ifndef PR_SET_IO_FLUSHER
# define PR_SET_IO_FLUSHER 57
# define PR_GET_IO_FLUSHER 58
#endif
#ifndef PR_SET_SYSCALL_USER_DISPATCH
# define PR_SET_SYSCALL_USER_DISPATCH 59
#endif
#ifndef PR_SME_SET_VL
# define PR_SME_SET_VL  63
# define PR_SME_GET_VL  64
# define PR_SME_VL_LEN_MASK  0xffff
# define PR_SME_VL_INHERIT   (1 << 17)
#endif

#include "target_prctl.h"

static abi_long do_prctl_inval0(CPUArchState *env)
{
    return -TARGET_EINVAL;
}

static abi_long do_prctl_inval1(CPUArchState *env, abi_long arg2)
{
    return -TARGET_EINVAL;
}

#ifndef do_prctl_get_fp_mode
#define do_prctl_get_fp_mode do_prctl_inval0
#endif
#ifndef do_prctl_set_fp_mode
#define do_prctl_set_fp_mode do_prctl_inval1
#endif
#ifndef do_prctl_sve_get_vl
#define do_prctl_sve_get_vl do_prctl_inval0
#endif
#ifndef do_prctl_sve_set_vl
#define do_prctl_sve_set_vl do_prctl_inval1
#endif
#ifndef do_prctl_reset_keys
#define do_prctl_reset_keys do_prctl_inval1
#endif
#ifndef do_prctl_set_tagged_addr_ctrl
#define do_prctl_set_tagged_addr_ctrl do_prctl_inval1
#endif
#ifndef do_prctl_get_tagged_addr_ctrl
#define do_prctl_get_tagged_addr_ctrl do_prctl_inval0
#endif
#ifndef do_prctl_get_unalign
#define do_prctl_get_unalign do_prctl_inval1
#endif
#ifndef do_prctl_set_unalign
#define do_prctl_set_unalign do_prctl_inval1
#endif
#ifndef do_prctl_sme_get_vl
#define do_prctl_sme_get_vl do_prctl_inval0
#endif
#ifndef do_prctl_sme_set_vl
#define do_prctl_sme_set_vl do_prctl_inval1
#endif

static abi_long do_prctl(CPUArchState *env, abi_long option, abi_long arg2,
                         abi_long arg3, abi_long arg4, abi_long arg5)
{
    abi_long ret;

    switch (option) {
    case PR_GET_PDEATHSIG:
        {
            int deathsig;
            ret = get_errno(prctl(PR_GET_PDEATHSIG, &deathsig,
                                  arg3, arg4, arg5));
            if (!is_error(ret) &&
                put_user_s32(host_to_target_signal(deathsig), arg2)) {
                return -TARGET_EFAULT;
            }
            return ret;
        }
    case PR_SET_PDEATHSIG:
        return get_errno(prctl(PR_SET_PDEATHSIG, target_to_host_signal(arg2),
                               arg3, arg4, arg5));
    case PR_GET_NAME:
        {
            void *name = lock_user(VERIFY_WRITE, arg2, 16, 1);
            if (!name) {
                return -TARGET_EFAULT;
            }
            ret = get_errno(prctl(PR_GET_NAME, (uintptr_t)name,
                                  arg3, arg4, arg5));
            unlock_user(name, arg2, 16);
            return ret;
        }
    case PR_SET_NAME:
        {
            void *name = lock_user(VERIFY_READ, arg2, 16, 1);
            if (!name) {
                return -TARGET_EFAULT;
            }
            ret = get_errno(prctl(PR_SET_NAME, (uintptr_t)name,
                                  arg3, arg4, arg5));
            unlock_user(name, arg2, 0);
            return ret;
        }
    case PR_GET_FP_MODE:
        return do_prctl_get_fp_mode(env);
    case PR_SET_FP_MODE:
        return do_prctl_set_fp_mode(env, arg2);
    case PR_SVE_GET_VL:
        return do_prctl_sve_get_vl(env);
    case PR_SVE_SET_VL:
        return do_prctl_sve_set_vl(env, arg2);
    case PR_SME_GET_VL:
        return do_prctl_sme_get_vl(env);
    case PR_SME_SET_VL:
        return do_prctl_sme_set_vl(env, arg2);
    case PR_PAC_RESET_KEYS:
        if (arg3 || arg4 || arg5) {
            return -TARGET_EINVAL;
        }
        return do_prctl_reset_keys(env, arg2);
    case PR_SET_TAGGED_ADDR_CTRL:
        if (arg3 || arg4 || arg5) {
            return -TARGET_EINVAL;
        }
        return do_prctl_set_tagged_addr_ctrl(env, arg2);
    case PR_GET_TAGGED_ADDR_CTRL:
        if (arg2 || arg3 || arg4 || arg5) {
            return -TARGET_EINVAL;
        }
        return do_prctl_get_tagged_addr_ctrl(env);

    case PR_GET_UNALIGN:
        return do_prctl_get_unalign(env, arg2);
    case PR_SET_UNALIGN:
        return do_prctl_set_unalign(env, arg2);

    case PR_CAP_AMBIENT:
    case PR_CAPBSET_READ:
    case PR_CAPBSET_DROP:
    case PR_GET_DUMPABLE:
    case PR_SET_DUMPABLE:
    case PR_GET_KEEPCAPS:
    case PR_SET_KEEPCAPS:
    case PR_GET_SECUREBITS:
    case PR_SET_SECUREBITS:
    case PR_GET_TIMING:
    case PR_SET_TIMING:
    case PR_GET_TIMERSLACK:
    case PR_SET_TIMERSLACK:
    case PR_MCE_KILL:
    case PR_MCE_KILL_GET:
    case PR_GET_NO_NEW_PRIVS:
    case PR_SET_NO_NEW_PRIVS:
    case PR_GET_IO_FLUSHER:
    case PR_SET_IO_FLUSHER:
        /* Some prctl options have no pointer arguments and we can pass on. */
        return get_errno(prctl(option, arg2, arg3, arg4, arg5));

    case PR_GET_CHILD_SUBREAPER:
    case PR_SET_CHILD_SUBREAPER:
    case PR_GET_SPECULATION_CTRL:
    case PR_SET_SPECULATION_CTRL:
    case PR_GET_TID_ADDRESS:
        /* TODO */
        return -TARGET_EINVAL;

    case PR_GET_FPEXC:
    case PR_SET_FPEXC:
        /* Was used for SPE on PowerPC. */
        return -TARGET_EINVAL;

    case PR_GET_ENDIAN:
    case PR_SET_ENDIAN:
    case PR_GET_FPEMU:
    case PR_SET_FPEMU:
    case PR_SET_MM:
    case PR_GET_SECCOMP:
    case PR_SET_SECCOMP:
    case PR_SET_SYSCALL_USER_DISPATCH:
    case PR_GET_THP_DISABLE:
    case PR_SET_THP_DISABLE:
    case PR_GET_TSC:
    case PR_SET_TSC:
        /* Disable to prevent the target disabling stuff we need. */
        return -TARGET_EINVAL;

    default:
        qemu_log_mask(LOG_UNIMP, "Unsupported prctl: " TARGET_ABI_FMT_ld "\n",
                      option);
        return -TARGET_EINVAL;
    }
}

#define NEW_STACK_SIZE 0x40000


static pthread_mutex_t clone_lock = PTHREAD_MUTEX_INITIALIZER;
typedef struct {
    CPUArchState *env;
    pthread_mutex_t mutex;
    pthread_cond_t cond;
    pthread_t thread;
    uint32_t tid;
    abi_ulong child_tidptr;
    abi_ulong parent_tidptr;
    sigset_t sigmask;
} new_thread_info;

static void *clone_func(void *arg)
{
    new_thread_info *info = arg;
    CPUArchState *env;
    CPUState *cpu;
    TaskState *ts;

    rcu_register_thread();
    tcg_register_thread();
    env = info->env;
    cpu = env_cpu(env);
    thread_cpu = cpu;
    ts = (TaskState *)cpu->opaque;
    info->tid = sys_gettid();
    task_settid(ts);
    if (info->child_tidptr)
        put_user_u32(info->tid, info->child_tidptr);
    if (info->parent_tidptr)
        put_user_u32(info->tid, info->parent_tidptr);
    qemu_guest_random_seed_thread_part2(cpu->random_seed);
    /* Enable signals.  */
    sigprocmask(SIG_SETMASK, &info->sigmask, NULL);
    /* Signal to the parent that we're ready.  */
    pthread_mutex_lock(&info->mutex);
    pthread_cond_broadcast(&info->cond);
    pthread_mutex_unlock(&info->mutex);
    /* Wait until the parent has finished initializing the tls state.  */
    pthread_mutex_lock(&clone_lock);
    pthread_mutex_unlock(&clone_lock);
    cpu_loop(env);
    /* never exits */
    return NULL;
}

/* do_fork() Must return host values and target errnos (unlike most
   do_*() functions). */
static int do_fork(CPUArchState *env, unsigned int flags, abi_ulong newsp,
                   abi_ulong parent_tidptr, target_ulong newtls,
                   abi_ulong child_tidptr)
{
    CPUState *cpu = env_cpu(env);
    int ret;
    TaskState *ts;
    CPUState *new_cpu;
    CPUArchState *new_env;
    sigset_t sigmask;

    flags &= ~CLONE_IGNORED_FLAGS;

    /* Emulate vfork() with fork() */
    if (flags & CLONE_VFORK)
        flags &= ~(CLONE_VFORK | CLONE_VM);

    if (flags & CLONE_VM) {
        TaskState *parent_ts = (TaskState *)cpu->opaque;
        new_thread_info info;
        pthread_attr_t attr;

        if (((flags & CLONE_THREAD_FLAGS) != CLONE_THREAD_FLAGS) ||
            (flags & CLONE_INVALID_THREAD_FLAGS)) {
            return -TARGET_EINVAL;
        }

        ts = g_new0(TaskState, 1);
        init_task_state(ts);

        /* Grab a mutex so that thread setup appears atomic.  */
        pthread_mutex_lock(&clone_lock);

        /*
         * If this is our first additional thread, we need to ensure we
         * generate code for parallel execution and flush old translations.
         * Do this now so that the copy gets CF_PARALLEL too.
         */
        if (!(cpu->tcg_cflags & CF_PARALLEL)) {
            cpu->tcg_cflags |= CF_PARALLEL;
            tb_flush(cpu);
        }

        /* we create a new CPU instance. */
        new_env = cpu_copy(env);
        /* Init regs that differ from the parent.  */
        cpu_clone_regs_child(new_env, newsp, flags);
        cpu_clone_regs_parent(env, flags);
        new_cpu = env_cpu(new_env);
        new_cpu->opaque = ts;
        ts->bprm = parent_ts->bprm;
        ts->info = parent_ts->info;
        ts->signal_mask = parent_ts->signal_mask;

        if (flags & CLONE_CHILD_CLEARTID) {
            ts->child_tidptr = child_tidptr;
        }

        if (flags & CLONE_SETTLS) {
            cpu_set_tls (new_env, newtls);
        }

        memset(&info, 0, sizeof(info));
        pthread_mutex_init(&info.mutex, NULL);
        pthread_mutex_lock(&info.mutex);
        pthread_cond_init(&info.cond, NULL);
        info.env = new_env;
        if (flags & CLONE_CHILD_SETTID) {
            info.child_tidptr = child_tidptr;
        }
        if (flags & CLONE_PARENT_SETTID) {
            info.parent_tidptr = parent_tidptr;
        }

        ret = pthread_attr_init(&attr);
        ret = pthread_attr_setstacksize(&attr, NEW_STACK_SIZE);
        ret = pthread_attr_setdetachstate(&attr, PTHREAD_CREATE_DETACHED);
        /* It is not safe to deliver signals until the child has finished
           initializing, so temporarily block all signals.  */
        sigfillset(&sigmask);
        sigprocmask(SIG_BLOCK, &sigmask, &info.sigmask);
        cpu->random_seed = qemu_guest_random_seed_thread_part1();

        ret = pthread_create(&info.thread, &attr, clone_func, &info);
        /* TODO: Free new CPU state if thread creation failed.  */

        sigprocmask(SIG_SETMASK, &info.sigmask, NULL);
        pthread_attr_destroy(&attr);
        if (ret == 0) {
            /* Wait for the child to initialize.  */
            pthread_cond_wait(&info.cond, &info.mutex);
            ret = info.tid;
        } else {
            ret = -1;
        }
        pthread_mutex_unlock(&info.mutex);
        pthread_cond_destroy(&info.cond);
        pthread_mutex_destroy(&info.mutex);
        pthread_mutex_unlock(&clone_lock);
    } else {
        /* if no CLONE_VM, we consider it is a fork */
        if (flags & CLONE_INVALID_FORK_FLAGS) {
            return -TARGET_EINVAL;
        }

        /* We can't support custom termination signals */
        if ((flags & CSIGNAL) != TARGET_SIGCHLD) {
            return -TARGET_EINVAL;
        }

        if (block_signals()) {
            return -QEMU_ERESTARTSYS;
        }

        fork_start();
        ret = fork();
        if (ret == 0) {
            /* Child Process.  */
            cpu_clone_regs_child(env, newsp, flags);
            fork_end(1);
            /* There is a race condition here.  The parent process could
               theoretically read the TID in the child process before the child
               tid is set.  This would require using either ptrace
               (not implemented) or having *_tidptr to point at a shared memory
               mapping.  We can't repeat the spinlock hack used above because
               the child process gets its own copy of the lock.  */
            if (flags & CLONE_CHILD_SETTID)
                put_user_u32(sys_gettid(), child_tidptr);
            if (flags & CLONE_PARENT_SETTID)
                put_user_u32(sys_gettid(), parent_tidptr);
            ts = (TaskState *)cpu->opaque;
            if (flags & CLONE_SETTLS)
                cpu_set_tls (env, newtls);
            if (flags & CLONE_CHILD_CLEARTID)
                ts->child_tidptr = child_tidptr;
        } else {
            cpu_clone_regs_parent(env, flags);
            fork_end(0);
        }
    }
    return ret;
}

/* warning : doesn't handle linux specific flags... */
static int target_to_host_fcntl_cmd(int cmd)
{
    int ret;

    switch(cmd) {
    case TARGET_F_DUPFD:
    case TARGET_F_GETFD:
    case TARGET_F_SETFD:
    case TARGET_F_GETFL:
    case TARGET_F_SETFL:
    case TARGET_F_OFD_GETLK:
    case TARGET_F_OFD_SETLK:
    case TARGET_F_OFD_SETLKW:
        ret = cmd;
        break;
    case TARGET_F_GETLK:
        ret = F_GETLK64;
        break;
    case TARGET_F_SETLK:
        ret = F_SETLK64;
        break;
    case TARGET_F_SETLKW:
        ret = F_SETLKW64;
        break;
    case TARGET_F_GETOWN:
        ret = F_GETOWN;
        break;
    case TARGET_F_SETOWN:
        ret = F_SETOWN;
        break;
    case TARGET_F_GETSIG:
        ret = F_GETSIG;
        break;
    case TARGET_F_SETSIG:
        ret = F_SETSIG;
        break;
#if TARGET_ABI_BITS == 32
    case TARGET_F_GETLK64:
        ret = F_GETLK64;
        break;
    case TARGET_F_SETLK64:
        ret = F_SETLK64;
        break;
    case TARGET_F_SETLKW64:
        ret = F_SETLKW64;
        break;
#endif
    case TARGET_F_SETLEASE:
        ret = F_SETLEASE;
        break;
    case TARGET_F_GETLEASE:
        ret = F_GETLEASE;
        break;
#ifdef F_DUPFD_CLOEXEC
    case TARGET_F_DUPFD_CLOEXEC:
        ret = F_DUPFD_CLOEXEC;
        break;
#endif
    case TARGET_F_NOTIFY:
        ret = F_NOTIFY;
        break;
#ifdef F_GETOWN_EX
    case TARGET_F_GETOWN_EX:
        ret = F_GETOWN_EX;
        break;
#endif
#ifdef F_SETOWN_EX
    case TARGET_F_SETOWN_EX:
        ret = F_SETOWN_EX;
        break;
#endif
#ifdef F_SETPIPE_SZ
    case TARGET_F_SETPIPE_SZ:
        ret = F_SETPIPE_SZ;
        break;
    case TARGET_F_GETPIPE_SZ:
        ret = F_GETPIPE_SZ;
        break;
#endif
#ifdef F_ADD_SEALS
    case TARGET_F_ADD_SEALS:
        ret = F_ADD_SEALS;
        break;
    case TARGET_F_GET_SEALS:
        ret = F_GET_SEALS;
        break;
#endif
    default:
        ret = -TARGET_EINVAL;
        break;
    }

#if defined(__powerpc64__)
    /* On PPC64, glibc headers has the F_*LK* defined to 12, 13 and 14 and
     * is not supported by kernel. The glibc fcntl call actually adjusts
     * them to 5, 6 and 7 before making the syscall(). Since we make the
     * syscall directly, adjust to what is supported by the kernel.
     */
    if (ret >= F_GETLK64 && ret <= F_SETLKW64) {
        ret -= F_GETLK64 - 5;
    }
#endif

    return ret;
}

#define FLOCK_TRANSTBL \
    switch (type) { \
    TRANSTBL_CONVERT(F_RDLCK); \
    TRANSTBL_CONVERT(F_WRLCK); \
    TRANSTBL_CONVERT(F_UNLCK); \
    }

static int target_to_host_flock(int type)
{
#define TRANSTBL_CONVERT(a) case TARGET_##a: return a
    FLOCK_TRANSTBL
#undef  TRANSTBL_CONVERT
    return -TARGET_EINVAL;
}

static int host_to_target_flock(int type)
{
#define TRANSTBL_CONVERT(a) case a: return TARGET_##a
    FLOCK_TRANSTBL
#undef  TRANSTBL_CONVERT
    /* if we don't know how to convert the value coming
     * from the host we copy to the target field as-is
     */
    return type;
}

static inline abi_long copy_from_user_flock(struct flock64 *fl,
                                            abi_ulong target_flock_addr)
{
    struct target_flock *target_fl;
    int l_type;

    if (!lock_user_struct(VERIFY_READ, target_fl, target_flock_addr, 1)) {
        return -TARGET_EFAULT;
    }

    __get_user(l_type, &target_fl->l_type);
    l_type = target_to_host_flock(l_type);
    if (l_type < 0) {
        return l_type;
    }
    fl->l_type = l_type;
    __get_user(fl->l_whence, &target_fl->l_whence);
    __get_user(fl->l_start, &target_fl->l_start);
    __get_user(fl->l_len, &target_fl->l_len);
    __get_user(fl->l_pid, &target_fl->l_pid);
    unlock_user_struct(target_fl, target_flock_addr, 0);
    return 0;
}

static inline abi_long copy_to_user_flock(abi_ulong target_flock_addr,
                                          const struct flock64 *fl)
{
    struct target_flock *target_fl;
    short l_type;

    if (!lock_user_struct(VERIFY_WRITE, target_fl, target_flock_addr, 0)) {
        return -TARGET_EFAULT;
    }

    l_type = host_to_target_flock(fl->l_type);
    __put_user(l_type, &target_fl->l_type);
    __put_user(fl->l_whence, &target_fl->l_whence);
    __put_user(fl->l_start, &target_fl->l_start);
    __put_user(fl->l_len, &target_fl->l_len);
    __put_user(fl->l_pid, &target_fl->l_pid);
    unlock_user_struct(target_fl, target_flock_addr, 1);
    return 0;
}

typedef abi_long from_flock64_fn(struct flock64 *fl, abi_ulong target_addr);
typedef abi_long to_flock64_fn(abi_ulong target_addr, const struct flock64 *fl);

#if defined(TARGET_ARM) && TARGET_ABI_BITS == 32
struct target_oabi_flock64 {
    abi_short l_type;
    abi_short l_whence;
    abi_llong l_start;
    abi_llong l_len;
    abi_int   l_pid;
} QEMU_PACKED;

static inline abi_long copy_from_user_oabi_flock64(struct flock64 *fl,
                                                   abi_ulong target_flock_addr)
{
    struct target_oabi_flock64 *target_fl;
    int l_type;

    if (!lock_user_struct(VERIFY_READ, target_fl, target_flock_addr, 1)) {
        return -TARGET_EFAULT;
    }

    __get_user(l_type, &target_fl->l_type);
    l_type = target_to_host_flock(l_type);
    if (l_type < 0) {
        return l_type;
    }
    fl->l_type = l_type;
    __get_user(fl->l_whence, &target_fl->l_whence);
    __get_user(fl->l_start, &target_fl->l_start);
    __get_user(fl->l_len, &target_fl->l_len);
    __get_user(fl->l_pid, &target_fl->l_pid);
    unlock_user_struct(target_fl, target_flock_addr, 0);
    return 0;
}

static inline abi_long copy_to_user_oabi_flock64(abi_ulong target_flock_addr,
                                                 const struct flock64 *fl)
{
    struct target_oabi_flock64 *target_fl;
    short l_type;

    if (!lock_user_struct(VERIFY_WRITE, target_fl, target_flock_addr, 0)) {
        return -TARGET_EFAULT;
    }

    l_type = host_to_target_flock(fl->l_type);
    __put_user(l_type, &target_fl->l_type);
    __put_user(fl->l_whence, &target_fl->l_whence);
    __put_user(fl->l_start, &target_fl->l_start);
    __put_user(fl->l_len, &target_fl->l_len);
    __put_user(fl->l_pid, &target_fl->l_pid);
    unlock_user_struct(target_fl, target_flock_addr, 1);
    return 0;
}
#endif

static inline abi_long copy_from_user_flock64(struct flock64 *fl,
                                              abi_ulong target_flock_addr)
{
    struct target_flock64 *target_fl;
    int l_type;

    if (!lock_user_struct(VERIFY_READ, target_fl, target_flock_addr, 1)) {
        return -TARGET_EFAULT;
    }

    __get_user(l_type, &target_fl->l_type);
    l_type = target_to_host_flock(l_type);
    if (l_type < 0) {
        return l_type;
    }
    fl->l_type = l_type;
    __get_user(fl->l_whence, &target_fl->l_whence);
    __get_user(fl->l_start, &target_fl->l_start);
    __get_user(fl->l_len, &target_fl->l_len);
    __get_user(fl->l_pid, &target_fl->l_pid);
    unlock_user_struct(target_fl, target_flock_addr, 0);
    return 0;
}

static inline abi_long copy_to_user_flock64(abi_ulong target_flock_addr,
                                            const struct flock64 *fl)
{
    struct target_flock64 *target_fl;
    short l_type;

    if (!lock_user_struct(VERIFY_WRITE, target_fl, target_flock_addr, 0)) {
        return -TARGET_EFAULT;
    }

    l_type = host_to_target_flock(fl->l_type);
    __put_user(l_type, &target_fl->l_type);
    __put_user(fl->l_whence, &target_fl->l_whence);
    __put_user(fl->l_start, &target_fl->l_start);
    __put_user(fl->l_len, &target_fl->l_len);
    __put_user(fl->l_pid, &target_fl->l_pid);
    unlock_user_struct(target_fl, target_flock_addr, 1);
    return 0;
}

static abi_long do_fcntl(int fd, int cmd, abi_ulong arg)
{
    struct flock64 fl64;
#ifdef F_GETOWN_EX
    struct f_owner_ex fox;
    struct target_f_owner_ex *target_fox;
#endif
    abi_long ret;
    int host_cmd = target_to_host_fcntl_cmd(cmd);

    if (host_cmd == -TARGET_EINVAL)
	    return host_cmd;

    switch(cmd) {
    case TARGET_F_GETLK:
        ret = copy_from_user_flock(&fl64, arg);
        if (ret) {
            return ret;
        }
        ret = get_errno(safe_fcntl(fd, host_cmd, &fl64));
        if (ret == 0) {
            ret = copy_to_user_flock(arg, &fl64);
        }
        break;

    case TARGET_F_SETLK:
    case TARGET_F_SETLKW:
        ret = copy_from_user_flock(&fl64, arg);
        if (ret) {
            return ret;
        }
        ret = get_errno(safe_fcntl(fd, host_cmd, &fl64));
        break;

    case TARGET_F_GETLK64:
    case TARGET_F_OFD_GETLK:
        ret = copy_from_user_flock64(&fl64, arg);
        if (ret) {
            return ret;
        }
        ret = get_errno(safe_fcntl(fd, host_cmd, &fl64));
        if (ret == 0) {
            ret = copy_to_user_flock64(arg, &fl64);
        }
        break;
    case TARGET_F_SETLK64:
    case TARGET_F_SETLKW64:
    case TARGET_F_OFD_SETLK:
    case TARGET_F_OFD_SETLKW:
        ret = copy_from_user_flock64(&fl64, arg);
        if (ret) {
            return ret;
        }
        ret = get_errno(safe_fcntl(fd, host_cmd, &fl64));
        break;

    case TARGET_F_GETFL:
        ret = get_errno(safe_fcntl(fd, host_cmd, arg));
        if (ret >= 0) {
            ret = host_to_target_bitmask(ret, fcntl_flags_tbl);
        }
        break;

    case TARGET_F_SETFL:
        ret = get_errno(safe_fcntl(fd, host_cmd,
                                   target_to_host_bitmask(arg,
                                                          fcntl_flags_tbl)));
        break;

#ifdef F_GETOWN_EX
    case TARGET_F_GETOWN_EX:
        ret = get_errno(safe_fcntl(fd, host_cmd, &fox));
        if (ret >= 0) {
            if (!lock_user_struct(VERIFY_WRITE, target_fox, arg, 0))
                return -TARGET_EFAULT;
            target_fox->type = tswap32(fox.type);
            target_fox->pid = tswap32(fox.pid);
            unlock_user_struct(target_fox, arg, 1);
        }
        break;
#endif

#ifdef F_SETOWN_EX
    case TARGET_F_SETOWN_EX:
        if (!lock_user_struct(VERIFY_READ, target_fox, arg, 1))
            return -TARGET_EFAULT;
        fox.type = tswap32(target_fox->type);
        fox.pid = tswap32(target_fox->pid);
        unlock_user_struct(target_fox, arg, 0);
        ret = get_errno(safe_fcntl(fd, host_cmd, &fox));
        break;
#endif

    case TARGET_F_SETSIG:
        ret = get_errno(safe_fcntl(fd, host_cmd, target_to_host_signal(arg)));
        break;

    case TARGET_F_GETSIG:
        ret = host_to_target_signal(get_errno(safe_fcntl(fd, host_cmd, arg)));
        break;

    case TARGET_F_SETOWN:
    case TARGET_F_GETOWN:
    case TARGET_F_SETLEASE:
    case TARGET_F_GETLEASE:
    case TARGET_F_SETPIPE_SZ:
    case TARGET_F_GETPIPE_SZ:
    case TARGET_F_ADD_SEALS:
    case TARGET_F_GET_SEALS:
        ret = get_errno(safe_fcntl(fd, host_cmd, arg));
        break;

    default:
        ret = get_errno(safe_fcntl(fd, cmd, arg));
        break;
    }
    return ret;
}

#ifdef USE_UID16

static inline int high2lowuid(int uid)
{
    if (uid > 65535)
        return 65534;
    else
        return uid;
}

static inline int high2lowgid(int gid)
{
    if (gid > 65535)
        return 65534;
    else
        return gid;
}

static inline int low2highuid(int uid)
{
    if ((int16_t)uid == -1)
        return -1;
    else
        return uid;
}

static inline int low2highgid(int gid)
{
    if ((int16_t)gid == -1)
        return -1;
    else
        return gid;
}
static inline int tswapid(int id)
{
    return tswap16(id);
}

#define put_user_id(x, gaddr) put_user_u16(x, gaddr)

#else /* !USE_UID16 */
static inline int high2lowuid(int uid)
{
    return uid;
}
static inline int high2lowgid(int gid)
{
    return gid;
}
static inline int low2highuid(int uid)
{
    return uid;
}
static inline int low2highgid(int gid)
{
    return gid;
}
static inline int tswapid(int id)
{
    return tswap32(id);
}

#define put_user_id(x, gaddr) put_user_u32(x, gaddr)

#endif /* USE_UID16 */

/* We must do direct syscalls for setting UID/GID, because we want to
 * implement the Linux system call semantics of "change only for this thread",
 * not the libc/POSIX semantics of "change for all threads in process".
 * (See http://ewontfix.com/17/ for more details.)
 * We use the 32-bit version of the syscalls if present; if it is not
 * then either the host architecture supports 32-bit UIDs natively with
 * the standard syscall, or the 16-bit UID is the best we can do.
 */
#ifdef __NR_setuid32
#define __NR_sys_setuid __NR_setuid32
#else
#define __NR_sys_setuid __NR_setuid
#endif
#ifdef __NR_setgid32
#define __NR_sys_setgid __NR_setgid32
#else
#define __NR_sys_setgid __NR_setgid
#endif
#ifdef __NR_setresuid32
#define __NR_sys_setresuid __NR_setresuid32
#else
#define __NR_sys_setresuid __NR_setresuid
#endif
#ifdef __NR_setresgid32
#define __NR_sys_setresgid __NR_setresgid32
#else
#define __NR_sys_setresgid __NR_setresgid
#endif

_syscall1(int, sys_setuid, uid_t, uid)
_syscall1(int, sys_setgid, gid_t, gid)
_syscall3(int, sys_setresuid, uid_t, ruid, uid_t, euid, uid_t, suid)
_syscall3(int, sys_setresgid, gid_t, rgid, gid_t, egid, gid_t, sgid)

void syscall_init(void)
{
    IOCTLEntry *ie;
    const argtype *arg_type;
    int size;

    thunk_init(STRUCT_MAX);

#define STRUCT(name, ...) thunk_register_struct(STRUCT_ ## name, #name, struct_ ## name ## _def);
#define STRUCT_SPECIAL(name) thunk_register_struct_direct(STRUCT_ ## name, #name, &struct_ ## name ## _def);
#include "syscall_types.h"
#undef STRUCT
#undef STRUCT_SPECIAL

    /* we patch the ioctl size if necessary. We rely on the fact that
       no ioctl has all the bits at '1' in the size field */
    ie = ioctl_entries;
    while (ie->target_cmd != 0) {
        if (((ie->target_cmd >> TARGET_IOC_SIZESHIFT) & TARGET_IOC_SIZEMASK) ==
            TARGET_IOC_SIZEMASK) {
            arg_type = ie->arg_type;
            if (arg_type[0] != TYPE_PTR) {
                fprintf(stderr, "cannot patch size for ioctl 0x%x\n",
                        ie->target_cmd);
                exit(1);
            }
            arg_type++;
            size = thunk_type_size(arg_type, 0);
            ie->target_cmd = (ie->target_cmd &
                              ~(TARGET_IOC_SIZEMASK << TARGET_IOC_SIZESHIFT)) |
                (size << TARGET_IOC_SIZESHIFT);
        }

        /* automatic consistency check if same arch */
#if (defined(__i386__) && defined(TARGET_I386) && defined(TARGET_ABI32)) || \
    (defined(__x86_64__) && defined(TARGET_X86_64))
        if (unlikely(ie->target_cmd != ie->host_cmd)) {
            fprintf(stderr, "ERROR: ioctl(%s): target=0x%x host=0x%x\n",
                    ie->name, ie->target_cmd, ie->host_cmd);
        }
#endif
        ie++;
    }
}

#ifdef TARGET_NR_truncate64
static inline abi_long target_truncate64(CPUArchState *cpu_env, const char *arg1,
                                         abi_long arg2,
                                         abi_long arg3,
                                         abi_long arg4)
{
    if (regpairs_aligned(cpu_env, TARGET_NR_truncate64)) {
        arg2 = arg3;
        arg3 = arg4;
    }
    return get_errno(truncate64(arg1, target_offset64(arg2, arg3)));
}
#endif

#ifdef TARGET_NR_ftruncate64
static inline abi_long target_ftruncate64(CPUArchState *cpu_env, abi_long arg1,
                                          abi_long arg2,
                                          abi_long arg3,
                                          abi_long arg4)
{
    if (regpairs_aligned(cpu_env, TARGET_NR_ftruncate64)) {
        arg2 = arg3;
        arg3 = arg4;
    }
    return get_errno(ftruncate64(arg1, target_offset64(arg2, arg3)));
}
#endif

#if defined(TARGET_NR_timer_settime) || \
    (defined(TARGET_NR_timerfd_settime) && defined(CONFIG_TIMERFD))
static inline abi_long target_to_host_itimerspec(struct itimerspec *host_its,
                                                 abi_ulong target_addr)
{
    if (target_to_host_timespec(&host_its->it_interval, target_addr +
                                offsetof(struct target_itimerspec,
                                         it_interval)) ||
        target_to_host_timespec(&host_its->it_value, target_addr +
                                offsetof(struct target_itimerspec,
                                         it_value))) {
        return -TARGET_EFAULT;
    }

    return 0;
}
#endif

#if defined(TARGET_NR_timer_settime64) || \
    (defined(TARGET_NR_timerfd_settime64) && defined(CONFIG_TIMERFD))
static inline abi_long target_to_host_itimerspec64(struct itimerspec *host_its,
                                                   abi_ulong target_addr)
{
    if (target_to_host_timespec64(&host_its->it_interval, target_addr +
                                  offsetof(struct target__kernel_itimerspec,
                                           it_interval)) ||
        target_to_host_timespec64(&host_its->it_value, target_addr +
                                  offsetof(struct target__kernel_itimerspec,
                                           it_value))) {
        return -TARGET_EFAULT;
    }

    return 0;
}
#endif

#if ((defined(TARGET_NR_timerfd_gettime) || \
      defined(TARGET_NR_timerfd_settime)) && defined(CONFIG_TIMERFD)) || \
      defined(TARGET_NR_timer_gettime) || defined(TARGET_NR_timer_settime)
static inline abi_long host_to_target_itimerspec(abi_ulong target_addr,
                                                 struct itimerspec *host_its)
{
    if (host_to_target_timespec(target_addr + offsetof(struct target_itimerspec,
                                                       it_interval),
                                &host_its->it_interval) ||
        host_to_target_timespec(target_addr + offsetof(struct target_itimerspec,
                                                       it_value),
                                &host_its->it_value)) {
        return -TARGET_EFAULT;
    }
    return 0;
}
#endif

#if ((defined(TARGET_NR_timerfd_gettime64) || \
      defined(TARGET_NR_timerfd_settime64)) && defined(CONFIG_TIMERFD)) || \
      defined(TARGET_NR_timer_gettime64) || defined(TARGET_NR_timer_settime64)
static inline abi_long host_to_target_itimerspec64(abi_ulong target_addr,
                                                   struct itimerspec *host_its)
{
    if (host_to_target_timespec64(target_addr +
                                  offsetof(struct target__kernel_itimerspec,
                                           it_interval),
                                  &host_its->it_interval) ||
        host_to_target_timespec64(target_addr +
                                  offsetof(struct target__kernel_itimerspec,
                                           it_value),
                                  &host_its->it_value)) {
        return -TARGET_EFAULT;
    }
    return 0;
}
#endif

#if defined(TARGET_NR_adjtimex) || \
    (defined(TARGET_NR_clock_adjtime) && defined(CONFIG_CLOCK_ADJTIME))
static inline abi_long target_to_host_timex(struct timex *host_tx,
                                            abi_long target_addr)
{
    struct target_timex *target_tx;

    if (!lock_user_struct(VERIFY_READ, target_tx, target_addr, 1)) {
        return -TARGET_EFAULT;
    }

    __get_user(host_tx->modes, &target_tx->modes);
    __get_user(host_tx->offset, &target_tx->offset);
    __get_user(host_tx->freq, &target_tx->freq);
    __get_user(host_tx->maxerror, &target_tx->maxerror);
    __get_user(host_tx->esterror, &target_tx->esterror);
    __get_user(host_tx->status, &target_tx->status);
    __get_user(host_tx->constant, &target_tx->constant);
    __get_user(host_tx->precision, &target_tx->precision);
    __get_user(host_tx->tolerance, &target_tx->tolerance);
    __get_user(host_tx->time.tv_sec, &target_tx->time.tv_sec);
    __get_user(host_tx->time.tv_usec, &target_tx->time.tv_usec);
    __get_user(host_tx->tick, &target_tx->tick);
    __get_user(host_tx->ppsfreq, &target_tx->ppsfreq);
    __get_user(host_tx->jitter, &target_tx->jitter);
    __get_user(host_tx->shift, &target_tx->shift);
    __get_user(host_tx->stabil, &target_tx->stabil);
    __get_user(host_tx->jitcnt, &target_tx->jitcnt);
    __get_user(host_tx->calcnt, &target_tx->calcnt);
    __get_user(host_tx->errcnt, &target_tx->errcnt);
    __get_user(host_tx->stbcnt, &target_tx->stbcnt);
    __get_user(host_tx->tai, &target_tx->tai);

    unlock_user_struct(target_tx, target_addr, 0);
    return 0;
}

static inline abi_long host_to_target_timex(abi_long target_addr,
                                            struct timex *host_tx)
{
    struct target_timex *target_tx;

    if (!lock_user_struct(VERIFY_WRITE, target_tx, target_addr, 0)) {
        return -TARGET_EFAULT;
    }

    __put_user(host_tx->modes, &target_tx->modes);
    __put_user(host_tx->offset, &target_tx->offset);
    __put_user(host_tx->freq, &target_tx->freq);
    __put_user(host_tx->maxerror, &target_tx->maxerror);
    __put_user(host_tx->esterror, &target_tx->esterror);
    __put_user(host_tx->status, &target_tx->status);
    __put_user(host_tx->constant, &target_tx->constant);
    __put_user(host_tx->precision, &target_tx->precision);
    __put_user(host_tx->tolerance, &target_tx->tolerance);
    __put_user(host_tx->time.tv_sec, &target_tx->time.tv_sec);
    __put_user(host_tx->time.tv_usec, &target_tx->time.tv_usec);
    __put_user(host_tx->tick, &target_tx->tick);
    __put_user(host_tx->ppsfreq, &target_tx->ppsfreq);
    __put_user(host_tx->jitter, &target_tx->jitter);
    __put_user(host_tx->shift, &target_tx->shift);
    __put_user(host_tx->stabil, &target_tx->stabil);
    __put_user(host_tx->jitcnt, &target_tx->jitcnt);
    __put_user(host_tx->calcnt, &target_tx->calcnt);
    __put_user(host_tx->errcnt, &target_tx->errcnt);
    __put_user(host_tx->stbcnt, &target_tx->stbcnt);
    __put_user(host_tx->tai, &target_tx->tai);

    unlock_user_struct(target_tx, target_addr, 1);
    return 0;
}
#endif


#if defined(TARGET_NR_clock_adjtime64) && defined(CONFIG_CLOCK_ADJTIME)
static inline abi_long target_to_host_timex64(struct timex *host_tx,
                                              abi_long target_addr)
{
    struct target__kernel_timex *target_tx;

    if (copy_from_user_timeval64(&host_tx->time, target_addr +
                                 offsetof(struct target__kernel_timex,
                                          time))) {
        return -TARGET_EFAULT;
    }

    if (!lock_user_struct(VERIFY_READ, target_tx, target_addr, 1)) {
        return -TARGET_EFAULT;
    }

    __get_user(host_tx->modes, &target_tx->modes);
    __get_user(host_tx->offset, &target_tx->offset);
    __get_user(host_tx->freq, &target_tx->freq);
    __get_user(host_tx->maxerror, &target_tx->maxerror);
    __get_user(host_tx->esterror, &target_tx->esterror);
    __get_user(host_tx->status, &target_tx->status);
    __get_user(host_tx->constant, &target_tx->constant);
    __get_user(host_tx->precision, &target_tx->precision);
    __get_user(host_tx->tolerance, &target_tx->tolerance);
    __get_user(host_tx->tick, &target_tx->tick);
    __get_user(host_tx->ppsfreq, &target_tx->ppsfreq);
    __get_user(host_tx->jitter, &target_tx->jitter);
    __get_user(host_tx->shift, &target_tx->shift);
    __get_user(host_tx->stabil, &target_tx->stabil);
    __get_user(host_tx->jitcnt, &target_tx->jitcnt);
    __get_user(host_tx->calcnt, &target_tx->calcnt);
    __get_user(host_tx->errcnt, &target_tx->errcnt);
    __get_user(host_tx->stbcnt, &target_tx->stbcnt);
    __get_user(host_tx->tai, &target_tx->tai);

    unlock_user_struct(target_tx, target_addr, 0);
    return 0;
}

static inline abi_long host_to_target_timex64(abi_long target_addr,
                                              struct timex *host_tx)
{
    struct target__kernel_timex *target_tx;

   if (copy_to_user_timeval64(target_addr +
                              offsetof(struct target__kernel_timex, time),
                              &host_tx->time)) {
        return -TARGET_EFAULT;
    }

    if (!lock_user_struct(VERIFY_WRITE, target_tx, target_addr, 0)) {
        return -TARGET_EFAULT;
    }

    __put_user(host_tx->modes, &target_tx->modes);
    __put_user(host_tx->offset, &target_tx->offset);
    __put_user(host_tx->freq, &target_tx->freq);
    __put_user(host_tx->maxerror, &target_tx->maxerror);
    __put_user(host_tx->esterror, &target_tx->esterror);
    __put_user(host_tx->status, &target_tx->status);
    __put_user(host_tx->constant, &target_tx->constant);
    __put_user(host_tx->precision, &target_tx->precision);
    __put_user(host_tx->tolerance, &target_tx->tolerance);
    __put_user(host_tx->tick, &target_tx->tick);
    __put_user(host_tx->ppsfreq, &target_tx->ppsfreq);
    __put_user(host_tx->jitter, &target_tx->jitter);
    __put_user(host_tx->shift, &target_tx->shift);
    __put_user(host_tx->stabil, &target_tx->stabil);
    __put_user(host_tx->jitcnt, &target_tx->jitcnt);
    __put_user(host_tx->calcnt, &target_tx->calcnt);
    __put_user(host_tx->errcnt, &target_tx->errcnt);
    __put_user(host_tx->stbcnt, &target_tx->stbcnt);
    __put_user(host_tx->tai, &target_tx->tai);

    unlock_user_struct(target_tx, target_addr, 1);
    return 0;
}
#endif

#ifndef HAVE_SIGEV_NOTIFY_THREAD_ID
#define sigev_notify_thread_id _sigev_un._tid
#endif

static inline abi_long target_to_host_sigevent(struct sigevent *host_sevp,
                                               abi_ulong target_addr)
{
    struct target_sigevent *target_sevp;

    if (!lock_user_struct(VERIFY_READ, target_sevp, target_addr, 1)) {
        return -TARGET_EFAULT;
    }

    /* This union is awkward on 64 bit systems because it has a 32 bit
     * integer and a pointer in it; we follow the conversion approach
     * used for handling sigval types in signal.c so the guest should get
     * the correct value back even if we did a 64 bit byteswap and it's
     * using the 32 bit integer.
     */
    host_sevp->sigev_value.sival_ptr =
        (void *)(uintptr_t)tswapal(target_sevp->sigev_value.sival_ptr);
    host_sevp->sigev_signo =
        target_to_host_signal(tswap32(target_sevp->sigev_signo));
    host_sevp->sigev_notify = tswap32(target_sevp->sigev_notify);
    host_sevp->sigev_notify_thread_id = tswap32(target_sevp->_sigev_un._tid);

    unlock_user_struct(target_sevp, target_addr, 1);
    return 0;
}

#if defined(TARGET_NR_mlockall)
static inline int target_to_host_mlockall_arg(int arg)
{
    int result = 0;

    if (arg & TARGET_MCL_CURRENT) {
        result |= MCL_CURRENT;
    }
    if (arg & TARGET_MCL_FUTURE) {
        result |= MCL_FUTURE;
    }
#ifdef MCL_ONFAULT
    if (arg & TARGET_MCL_ONFAULT) {
        result |= MCL_ONFAULT;
    }
#endif

    return result;
}
#endif

#if (defined(TARGET_NR_stat64) || defined(TARGET_NR_lstat64) ||     \
     defined(TARGET_NR_fstat64) || defined(TARGET_NR_fstatat64) ||  \
     defined(TARGET_NR_newfstatat))
static inline abi_long host_to_target_stat64(CPUArchState *cpu_env,
                                             abi_ulong target_addr,
                                             struct stat *host_st)
{
#if defined(TARGET_ARM) && defined(TARGET_ABI32)
    if (cpu_env->eabi) {
        struct target_eabi_stat64 *target_st;

        if (!lock_user_struct(VERIFY_WRITE, target_st, target_addr, 0))
            return -TARGET_EFAULT;
        memset(target_st, 0, sizeof(struct target_eabi_stat64));
        __put_user(host_st->st_dev, &target_st->st_dev);
        __put_user(host_st->st_ino, &target_st->st_ino);
#ifdef TARGET_STAT64_HAS_BROKEN_ST_INO
        __put_user(host_st->st_ino, &target_st->__st_ino);
#endif
        __put_user(host_st->st_mode, &target_st->st_mode);
        __put_user(host_st->st_nlink, &target_st->st_nlink);
        __put_user(host_st->st_uid, &target_st->st_uid);
        __put_user(host_st->st_gid, &target_st->st_gid);
        __put_user(host_st->st_rdev, &target_st->st_rdev);
        __put_user(host_st->st_size, &target_st->st_size);
        __put_user(host_st->st_blksize, &target_st->st_blksize);
        __put_user(host_st->st_blocks, &target_st->st_blocks);
        __put_user(host_st->st_atime, &target_st->target_st_atime);
        __put_user(host_st->st_mtime, &target_st->target_st_mtime);
        __put_user(host_st->st_ctime, &target_st->target_st_ctime);
#ifdef HAVE_STRUCT_STAT_ST_ATIM
        __put_user(host_st->st_atim.tv_nsec, &target_st->target_st_atime_nsec);
        __put_user(host_st->st_mtim.tv_nsec, &target_st->target_st_mtime_nsec);
        __put_user(host_st->st_ctim.tv_nsec, &target_st->target_st_ctime_nsec);
#endif
        unlock_user_struct(target_st, target_addr, 1);
    } else
#endif
    {
#if defined(TARGET_HAS_STRUCT_STAT64)
        struct target_stat64 *target_st;
#else
        struct target_stat *target_st;
#endif

        if (!lock_user_struct(VERIFY_WRITE, target_st, target_addr, 0))
            return -TARGET_EFAULT;
        memset(target_st, 0, sizeof(*target_st));
        __put_user(host_st->st_dev, &target_st->st_dev);
        __put_user(host_st->st_ino, &target_st->st_ino);
#ifdef TARGET_STAT64_HAS_BROKEN_ST_INO
        __put_user(host_st->st_ino, &target_st->__st_ino);
#endif
        __put_user(host_st->st_mode, &target_st->st_mode);
        __put_user(host_st->st_nlink, &target_st->st_nlink);
        __put_user(host_st->st_uid, &target_st->st_uid);
        __put_user(host_st->st_gid, &target_st->st_gid);
        __put_user(host_st->st_rdev, &target_st->st_rdev);
        /* XXX: better use of kernel struct */
        __put_user(host_st->st_size, &target_st->st_size);
        __put_user(host_st->st_blksize, &target_st->st_blksize);
        __put_user(host_st->st_blocks, &target_st->st_blocks);
        __put_user(host_st->st_atime, &target_st->target_st_atime);
        __put_user(host_st->st_mtime, &target_st->target_st_mtime);
        __put_user(host_st->st_ctime, &target_st->target_st_ctime);
#ifdef HAVE_STRUCT_STAT_ST_ATIM
        __put_user(host_st->st_atim.tv_nsec, &target_st->target_st_atime_nsec);
        __put_user(host_st->st_mtim.tv_nsec, &target_st->target_st_mtime_nsec);
        __put_user(host_st->st_ctim.tv_nsec, &target_st->target_st_ctime_nsec);
#endif
        unlock_user_struct(target_st, target_addr, 1);
    }

    return 0;
}
#endif

#if defined(TARGET_NR_statx) && defined(__NR_statx)
static inline abi_long host_to_target_statx(struct target_statx *host_stx,
                                            abi_ulong target_addr)
{
    struct target_statx *target_stx;

    if (!lock_user_struct(VERIFY_WRITE, target_stx, target_addr,  0)) {
        return -TARGET_EFAULT;
    }
    memset(target_stx, 0, sizeof(*target_stx));

    __put_user(host_stx->stx_mask, &target_stx->stx_mask);
    __put_user(host_stx->stx_blksize, &target_stx->stx_blksize);
    __put_user(host_stx->stx_attributes, &target_stx->stx_attributes);
    __put_user(host_stx->stx_nlink, &target_stx->stx_nlink);
    __put_user(host_stx->stx_uid, &target_stx->stx_uid);
    __put_user(host_stx->stx_gid, &target_stx->stx_gid);
    __put_user(host_stx->stx_mode, &target_stx->stx_mode);
    __put_user(host_stx->stx_ino, &target_stx->stx_ino);
    __put_user(host_stx->stx_size, &target_stx->stx_size);
    __put_user(host_stx->stx_blocks, &target_stx->stx_blocks);
    __put_user(host_stx->stx_attributes_mask, &target_stx->stx_attributes_mask);
    __put_user(host_stx->stx_atime.tv_sec, &target_stx->stx_atime.tv_sec);
    __put_user(host_stx->stx_atime.tv_nsec, &target_stx->stx_atime.tv_nsec);
    __put_user(host_stx->stx_btime.tv_sec, &target_stx->stx_btime.tv_sec);
    __put_user(host_stx->stx_btime.tv_nsec, &target_stx->stx_btime.tv_nsec);
    __put_user(host_stx->stx_ctime.tv_sec, &target_stx->stx_ctime.tv_sec);
    __put_user(host_stx->stx_ctime.tv_nsec, &target_stx->stx_ctime.tv_nsec);
    __put_user(host_stx->stx_mtime.tv_sec, &target_stx->stx_mtime.tv_sec);
    __put_user(host_stx->stx_mtime.tv_nsec, &target_stx->stx_mtime.tv_nsec);
    __put_user(host_stx->stx_rdev_major, &target_stx->stx_rdev_major);
    __put_user(host_stx->stx_rdev_minor, &target_stx->stx_rdev_minor);
    __put_user(host_stx->stx_dev_major, &target_stx->stx_dev_major);
    __put_user(host_stx->stx_dev_minor, &target_stx->stx_dev_minor);

    unlock_user_struct(target_stx, target_addr, 1);

    return 0;
}
#endif

static int do_sys_futex(int *uaddr, int op, int val,
                         const struct timespec *timeout, int *uaddr2,
                         int val3)
{
#if HOST_LONG_BITS == 64
#if defined(__NR_futex)
    /* always a 64-bit time_t, it doesn't define _time64 version  */
    return sys_futex(uaddr, op, val, timeout, uaddr2, val3);

#endif
#else /* HOST_LONG_BITS == 64 */
#if defined(__NR_futex_time64)
    if (sizeof(timeout->tv_sec) == 8) {
        /* _time64 function on 32bit arch */
        return sys_futex_time64(uaddr, op, val, timeout, uaddr2, val3);
    }
#endif
#if defined(__NR_futex)
    /* old function on 32bit arch */
    return sys_futex(uaddr, op, val, timeout, uaddr2, val3);
#endif
#endif /* HOST_LONG_BITS == 64 */
    g_assert_not_reached();
}

static int do_safe_futex(int *uaddr, int op, int val,
                         const struct timespec *timeout, int *uaddr2,
                         int val3)
{
#if HOST_LONG_BITS == 64
#if defined(__NR_futex)
    /* always a 64-bit time_t, it doesn't define _time64 version  */
    return get_errno(safe_futex(uaddr, op, val, timeout, uaddr2, val3));
#endif
#else /* HOST_LONG_BITS == 64 */
#if defined(__NR_futex_time64)
    if (sizeof(timeout->tv_sec) == 8) {
        /* _time64 function on 32bit arch */
        return get_errno(safe_futex_time64(uaddr, op, val, timeout, uaddr2,
                                           val3));
    }
#endif
#if defined(__NR_futex)
    /* old function on 32bit arch */
    return get_errno(safe_futex(uaddr, op, val, timeout, uaddr2, val3));
#endif
#endif /* HOST_LONG_BITS == 64 */
    return -TARGET_ENOSYS;
}

/* ??? Using host futex calls even when target atomic operations
   are not really atomic probably breaks things.  However implementing
   futexes locally would make futexes shared between multiple processes
   tricky.  However they're probably useless because guest atomic
   operations won't work either.  */
#if defined(TARGET_NR_futex) || defined(TARGET_NR_futex_time64)
static int do_futex(CPUState *cpu, bool time64, target_ulong uaddr,
                    int op, int val, target_ulong timeout,
                    target_ulong uaddr2, int val3)
{
    struct timespec ts, *pts = NULL;
    void *haddr2 = NULL;
    int base_op;

    /* We assume FUTEX_* constants are the same on both host and target. */
#ifdef FUTEX_CMD_MASK
    base_op = op & FUTEX_CMD_MASK;
#else
    base_op = op;
#endif
    switch (base_op) {
    case FUTEX_WAIT:
    case FUTEX_WAIT_BITSET:
        val = tswap32(val);
        break;
    case FUTEX_WAIT_REQUEUE_PI:
        val = tswap32(val);
        haddr2 = g2h(cpu, uaddr2);
        break;
    case FUTEX_LOCK_PI:
    case FUTEX_LOCK_PI2:
        break;
    case FUTEX_WAKE:
    case FUTEX_WAKE_BITSET:
    case FUTEX_TRYLOCK_PI:
    case FUTEX_UNLOCK_PI:
        timeout = 0;
        break;
    case FUTEX_FD:
        val = target_to_host_signal(val);
        timeout = 0;
        break;
    case FUTEX_CMP_REQUEUE:
    case FUTEX_CMP_REQUEUE_PI:
        val3 = tswap32(val3);
        /* fall through */
    case FUTEX_REQUEUE:
    case FUTEX_WAKE_OP:
        /*
         * For these, the 4th argument is not TIMEOUT, but VAL2.
         * But the prototype of do_safe_futex takes a pointer, so
         * insert casts to satisfy the compiler.  We do not need
         * to tswap VAL2 since it's not compared to guest memory.
          */
        pts = (struct timespec *)(uintptr_t)timeout;
        timeout = 0;
        haddr2 = g2h(cpu, uaddr2);
        break;
    default:
        return -TARGET_ENOSYS;
    }
    if (timeout) {
        pts = &ts;
        if (time64
            ? target_to_host_timespec64(pts, timeout)
            : target_to_host_timespec(pts, timeout)) {
            return -TARGET_EFAULT;
        }
    }
    return do_safe_futex(g2h(cpu, uaddr), op, val, pts, haddr2, val3);
}
#endif

#if defined(TARGET_NR_name_to_handle_at) && defined(CONFIG_OPEN_BY_HANDLE)
static abi_long do_name_to_handle_at(abi_long dirfd, abi_long pathname,
                                     abi_long handle, abi_long mount_id,
                                     abi_long flags)
{
    struct file_handle *target_fh;
    struct file_handle *fh;
    int mid = 0;
    abi_long ret;
    char *name;
    unsigned int size, total_size;

    if (get_user_s32(size, handle)) {
        return -TARGET_EFAULT;
    }

    name = lock_user_string(pathname);
    if (!name) {
        return -TARGET_EFAULT;
    }

    total_size = sizeof(struct file_handle) + size;
    target_fh = lock_user(VERIFY_WRITE, handle, total_size, 0);
    if (!target_fh) {
        unlock_user(name, pathname, 0);
        return -TARGET_EFAULT;
    }

    fh = g_malloc0(total_size);
    fh->handle_bytes = size;

    ret = get_errno(name_to_handle_at(dirfd, path(name), fh, &mid, flags));
    unlock_user(name, pathname, 0);

    /* man name_to_handle_at(2):
     * Other than the use of the handle_bytes field, the caller should treat
     * the file_handle structure as an opaque data type
     */

    memcpy(target_fh, fh, total_size);
    target_fh->handle_bytes = tswap32(fh->handle_bytes);
    target_fh->handle_type = tswap32(fh->handle_type);
    g_free(fh);
    unlock_user(target_fh, handle, total_size);

    if (put_user_s32(mid, mount_id)) {
        return -TARGET_EFAULT;
    }

    return ret;

}
#endif

#if defined(TARGET_NR_open_by_handle_at) && defined(CONFIG_OPEN_BY_HANDLE)
static abi_long do_open_by_handle_at(abi_long mount_fd, abi_long handle,
                                     abi_long flags)
{
    struct file_handle *target_fh;
    struct file_handle *fh;
    unsigned int size, total_size;
    abi_long ret;

    if (get_user_s32(size, handle)) {
        return -TARGET_EFAULT;
    }

    total_size = sizeof(struct file_handle) + size;
    target_fh = lock_user(VERIFY_READ, handle, total_size, 1);
    if (!target_fh) {
        return -TARGET_EFAULT;
    }

    fh = g_memdup(target_fh, total_size);
    fh->handle_bytes = size;
    fh->handle_type = tswap32(target_fh->handle_type);

    ret = get_errno(open_by_handle_at(mount_fd, fh,
                    target_to_host_bitmask(flags, fcntl_flags_tbl)));

    g_free(fh);

    unlock_user(target_fh, handle, total_size);

    return ret;
}
#endif

#if defined(TARGET_NR_signalfd) || defined(TARGET_NR_signalfd4)

static abi_long do_signalfd4(int fd, abi_long mask, int flags)
{
    int host_flags;
    target_sigset_t *target_mask;
    sigset_t host_mask;
    abi_long ret;

    if (flags & ~(TARGET_O_NONBLOCK_MASK | TARGET_O_CLOEXEC)) {
        return -TARGET_EINVAL;
    }
    if (!lock_user_struct(VERIFY_READ, target_mask, mask, 1)) {
        return -TARGET_EFAULT;
    }

    target_to_host_sigset(&host_mask, target_mask);

    host_flags = target_to_host_bitmask(flags, fcntl_flags_tbl);

    ret = get_errno(signalfd(fd, &host_mask, host_flags));
    if (ret >= 0) {
        fd_trans_register(ret, &target_signalfd_trans);
    }

    unlock_user_struct(target_mask, mask, 0);

    return ret;
}
#endif

/* Map host to target signal numbers for the wait family of syscalls.
   Assume all other status bits are the same.  */
int host_to_target_waitstatus(int status)
{
    if (WIFSIGNALED(status)) {
        return host_to_target_signal(WTERMSIG(status)) | (status & ~0x7f);
    }
    if (WIFSTOPPED(status)) {
        return (host_to_target_signal(WSTOPSIG(status)) << 8)
               | (status & 0xff);
    }
    return status;
}

static int open_self_cmdline(CPUArchState *cpu_env, int fd)
{
    CPUState *cpu = env_cpu(cpu_env);
    struct linux_binprm *bprm = ((TaskState *)cpu->opaque)->bprm;
    int i;

    for (i = 0; i < bprm->argc; i++) {
        size_t len = strlen(bprm->argv[i]) + 1;

        if (write(fd, bprm->argv[i], len) != len) {
            return -1;
        }
    }

    return 0;
}

static int open_self_maps(CPUArchState *cpu_env, int fd)
{
    CPUState *cpu = env_cpu(cpu_env);
    TaskState *ts = cpu->opaque;
    GSList *map_info = read_self_maps();
    GSList *s;
    int count;

    for (s = map_info; s; s = g_slist_next(s)) {
        MapInfo *e = (MapInfo *) s->data;

        if (h2g_valid(e->start)) {
            unsigned long min = e->start;
            unsigned long max = e->end;
            int flags = page_get_flags(h2g(min));
            const char *path;

            max = h2g_valid(max - 1) ?
                max : (uintptr_t) g2h_untagged(GUEST_ADDR_MAX) + 1;

            if (page_check_range(h2g(min), max - min, flags) == -1) {
                continue;
            }

#ifdef TARGET_HPPA
            if (h2g(max) == ts->info->stack_limit) {
#else
            if (h2g(min) == ts->info->stack_limit) {
#endif
                path = "[stack]";
            } else {
                path = e->path;
            }

            count = dprintf(fd, TARGET_ABI_FMT_ptr "-" TARGET_ABI_FMT_ptr
                            " %c%c%c%c %08" PRIx64 " %s %"PRId64,
                            h2g(min), h2g(max - 1) + 1,
                            (flags & PAGE_READ) ? 'r' : '-',
                            (flags & PAGE_WRITE_ORG) ? 'w' : '-',
                            (flags & PAGE_EXEC) ? 'x' : '-',
                            e->is_priv ? 'p' : 's',
                            (uint64_t) e->offset, e->dev, e->inode);
            if (path) {
                dprintf(fd, "%*s%s\n", 73 - count, "", path);
            } else {
                dprintf(fd, "\n");
            }
        }
    }

    free_self_maps(map_info);

#ifdef TARGET_VSYSCALL_PAGE
    /*
     * We only support execution from the vsyscall page.
     * This is as if CONFIG_LEGACY_VSYSCALL_XONLY=y from v5.3.
     */
    count = dprintf(fd, TARGET_FMT_lx "-" TARGET_FMT_lx
                    " --xp 00000000 00:00 0",
                    TARGET_VSYSCALL_PAGE, TARGET_VSYSCALL_PAGE + TARGET_PAGE_SIZE);
    dprintf(fd, "%*s%s\n", 73 - count, "",  "[vsyscall]");
#endif

    return 0;
}

static int open_self_stat(CPUArchState *cpu_env, int fd)
{
    CPUState *cpu = env_cpu(cpu_env);
    TaskState *ts = cpu->opaque;
    g_autoptr(GString) buf = g_string_new(NULL);
    int i;

    for (i = 0; i < 44; i++) {
        if (i == 0) {
            /* pid */
            g_string_printf(buf, FMT_pid " ", getpid());
        } else if (i == 1) {
            /* app name */
            gchar *bin = g_strrstr(ts->bprm->argv[0], "/");
            bin = bin ? bin + 1 : ts->bprm->argv[0];
            g_string_printf(buf, "(%.15s) ", bin);
        } else if (i == 3) {
            /* ppid */
            g_string_printf(buf, FMT_pid " ", getppid());
        } else if (i == 21) {
            /* starttime */
            g_string_printf(buf, "%" PRIu64 " ", ts->start_boottime);
        } else if (i == 27) {
            /* stack bottom */
            g_string_printf(buf, TARGET_ABI_FMT_ld " ", ts->info->start_stack);
        } else {
            /* for the rest, there is MasterCard */
            g_string_printf(buf, "0%c", i == 43 ? '\n' : ' ');
        }

        if (write(fd, buf->str, buf->len) != buf->len) {
            return -1;
        }
    }

    return 0;
}

static int open_self_auxv(CPUArchState *cpu_env, int fd)
{
    CPUState *cpu = env_cpu(cpu_env);
    TaskState *ts = cpu->opaque;
    abi_ulong auxv = ts->info->saved_auxv;
    abi_ulong len = ts->info->auxv_len;
    char *ptr;

    /*
     * Auxiliary vector is stored in target process stack.
     * read in whole auxv vector and copy it to file
     */
    ptr = lock_user(VERIFY_READ, auxv, len, 0);
    if (ptr != NULL) {
        while (len > 0) {
            ssize_t r;
            r = write(fd, ptr, len);
            if (r <= 0) {
                break;
            }
            len -= r;
            ptr += r;
        }
        lseek(fd, 0, SEEK_SET);
        unlock_user(ptr, auxv, len);
    }

    return 0;
}

static int is_proc_myself(const char *filename, const char *entry)
{
    if (!strncmp(filename, "/proc/", strlen("/proc/"))) {
        filename += strlen("/proc/");
        if (!strncmp(filename, "self/", strlen("self/"))) {
            filename += strlen("self/");
        } else if (*filename >= '1' && *filename <= '9') {
            char myself[80];
            snprintf(myself, sizeof(myself), "%d/", getpid());
            if (!strncmp(filename, myself, strlen(myself))) {
                filename += strlen(myself);
            } else {
                return 0;
            }
        } else {
            return 0;
        }
        if (!strcmp(filename, entry)) {
            return 1;
        }
    }
    return 0;
}

static void excp_dump_file(FILE *logfile, CPUArchState *env,
                      const char *fmt, int code)
{
    if (logfile) {
        CPUState *cs = env_cpu(env);

        fprintf(logfile, fmt, code);
        fprintf(logfile, "Failing executable: %s\n", exec_path);
        cpu_dump_state(cs, logfile, 0);
        open_self_maps(env, fileno(logfile));
    }
}

void target_exception_dump(CPUArchState *env, const char *fmt, int code)
{
    /* dump to console */
    excp_dump_file(stderr, env, fmt, code);

    /* dump to log file */
    if (qemu_log_separate()) {
        FILE *logfile = qemu_log_trylock();

        excp_dump_file(logfile, env, fmt, code);
        qemu_log_unlock(logfile);
    }
}

#if HOST_BIG_ENDIAN != TARGET_BIG_ENDIAN || \
    defined(TARGET_SPARC) || defined(TARGET_M68K) || defined(TARGET_HPPA)
static int is_proc(const char *filename, const char *entry)
{
    return strcmp(filename, entry) == 0;
}
#endif

#if HOST_BIG_ENDIAN != TARGET_BIG_ENDIAN
static int open_net_route(CPUArchState *cpu_env, int fd)
{
    FILE *fp;
    char *line = NULL;
    size_t len = 0;
    ssize_t read;

    fp = fopen("/proc/net/route", "r");
    if (fp == NULL) {
        return -1;
    }

    /* read header */

    read = getline(&line, &len, fp);
    dprintf(fd, "%s", line);

    /* read routes */

    while ((read = getline(&line, &len, fp)) != -1) {
        char iface[16];
        uint32_t dest, gw, mask;
        unsigned int flags, refcnt, use, metric, mtu, window, irtt;
        int fields;

        fields = sscanf(line,
                        "%s\t%08x\t%08x\t%04x\t%d\t%d\t%d\t%08x\t%d\t%u\t%u\n",
                        iface, &dest, &gw, &flags, &refcnt, &use, &metric,
                        &mask, &mtu, &window, &irtt);
        if (fields != 11) {
            continue;
        }
        dprintf(fd, "%s\t%08x\t%08x\t%04x\t%d\t%d\t%d\t%08x\t%d\t%u\t%u\n",
                iface, tswap32(dest), tswap32(gw), flags, refcnt, use,
                metric, tswap32(mask), mtu, window, irtt);
    }

    free(line);
    fclose(fp);

    return 0;
}
#endif

#if defined(TARGET_SPARC)
static int open_cpuinfo(CPUArchState *cpu_env, int fd)
{
    dprintf(fd, "type\t\t: sun4u\n");
    return 0;
}
#endif

#if defined(TARGET_HPPA)
static int open_cpuinfo(CPUArchState *cpu_env, int fd)
{
    dprintf(fd, "cpu family\t: PA-RISC 1.1e\n");
    dprintf(fd, "cpu\t\t: PA7300LC (PCX-L2)\n");
    dprintf(fd, "capabilities\t: os32\n");
    dprintf(fd, "model\t\t: 9000/778/B160L\n");
    dprintf(fd, "model name\t: Merlin L2 160 QEMU (9000/778/B160L)\n");
    return 0;
}
#endif

#if defined(TARGET_M68K)
static int open_hardware(CPUArchState *cpu_env, int fd)
{
    dprintf(fd, "Model:\t\tqemu-m68k\n");
    return 0;
}
#endif

static int do_openat(CPUArchState *cpu_env, int dirfd, const char *pathname, int flags, mode_t mode)
{
    struct fake_open {
        const char *filename;
        int (*fill)(CPUArchState *cpu_env, int fd);
        int (*cmp)(const char *s1, const char *s2);
    };
    const struct fake_open *fake_open;
    static const struct fake_open fakes[] = {
        { "maps", open_self_maps, is_proc_myself },
        { "stat", open_self_stat, is_proc_myself },
        { "auxv", open_self_auxv, is_proc_myself },
        { "cmdline", open_self_cmdline, is_proc_myself },
#if HOST_BIG_ENDIAN != TARGET_BIG_ENDIAN
        { "/proc/net/route", open_net_route, is_proc },
#endif
#if defined(TARGET_SPARC) || defined(TARGET_HPPA)
        { "/proc/cpuinfo", open_cpuinfo, is_proc },
#endif
#if defined(TARGET_M68K)
        { "/proc/hardware", open_hardware, is_proc },
#endif
        { NULL, NULL, NULL }
    };

    if (is_proc_myself(pathname, "exe")) {
        return safe_openat(dirfd, exec_path, flags, mode);
    }

    for (fake_open = fakes; fake_open->filename; fake_open++) {
        if (fake_open->cmp(pathname, fake_open->filename)) {
            break;
        }
    }

    if (fake_open->filename) {
        const char *tmpdir;
        char filename[PATH_MAX];
        int fd, r;

        fd = memfd_create("qemu-open", 0);
        if (fd < 0) {
            if (errno != ENOSYS) {
                return fd;
            }
            /* create temporary file to map stat to */
            tmpdir = getenv("TMPDIR");
            if (!tmpdir)
                tmpdir = "/tmp";
            snprintf(filename, sizeof(filename), "%s/qemu-open.XXXXXX", tmpdir);
            fd = mkstemp(filename);
            if (fd < 0) {
                return fd;
            }
            unlink(filename);
        }

        if ((r = fake_open->fill(cpu_env, fd))) {
            int e = errno;
            close(fd);
            errno = e;
            return r;
        }
        lseek(fd, 0, SEEK_SET);

        return fd;
    }

    if (dirfd == AT_FDCWD)
        return open_symbolized(path(pathname), flags, mode);
    else
        return safe_openat(dirfd, path(pathname), flags, mode);
}

#define TIMER_MAGIC 0x0caf0000
#define TIMER_MAGIC_MASK 0xffff0000

/* Convert QEMU provided timer ID back to internal 16bit index format */
static target_timer_t get_timer_id(abi_long arg)
{
    target_timer_t timerid = arg;

    if ((timerid & TIMER_MAGIC_MASK) != TIMER_MAGIC) {
        return -TARGET_EINVAL;
    }

    timerid &= 0xffff;

    if (timerid >= ARRAY_SIZE(g_posix_timers)) {
        return -TARGET_EINVAL;
    }

    return timerid;
}

static int target_to_host_cpu_mask(unsigned long *host_mask,
                                   size_t host_size,
                                   abi_ulong target_addr,
                                   size_t target_size)
{
    unsigned target_bits = sizeof(abi_ulong) * 8;
    unsigned host_bits = sizeof(*host_mask) * 8;
    abi_ulong *target_mask;
    unsigned i, j;

    assert(host_size >= target_size);

    target_mask = lock_user(VERIFY_READ, target_addr, target_size, 1);
    if (!target_mask) {
        return -TARGET_EFAULT;
    }
    memset(host_mask, 0, host_size);

    for (i = 0 ; i < target_size / sizeof(abi_ulong); i++) {
        unsigned bit = i * target_bits;
        abi_ulong val;

        __get_user(val, &target_mask[i]);
        for (j = 0; j < target_bits; j++, bit++) {
            if (val & (1UL << j)) {
                host_mask[bit / host_bits] |= 1UL << (bit % host_bits);
            }
        }
    }

    unlock_user(target_mask, target_addr, 0);
    return 0;
}

static int host_to_target_cpu_mask(const unsigned long *host_mask,
                                   size_t host_size,
                                   abi_ulong target_addr,
                                   size_t target_size)
{
    unsigned target_bits = sizeof(abi_ulong) * 8;
    unsigned host_bits = sizeof(*host_mask) * 8;
    abi_ulong *target_mask;
    unsigned i, j;

    assert(host_size >= target_size);

    target_mask = lock_user(VERIFY_WRITE, target_addr, target_size, 0);
    if (!target_mask) {
        return -TARGET_EFAULT;
    }

    for (i = 0 ; i < target_size / sizeof(abi_ulong); i++) {
        unsigned bit = i * target_bits;
        abi_ulong val = 0;

        for (j = 0; j < target_bits; j++, bit++) {
            if (host_mask[bit / host_bits] & (1UL << (bit % host_bits))) {
                val |= 1UL << j;
            }
        }
        __put_user(val, &target_mask[i]);
    }

    unlock_user(target_mask, target_addr, target_size);
    return 0;
}

#ifdef TARGET_NR_getdents
static int do_getdents(abi_long dirfd, abi_long arg2, abi_long count)
{
    g_autofree void *hdirp = NULL;
    void *tdirp;
    int hlen, hoff, toff;
    int hreclen, treclen;
    off64_t prev_diroff = 0;

    hdirp = g_try_malloc(count);
    if (!hdirp) {
        return -TARGET_ENOMEM;
    }

#ifdef EMULATE_GETDENTS_WITH_GETDENTS
    hlen = sys_getdents(dirfd, hdirp, count);
#else
    hlen = sys_getdents64(dirfd, hdirp, count);
#endif

    hlen = get_errno(hlen);
    if (is_error(hlen)) {
        return hlen;
    }

    tdirp = lock_user(VERIFY_WRITE, arg2, count, 0);
    if (!tdirp) {
        return -TARGET_EFAULT;
    }

    for (hoff = toff = 0; hoff < hlen; hoff += hreclen, toff += treclen) {
#ifdef EMULATE_GETDENTS_WITH_GETDENTS
        struct linux_dirent *hde = hdirp + hoff;
#else
        struct linux_dirent64 *hde = hdirp + hoff;
#endif
        struct target_dirent *tde = tdirp + toff;
        int namelen;
        uint8_t type;

        namelen = strlen(hde->d_name);
        hreclen = hde->d_reclen;
        treclen = offsetof(struct target_dirent, d_name) + namelen + 2;
        treclen = QEMU_ALIGN_UP(treclen, __alignof(struct target_dirent));

        if (toff + treclen > count) {
            /*
             * If the host struct is smaller than the target struct, or
             * requires less alignment and thus packs into less space,
             * then the host can return more entries than we can pass
             * on to the guest.
             */
            if (toff == 0) {
                toff = -TARGET_EINVAL; /* result buffer is too small */
                break;
            }
            /*
             * Return what we have, resetting the file pointer to the
             * location of the first record not returned.
             */
            lseek64(dirfd, prev_diroff, SEEK_SET);
            break;
        }

        prev_diroff = hde->d_off;
        tde->d_ino = tswapal(hde->d_ino);
        tde->d_off = tswapal(hde->d_off);
        tde->d_reclen = tswap16(treclen);
        memcpy(tde->d_name, hde->d_name, namelen + 1);

        /*
         * The getdents type is in what was formerly a padding byte at the
         * end of the structure.
         */
#ifdef EMULATE_GETDENTS_WITH_GETDENTS
        type = *((uint8_t *)hde + hreclen - 1);
#else
        type = hde->d_type;
#endif
        *((uint8_t *)tde + treclen - 1) = type;
    }

    unlock_user(tdirp, arg2, toff);
    return toff;
}
#endif /* TARGET_NR_getdents */

#if defined(TARGET_NR_getdents64) && defined(__NR_getdents64)
static int do_getdents64(abi_long dirfd, abi_long arg2, abi_long count)
{
    g_autofree void *hdirp = NULL;
    void *tdirp;
    int hlen, hoff, toff;
    int hreclen, treclen;
    off64_t prev_diroff = 0;

    hdirp = g_try_malloc(count);
    if (!hdirp) {
        return -TARGET_ENOMEM;
    }

    hlen = get_errno(sys_getdents64(dirfd, hdirp, count));
    if (is_error(hlen)) {
        return hlen;
    }

    tdirp = lock_user(VERIFY_WRITE, arg2, count, 0);
    if (!tdirp) {
        return -TARGET_EFAULT;
    }

    for (hoff = toff = 0; hoff < hlen; hoff += hreclen, toff += treclen) {
        struct linux_dirent64 *hde = hdirp + hoff;
        struct target_dirent64 *tde = tdirp + toff;
        int namelen;

        namelen = strlen(hde->d_name) + 1;
        hreclen = hde->d_reclen;
        treclen = offsetof(struct target_dirent64, d_name) + namelen;
        treclen = QEMU_ALIGN_UP(treclen, __alignof(struct target_dirent64));

        if (toff + treclen > count) {
            /*
             * If the host struct is smaller than the target struct, or
             * requires less alignment and thus packs into less space,
             * then the host can return more entries than we can pass
             * on to the guest.
             */
            if (toff == 0) {
                toff = -TARGET_EINVAL; /* result buffer is too small */
                break;
            }
            /*
             * Return what we have, resetting the file pointer to the
             * location of the first record not returned.
             */
            lseek64(dirfd, prev_diroff, SEEK_SET);
            break;
        }

        prev_diroff = hde->d_off;
        tde->d_ino = tswap64(hde->d_ino);
        tde->d_off = tswap64(hde->d_off);
        tde->d_reclen = tswap16(treclen);
        tde->d_type = hde->d_type;
        memcpy(tde->d_name, hde->d_name, namelen);
    }

    unlock_user(tdirp, arg2, toff);
    return toff;
}
#endif /* TARGET_NR_getdents64 */

#if defined(TARGET_NR_pivot_root) && defined(__NR_pivot_root)
_syscall2(int, pivot_root, const char *, new_root, const char *, put_old)
#endif

/* This is an internal helper for do_syscall so that it is easier
 * to have a single return point, so that actions, such as logging
 * of syscall results, can be performed.
 * All errnos that do_syscall() returns must be -TARGET_<errcode>.
 */
static abi_long do_syscall1(CPUArchState *cpu_env, int num, abi_long arg1,
                            abi_long arg2, abi_long arg3, abi_long arg4,
                            abi_long arg5, abi_long arg6, abi_long arg7,
                            abi_long arg8)
{
    CPUState *cpu = env_cpu(cpu_env);
    abi_long ret;
#if defined(TARGET_NR_stat) || defined(TARGET_NR_stat64) \
    || defined(TARGET_NR_lstat) || defined(TARGET_NR_lstat64) \
    || defined(TARGET_NR_fstat) || defined(TARGET_NR_fstat64) \
    || defined(TARGET_NR_statx)
    struct stat st;
#endif
#if defined(TARGET_NR_statfs) || defined(TARGET_NR_statfs64) \
    || defined(TARGET_NR_fstatfs)
    struct statfs stfs;
#endif
    void *p;

    switch(num) {
    case TARGET_NR_exit:
        /* In old applications this may be used to implement _exit(2).
           However in threaded applications it is used for thread termination,
           and _exit_group is used for application termination.
           Do thread termination if we have more then one thread.  */

        if (block_signals()) {
            return -QEMU_ERESTARTSYS;
        }

        pthread_mutex_lock(&clone_lock);

        if (CPU_NEXT(first_cpu)) {
            TaskState *ts = cpu->opaque;

            object_property_set_bool(OBJECT(cpu), "realized", false, NULL);
            object_unref(OBJECT(cpu));
            /*
             * At this point the CPU should be unrealized and removed
             * from cpu lists. We can clean-up the rest of the thread
             * data without the lock held.
             */

            pthread_mutex_unlock(&clone_lock);

            if (ts->child_tidptr) {
                put_user_u32(0, ts->child_tidptr);
                do_sys_futex(g2h(cpu, ts->child_tidptr),
                             FUTEX_WAKE, INT_MAX, NULL, NULL, 0);
            }
            thread_cpu = NULL;
            g_free(ts);
            rcu_unregister_thread();
            pthread_exit(NULL);
        }

        pthread_mutex_unlock(&clone_lock);
        preexit_cleanup(cpu_env, arg1);
        _exit(arg1);
        return 0; /* avoid warning */
    case TARGET_NR_read:
        if (arg2 == 0 && arg3 == 0) {
            return get_errno(safe_read(arg1, 0, 0));
        } else {
            if (!(p = lock_user(VERIFY_WRITE, arg2, arg3, 0)))
                return -TARGET_EFAULT;
            ret = get_errno(read_symbolized(arg1, p, arg3));
            if (ret >= 0 &&
                fd_trans_host_to_target_data(arg1)) {
                ret = fd_trans_host_to_target_data(arg1)(p, ret);
            }
            unlock_user(p, arg2, ret);
        }
        return ret;
    case TARGET_NR_write:
        if (arg2 == 0 && arg3 == 0) {
            return get_errno(safe_write(arg1, 0, 0));
        }
        if (!(p = lock_user(VERIFY_READ, arg2, arg3, 1)))
            return -TARGET_EFAULT;
        if (fd_trans_target_to_host_data(arg1)) {
            void *copy = g_malloc(arg3);
            memcpy(copy, p, arg3);
            ret = fd_trans_target_to_host_data(arg1)(copy, arg3);
            if (ret >= 0) {
                ret = get_errno(safe_write(arg1, copy, ret));
            }
            g_free(copy);
        } else {
            ret = get_errno(safe_write(arg1, p, arg3));
        }
        unlock_user(p, arg2, 0);
        return ret;

#ifdef TARGET_NR_open
    case TARGET_NR_open:
        if (!(p = lock_user_string(arg1)))
            return -TARGET_EFAULT;
        ret = get_errno(do_openat(cpu_env, AT_FDCWD, p,
                                  target_to_host_bitmask(arg2, fcntl_flags_tbl),
                                  arg3));
        fd_trans_unregister(ret);
        unlock_user(p, arg1, 0);
        return ret;
#endif
    case TARGET_NR_openat:
        if (!(p = lock_user_string(arg2)))
            return -TARGET_EFAULT;
        ret = get_errno(do_openat(cpu_env, arg1, p,
                                  target_to_host_bitmask(arg3, fcntl_flags_tbl),
                                  arg4));
        fd_trans_unregister(ret);
        unlock_user(p, arg2, 0);
        return ret;
#if defined(TARGET_NR_name_to_handle_at) && defined(CONFIG_OPEN_BY_HANDLE)
    case TARGET_NR_name_to_handle_at:
        ret = do_name_to_handle_at(arg1, arg2, arg3, arg4, arg5);
        return ret;
#endif
#if defined(TARGET_NR_open_by_handle_at) && defined(CONFIG_OPEN_BY_HANDLE)
    case TARGET_NR_open_by_handle_at:
        ret = do_open_by_handle_at(arg1, arg2, arg3);
        fd_trans_unregister(ret);
        return ret;
#endif
#if defined(__NR_pidfd_open) && defined(TARGET_NR_pidfd_open)
    case TARGET_NR_pidfd_open:
        return get_errno(pidfd_open(arg1, arg2));
#endif
#if defined(__NR_pidfd_send_signal) && defined(TARGET_NR_pidfd_send_signal)
    case TARGET_NR_pidfd_send_signal:
        {
            siginfo_t uinfo, *puinfo;

            if (arg3) {
                p = lock_user(VERIFY_READ, arg3, sizeof(target_siginfo_t), 1);
                if (!p) {
                    return -TARGET_EFAULT;
                 }
                 target_to_host_siginfo(&uinfo, p);
                 unlock_user(p, arg3, 0);
                 puinfo = &uinfo;
            } else {
                 puinfo = NULL;
            }
            ret = get_errno(pidfd_send_signal(arg1, target_to_host_signal(arg2),
                                              puinfo, arg4));
        }
        return ret;
#endif
#if defined(__NR_pidfd_getfd) && defined(TARGET_NR_pidfd_getfd)
    case TARGET_NR_pidfd_getfd:
        return get_errno(pidfd_getfd(arg1, arg2, arg3));
#endif
    case TARGET_NR_close:
        fd_trans_unregister(arg1);
        return get_errno(close(arg1));
#if defined(__NR_close_range) && defined(TARGET_NR_close_range)
    case TARGET_NR_close_range:
        ret = get_errno(sys_close_range(arg1, arg2, arg3));
        if (ret == 0 && !(arg3 & CLOSE_RANGE_CLOEXEC)) {
            abi_long fd, maxfd;
            maxfd = MIN(arg2, target_fd_max);
            for (fd = arg1; fd < maxfd; fd++) {
                fd_trans_unregister(fd);
            }
        }
        return ret;
#endif

    case TARGET_NR_brk:
        return do_brk(arg1);
#ifdef TARGET_NR_fork
    case TARGET_NR_fork:
        return get_errno(do_fork(cpu_env, TARGET_SIGCHLD, 0, 0, 0, 0));
#endif
#ifdef TARGET_NR_waitpid
    case TARGET_NR_waitpid:
        {
            int status;
            ret = get_errno(safe_wait4(arg1, &status, arg3, 0));
            if (!is_error(ret) && arg2 && ret
                && put_user_s32(host_to_target_waitstatus(status), arg2))
                return -TARGET_EFAULT;
        }
        return ret;
#endif
#ifdef TARGET_NR_waitid
    case TARGET_NR_waitid:
        {
            siginfo_t info;
            info.si_pid = 0;
            ret = get_errno(safe_waitid(arg1, arg2, &info, arg4, NULL));
            if (!is_error(ret) && arg3 && info.si_pid != 0) {
                if (!(p = lock_user(VERIFY_WRITE, arg3, sizeof(target_siginfo_t), 0)))
                    return -TARGET_EFAULT;
                host_to_target_siginfo(p, &info);
                unlock_user(p, arg3, sizeof(target_siginfo_t));
            }
        }
        return ret;
#endif
#ifdef TARGET_NR_creat /* not on alpha */
    case TARGET_NR_creat:
        if (!(p = lock_user_string(arg1)))
            return -TARGET_EFAULT;
        ret = get_errno(creat(p, arg2));
        fd_trans_unregister(ret);
        unlock_user(p, arg1, 0);
        return ret;
#endif
#ifdef TARGET_NR_link
    case TARGET_NR_link:
        {
            void * p2;
            p = lock_user_string(arg1);
            p2 = lock_user_string(arg2);
            if (!p || !p2)
                ret = -TARGET_EFAULT;
            else
                ret = get_errno(link(p, p2));
            unlock_user(p2, arg2, 0);
            unlock_user(p, arg1, 0);
        }
        return ret;
#endif
#if defined(TARGET_NR_linkat)
    case TARGET_NR_linkat:
        {
            void * p2 = NULL;
            if (!arg2 || !arg4)
                return -TARGET_EFAULT;
            p  = lock_user_string(arg2);
            p2 = lock_user_string(arg4);
            if (!p || !p2)
                ret = -TARGET_EFAULT;
            else
                ret = get_errno(linkat(arg1, p, arg3, p2, arg5));
            unlock_user(p, arg2, 0);
            unlock_user(p2, arg4, 0);
        }
        return ret;
#endif
#ifdef TARGET_NR_unlink
    case TARGET_NR_unlink:
        if (!(p = lock_user_string(arg1)))
            return -TARGET_EFAULT;
        ret = get_errno(unlink(p));
        unlock_user(p, arg1, 0);
        return ret;
#endif
#if defined(TARGET_NR_unlinkat)
    case TARGET_NR_unlinkat:
        if (!(p = lock_user_string(arg2)))
            return -TARGET_EFAULT;
        ret = get_errno(unlinkat(arg1, p, arg3));
        unlock_user(p, arg2, 0);
        return ret;
#endif
    case TARGET_NR_execve:
        {
            char **argp, **envp;
            int argc, envc;
            abi_ulong gp;
            abi_ulong guest_argp;
            abi_ulong guest_envp;
            abi_ulong addr;
            char **q;

            argc = 0;
            guest_argp = arg2;
            for (gp = guest_argp; gp; gp += sizeof(abi_ulong)) {
                if (get_user_ual(addr, gp))
                    return -TARGET_EFAULT;
                if (!addr)
                    break;
                argc++;
            }
            envc = 0;
            guest_envp = arg3;
            for (gp = guest_envp; gp; gp += sizeof(abi_ulong)) {
                if (get_user_ual(addr, gp))
                    return -TARGET_EFAULT;
                if (!addr)
                    break;
                envc++;
            }

            argp = g_new0(char *, argc + 1);
            envp = g_new0(char *, envc + 1);

            for (gp = guest_argp, q = argp; gp;
                  gp += sizeof(abi_ulong), q++) {
                if (get_user_ual(addr, gp))
                    goto execve_efault;
                if (!addr)
                    break;
                if (!(*q = lock_user_string(addr)))
                    goto execve_efault;
            }
            *q = NULL;

            for (gp = guest_envp, q = envp; gp;
                  gp += sizeof(abi_ulong), q++) {
                if (get_user_ual(addr, gp))
                    goto execve_efault;
                if (!addr)
                    break;
                if (!(*q = lock_user_string(addr)))
                    goto execve_efault;
            }
            *q = NULL;

            if (!(p = lock_user_string(arg1)))
                goto execve_efault;
            /* Although execve() is not an interruptible syscall it is
             * a special case where we must use the safe_syscall wrapper:
             * if we allow a signal to happen before we make the host
             * syscall then we will 'lose' it, because at the point of
             * execve the process leaves QEMU's control. So we use the
             * safe syscall wrapper to ensure that we either take the
             * signal as a guest signal, or else it does not happen
             * before the execve completes and makes it the other
             * program's problem.
             */
            if (is_proc_myself(p, "exe")) {
                ret = get_errno(safe_execve(exec_path, argp, envp));
            } else {
                ret = get_errno(safe_execve(p, argp, envp));
            }
            unlock_user(p, arg1, 0);

            goto execve_end;

        execve_efault:
            ret = -TARGET_EFAULT;

        execve_end:
            for (gp = guest_argp, q = argp; *q;
                  gp += sizeof(abi_ulong), q++) {
                if (get_user_ual(addr, gp)
                    || !addr)
                    break;
                unlock_user(*q, addr, 0);
            }
            for (gp = guest_envp, q = envp; *q;
                  gp += sizeof(abi_ulong), q++) {
                if (get_user_ual(addr, gp)
                    || !addr)
                    break;
                unlock_user(*q, addr, 0);
            }

            g_free(argp);
            g_free(envp);
        }
        return ret;
    case TARGET_NR_chdir:
        if (!(p = lock_user_string(arg1)))
            return -TARGET_EFAULT;
        ret = get_errno(chdir(p));
        unlock_user(p, arg1, 0);
        return ret;
#ifdef TARGET_NR_time
    case TARGET_NR_time:
        {
            time_t host_time;
            ret = get_errno(time(&host_time));
            if (!is_error(ret)
                && arg1
                && put_user_sal(host_time, arg1))
                return -TARGET_EFAULT;
        }
        return ret;
#endif
#ifdef TARGET_NR_mknod
    case TARGET_NR_mknod:
        if (!(p = lock_user_string(arg1)))
            return -TARGET_EFAULT;
        ret = get_errno(mknod(p, arg2, arg3));
        unlock_user(p, arg1, 0);
        return ret;
#endif
#if defined(TARGET_NR_mknodat)
    case TARGET_NR_mknodat:
        if (!(p = lock_user_string(arg2)))
            return -TARGET_EFAULT;
        ret = get_errno(mknodat(arg1, p, arg3, arg4));
        unlock_user(p, arg2, 0);
        return ret;
#endif
#ifdef TARGET_NR_chmod
    case TARGET_NR_chmod:
        if (!(p = lock_user_string(arg1)))
            return -TARGET_EFAULT;
        ret = get_errno(chmod(p, arg2));
        unlock_user(p, arg1, 0);
        return ret;
#endif
#ifdef TARGET_NR_lseek
    case TARGET_NR_lseek:
        return get_errno(lseek64_symbolized(arg1, arg2, arg3));
#endif
#if defined(TARGET_NR_getxpid) && defined(TARGET_ALPHA)
    /* Alpha specific */
    case TARGET_NR_getxpid:
        cpu_env->ir[IR_A4] = getppid();
        return get_errno(getpid());
#endif
#ifdef TARGET_NR_getpid
    case TARGET_NR_getpid:
        return get_errno(getpid());
#endif
    case TARGET_NR_mount:
        {
            /* need to look at the data field */
            void *p2, *p3;

            if (arg1) {
                p = lock_user_string(arg1);
                if (!p) {
                    return -TARGET_EFAULT;
                }
            } else {
                p = NULL;
            }

            p2 = lock_user_string(arg2);
            if (!p2) {
                if (arg1) {
                    unlock_user(p, arg1, 0);
                }
                return -TARGET_EFAULT;
            }

            if (arg3) {
                p3 = lock_user_string(arg3);
                if (!p3) {
                    if (arg1) {
                        unlock_user(p, arg1, 0);
                    }
                    unlock_user(p2, arg2, 0);
                    return -TARGET_EFAULT;
                }
            } else {
                p3 = NULL;
            }

            /* FIXME - arg5 should be locked, but it isn't clear how to
             * do that since it's not guaranteed to be a NULL-terminated
             * string.
             */
            if (!arg5) {
                ret = mount(p, p2, p3, (unsigned long)arg4, NULL);
            } else {
                ret = mount(p, p2, p3, (unsigned long)arg4, g2h(cpu, arg5));
            }
            ret = get_errno(ret);

            if (arg1) {
                unlock_user(p, arg1, 0);
            }
            unlock_user(p2, arg2, 0);
            if (arg3) {
                unlock_user(p3, arg3, 0);
            }
        }
        return ret;
#if defined(TARGET_NR_umount) || defined(TARGET_NR_oldumount)
#if defined(TARGET_NR_umount)
    case TARGET_NR_umount:
#endif
#if defined(TARGET_NR_oldumount)
    case TARGET_NR_oldumount:
#endif
        if (!(p = lock_user_string(arg1)))
            return -TARGET_EFAULT;
        ret = get_errno(umount(p));
        unlock_user(p, arg1, 0);
        return ret;
#endif
#ifdef TARGET_NR_stime /* not on alpha */
    case TARGET_NR_stime:
        {
            struct timespec ts;
            ts.tv_nsec = 0;
            if (get_user_sal(ts.tv_sec, arg1)) {
                return -TARGET_EFAULT;
            }
            return get_errno(clock_settime(CLOCK_REALTIME, &ts));
        }
#endif
#ifdef TARGET_NR_alarm /* not on alpha */
    case TARGET_NR_alarm:
        return alarm(arg1);
#endif
#ifdef TARGET_NR_pause /* not on alpha */
    case TARGET_NR_pause:
        if (!block_signals()) {
            sigsuspend(&((TaskState *)cpu->opaque)->signal_mask);
        }
        return -TARGET_EINTR;
#endif
#ifdef TARGET_NR_utime
    case TARGET_NR_utime:
        {
            struct utimbuf tbuf, *host_tbuf;
            struct target_utimbuf *target_tbuf;
            if (arg2) {
                if (!lock_user_struct(VERIFY_READ, target_tbuf, arg2, 1))
                    return -TARGET_EFAULT;
                tbuf.actime = tswapal(target_tbuf->actime);
                tbuf.modtime = tswapal(target_tbuf->modtime);
                unlock_user_struct(target_tbuf, arg2, 0);
                host_tbuf = &tbuf;
            } else {
                host_tbuf = NULL;
            }
            if (!(p = lock_user_string(arg1)))
                return -TARGET_EFAULT;
            ret = get_errno(utime(p, host_tbuf));
            unlock_user(p, arg1, 0);
        }
        return ret;
#endif
#ifdef TARGET_NR_utimes
    case TARGET_NR_utimes:
        {
            struct timeval *tvp, tv[2];
            if (arg2) {
                if (copy_from_user_timeval(&tv[0], arg2)
                    || copy_from_user_timeval(&tv[1],
                                              arg2 + sizeof(struct target_timeval)))
                    return -TARGET_EFAULT;
                tvp = tv;
            } else {
                tvp = NULL;
            }
            if (!(p = lock_user_string(arg1)))
                return -TARGET_EFAULT;
            ret = get_errno(utimes(p, tvp));
            unlock_user(p, arg1, 0);
        }
        return ret;
#endif
#if defined(TARGET_NR_futimesat)
    case TARGET_NR_futimesat:
        {
            struct timeval *tvp, tv[2];
            if (arg3) {
                if (copy_from_user_timeval(&tv[0], arg3)
                    || copy_from_user_timeval(&tv[1],
                                              arg3 + sizeof(struct target_timeval)))
                    return -TARGET_EFAULT;
                tvp = tv;
            } else {
                tvp = NULL;
            }
            if (!(p = lock_user_string(arg2))) {
                return -TARGET_EFAULT;
            }
            ret = get_errno(futimesat(arg1, path(p), tvp));
            unlock_user(p, arg2, 0);
        }
        return ret;
#endif
#ifdef TARGET_NR_access
    case TARGET_NR_access:
        if (!(p = lock_user_string(arg1))) {
            return -TARGET_EFAULT;
        }
        ret = get_errno(access(path(p), arg2));
        unlock_user(p, arg1, 0);
        return ret;
#endif
#if defined(TARGET_NR_faccessat) && defined(__NR_faccessat)
    case TARGET_NR_faccessat:
        if (!(p = lock_user_string(arg2))) {
            return -TARGET_EFAULT;
        }
        ret = get_errno(faccessat(arg1, p, arg3, 0));
        unlock_user(p, arg2, 0);
        return ret;
#endif
#if defined(TARGET_NR_faccessat2)
    case TARGET_NR_faccessat2:
        if (!(p = lock_user_string(arg2))) {
            return -TARGET_EFAULT;
        }
        ret = get_errno(faccessat(arg1, p, arg3, arg4));
        unlock_user(p, arg2, 0);
        return ret;
#endif
#ifdef TARGET_NR_nice /* not on alpha */
    case TARGET_NR_nice:
        return get_errno(nice(arg1));
#endif
    case TARGET_NR_sync:
        sync();
        return 0;
#if defined(TARGET_NR_syncfs) && defined(CONFIG_SYNCFS)
    case TARGET_NR_syncfs:
        return get_errno(syncfs(arg1));
#endif
    case TARGET_NR_kill:
        return get_errno(safe_kill(arg1, target_to_host_signal(arg2)));
#ifdef TARGET_NR_rename
    case TARGET_NR_rename:
        {
            void *p2;
            p = lock_user_string(arg1);
            p2 = lock_user_string(arg2);
            if (!p || !p2)
                ret = -TARGET_EFAULT;
            else
                ret = get_errno(rename(p, p2));
            unlock_user(p2, arg2, 0);
            unlock_user(p, arg1, 0);
        }
        return ret;
#endif
#if defined(TARGET_NR_renameat)
    case TARGET_NR_renameat:
        {
            void *p2;
            p  = lock_user_string(arg2);
            p2 = lock_user_string(arg4);
            if (!p || !p2)
                ret = -TARGET_EFAULT;
            else
                ret = get_errno(renameat(arg1, p, arg3, p2));
            unlock_user(p2, arg4, 0);
            unlock_user(p, arg2, 0);
        }
        return ret;
#endif
#if defined(TARGET_NR_renameat2)
    case TARGET_NR_renameat2:
        {
            void *p2;
            p  = lock_user_string(arg2);
            p2 = lock_user_string(arg4);
            if (!p || !p2) {
                ret = -TARGET_EFAULT;
            } else {
                ret = get_errno(sys_renameat2(arg1, p, arg3, p2, arg5));
            }
            unlock_user(p2, arg4, 0);
            unlock_user(p, arg2, 0);
        }
        return ret;
#endif
#ifdef TARGET_NR_mkdir
    case TARGET_NR_mkdir:
        if (!(p = lock_user_string(arg1)))
            return -TARGET_EFAULT;
        ret = get_errno(mkdir(p, arg2));
        unlock_user(p, arg1, 0);
        return ret;
#endif
#if defined(TARGET_NR_mkdirat)
    case TARGET_NR_mkdirat:
        if (!(p = lock_user_string(arg2)))
            return -TARGET_EFAULT;
        ret = get_errno(mkdirat(arg1, p, arg3));
        unlock_user(p, arg2, 0);
        return ret;
#endif
#ifdef TARGET_NR_rmdir
    case TARGET_NR_rmdir:
        if (!(p = lock_user_string(arg1)))
            return -TARGET_EFAULT;
        ret = get_errno(rmdir(p));
        unlock_user(p, arg1, 0);
        return ret;
#endif
    case TARGET_NR_dup:
        ret = get_errno(dup(arg1));
        if (ret >= 0) {
            fd_trans_dup(arg1, ret);
        }
        return ret;
#ifdef TARGET_NR_pipe
    case TARGET_NR_pipe:
        return do_pipe(cpu_env, arg1, 0, 0);
#endif
#ifdef TARGET_NR_pipe2
    case TARGET_NR_pipe2:
        return do_pipe(cpu_env, arg1,
                       target_to_host_bitmask(arg2, fcntl_flags_tbl), 1);
#endif
    case TARGET_NR_times:
        {
            struct target_tms *tmsp;
            struct tms tms;
            ret = get_errno(times(&tms));
            if (arg1) {
                tmsp = lock_user(VERIFY_WRITE, arg1, sizeof(struct target_tms), 0);
                if (!tmsp)
                    return -TARGET_EFAULT;
                tmsp->tms_utime = tswapal(host_to_target_clock_t(tms.tms_utime));
                tmsp->tms_stime = tswapal(host_to_target_clock_t(tms.tms_stime));
                tmsp->tms_cutime = tswapal(host_to_target_clock_t(tms.tms_cutime));
                tmsp->tms_cstime = tswapal(host_to_target_clock_t(tms.tms_cstime));
            }
            if (!is_error(ret))
                ret = host_to_target_clock_t(ret);
        }
        return ret;
    case TARGET_NR_acct:
        if (arg1 == 0) {
            ret = get_errno(acct(NULL));
        } else {
            if (!(p = lock_user_string(arg1))) {
                return -TARGET_EFAULT;
            }
            ret = get_errno(acct(path(p)));
            unlock_user(p, arg1, 0);
        }
        return ret;
#ifdef TARGET_NR_umount2
    case TARGET_NR_umount2:
        if (!(p = lock_user_string(arg1)))
            return -TARGET_EFAULT;
        ret = get_errno(umount2(p, arg2));
        unlock_user(p, arg1, 0);
        return ret;
#endif
    case TARGET_NR_ioctl:
        return do_ioctl(arg1, arg2, arg3);
#ifdef TARGET_NR_fcntl
    case TARGET_NR_fcntl:
        return do_fcntl(arg1, arg2, arg3);
#endif
    case TARGET_NR_setpgid:
        return get_errno(setpgid(arg1, arg2));
    case TARGET_NR_umask:
        return get_errno(umask(arg1));
    case TARGET_NR_chroot:
        if (!(p = lock_user_string(arg1)))
            return -TARGET_EFAULT;
        ret = get_errno(chroot(p));
        unlock_user(p, arg1, 0);
        return ret;
#ifdef TARGET_NR_dup2
    case TARGET_NR_dup2:
        ret = get_errno(dup2(arg1, arg2));
        if (ret >= 0) {
            fd_trans_dup(arg1, arg2);
        }
        return ret;
#endif
#if defined(CONFIG_DUP3) && defined(TARGET_NR_dup3)
    case TARGET_NR_dup3:
    {
        int host_flags;

        if ((arg3 & ~TARGET_O_CLOEXEC) != 0) {
            return -EINVAL;
        }
        host_flags = target_to_host_bitmask(arg3, fcntl_flags_tbl);
        ret = get_errno(dup3(arg1, arg2, host_flags));
        if (ret >= 0) {
            fd_trans_dup(arg1, arg2);
        }
        return ret;
    }
#endif
#ifdef TARGET_NR_getppid /* not on alpha */
    case TARGET_NR_getppid:
        return get_errno(getppid());
#endif
#ifdef TARGET_NR_getpgrp
    case TARGET_NR_getpgrp:
        return get_errno(getpgrp());
#endif
    case TARGET_NR_setsid:
        return get_errno(setsid());
#ifdef TARGET_NR_sigaction
    case TARGET_NR_sigaction:
        {
#if defined(TARGET_MIPS)
	    struct target_sigaction act, oact, *pact, *old_act;

	    if (arg2) {
                if (!lock_user_struct(VERIFY_READ, old_act, arg2, 1))
                    return -TARGET_EFAULT;
		act._sa_handler = old_act->_sa_handler;
		target_siginitset(&act.sa_mask, old_act->sa_mask.sig[0]);
		act.sa_flags = old_act->sa_flags;
		unlock_user_struct(old_act, arg2, 0);
		pact = &act;
	    } else {
		pact = NULL;
	    }

        ret = get_errno(do_sigaction(arg1, pact, &oact, 0));

	    if (!is_error(ret) && arg3) {
                if (!lock_user_struct(VERIFY_WRITE, old_act, arg3, 0))
                    return -TARGET_EFAULT;
		old_act->_sa_handler = oact._sa_handler;
		old_act->sa_flags = oact.sa_flags;
		old_act->sa_mask.sig[0] = oact.sa_mask.sig[0];
		old_act->sa_mask.sig[1] = 0;
		old_act->sa_mask.sig[2] = 0;
		old_act->sa_mask.sig[3] = 0;
		unlock_user_struct(old_act, arg3, 1);
	    }
#else
            struct target_old_sigaction *old_act;
            struct target_sigaction act, oact, *pact;
            if (arg2) {
                if (!lock_user_struct(VERIFY_READ, old_act, arg2, 1))
                    return -TARGET_EFAULT;
                act._sa_handler = old_act->_sa_handler;
                target_siginitset(&act.sa_mask, old_act->sa_mask);
                act.sa_flags = old_act->sa_flags;
#ifdef TARGET_ARCH_HAS_SA_RESTORER
                act.sa_restorer = old_act->sa_restorer;
#endif
                unlock_user_struct(old_act, arg2, 0);
                pact = &act;
            } else {
                pact = NULL;
            }
            ret = get_errno(do_sigaction(arg1, pact, &oact, 0));
            if (!is_error(ret) && arg3) {
                if (!lock_user_struct(VERIFY_WRITE, old_act, arg3, 0))
                    return -TARGET_EFAULT;
                old_act->_sa_handler = oact._sa_handler;
                old_act->sa_mask = oact.sa_mask.sig[0];
                old_act->sa_flags = oact.sa_flags;
#ifdef TARGET_ARCH_HAS_SA_RESTORER
                old_act->sa_restorer = oact.sa_restorer;
#endif
                unlock_user_struct(old_act, arg3, 1);
            }
#endif
        }
        return ret;
#endif
    case TARGET_NR_rt_sigaction:
        {
            /*
             * For Alpha and SPARC this is a 5 argument syscall, with
             * a 'restorer' parameter which must be copied into the
             * sa_restorer field of the sigaction struct.
             * For Alpha that 'restorer' is arg5; for SPARC it is arg4,
             * and arg5 is the sigsetsize.
             */
#if defined(TARGET_ALPHA)
            target_ulong sigsetsize = arg4;
            target_ulong restorer = arg5;
#elif defined(TARGET_SPARC)
            target_ulong restorer = arg4;
            target_ulong sigsetsize = arg5;
#else
            target_ulong sigsetsize = arg4;
            target_ulong restorer = 0;
#endif
            struct target_sigaction *act = NULL;
            struct target_sigaction *oact = NULL;

            if (sigsetsize != sizeof(target_sigset_t)) {
                return -TARGET_EINVAL;
            }
            if (arg2 && !lock_user_struct(VERIFY_READ, act, arg2, 1)) {
                return -TARGET_EFAULT;
            }
            if (arg3 && !lock_user_struct(VERIFY_WRITE, oact, arg3, 0)) {
                ret = -TARGET_EFAULT;
            } else {
                ret = get_errno(do_sigaction(arg1, act, oact, restorer));
                if (oact) {
                    unlock_user_struct(oact, arg3, 1);
                }
            }
            if (act) {
                unlock_user_struct(act, arg2, 0);
            }
        }
        return ret;
#ifdef TARGET_NR_sgetmask /* not on alpha */
    case TARGET_NR_sgetmask:
        {
            sigset_t cur_set;
            abi_ulong target_set;
            ret = do_sigprocmask(0, NULL, &cur_set);
            if (!ret) {
                host_to_target_old_sigset(&target_set, &cur_set);
                ret = target_set;
            }
        }
        return ret;
#endif
#ifdef TARGET_NR_ssetmask /* not on alpha */
    case TARGET_NR_ssetmask:
        {
            sigset_t set, oset;
            abi_ulong target_set = arg1;
            target_to_host_old_sigset(&set, &target_set);
            ret = do_sigprocmask(SIG_SETMASK, &set, &oset);
            if (!ret) {
                host_to_target_old_sigset(&target_set, &oset);
                ret = target_set;
            }
        }
        return ret;
#endif
#ifdef TARGET_NR_sigprocmask
    case TARGET_NR_sigprocmask:
        {
#if defined(TARGET_ALPHA)
            sigset_t set, oldset;
            abi_ulong mask;
            int how;

            switch (arg1) {
            case TARGET_SIG_BLOCK:
                how = SIG_BLOCK;
                break;
            case TARGET_SIG_UNBLOCK:
                how = SIG_UNBLOCK;
                break;
            case TARGET_SIG_SETMASK:
                how = SIG_SETMASK;
                break;
            default:
                return -TARGET_EINVAL;
            }
            mask = arg2;
            target_to_host_old_sigset(&set, &mask);

            ret = do_sigprocmask(how, &set, &oldset);
            if (!is_error(ret)) {
                host_to_target_old_sigset(&mask, &oldset);
                ret = mask;
                cpu_env->ir[IR_V0] = 0; /* force no error */
            }
#else
            sigset_t set, oldset, *set_ptr;
            int how;

            if (arg2) {
                p = lock_user(VERIFY_READ, arg2, sizeof(target_sigset_t), 1);
                if (!p) {
                    return -TARGET_EFAULT;
                }
                target_to_host_old_sigset(&set, p);
                unlock_user(p, arg2, 0);
                set_ptr = &set;
                switch (arg1) {
                case TARGET_SIG_BLOCK:
                    how = SIG_BLOCK;
                    break;
                case TARGET_SIG_UNBLOCK:
                    how = SIG_UNBLOCK;
                    break;
                case TARGET_SIG_SETMASK:
                    how = SIG_SETMASK;
                    break;
                default:
                    return -TARGET_EINVAL;
                }
            } else {
                how = 0;
                set_ptr = NULL;
            }
            ret = do_sigprocmask(how, set_ptr, &oldset);
            if (!is_error(ret) && arg3) {
                if (!(p = lock_user(VERIFY_WRITE, arg3, sizeof(target_sigset_t), 0)))
                    return -TARGET_EFAULT;
                host_to_target_old_sigset(p, &oldset);
                unlock_user(p, arg3, sizeof(target_sigset_t));
            }
#endif
        }
        return ret;
#endif
    case TARGET_NR_rt_sigprocmask:
        {
            int how = arg1;
            sigset_t set, oldset, *set_ptr;

            if (arg4 != sizeof(target_sigset_t)) {
                return -TARGET_EINVAL;
            }

            if (arg2) {
                p = lock_user(VERIFY_READ, arg2, sizeof(target_sigset_t), 1);
                if (!p) {
                    return -TARGET_EFAULT;
                }
                target_to_host_sigset(&set, p);
                unlock_user(p, arg2, 0);
                set_ptr = &set;
                switch(how) {
                case TARGET_SIG_BLOCK:
                    how = SIG_BLOCK;
                    break;
                case TARGET_SIG_UNBLOCK:
                    how = SIG_UNBLOCK;
                    break;
                case TARGET_SIG_SETMASK:
                    how = SIG_SETMASK;
                    break;
                default:
                    return -TARGET_EINVAL;
                }
            } else {
                how = 0;
                set_ptr = NULL;
            }
            ret = do_sigprocmask(how, set_ptr, &oldset);
            if (!is_error(ret) && arg3) {
                if (!(p = lock_user(VERIFY_WRITE, arg3, sizeof(target_sigset_t), 0)))
                    return -TARGET_EFAULT;
                host_to_target_sigset(p, &oldset);
                unlock_user(p, arg3, sizeof(target_sigset_t));
            }
        }
        return ret;
#ifdef TARGET_NR_sigpending
    case TARGET_NR_sigpending:
        {
            sigset_t set;
            ret = get_errno(sigpending(&set));
            if (!is_error(ret)) {
                if (!(p = lock_user(VERIFY_WRITE, arg1, sizeof(target_sigset_t), 0)))
                    return -TARGET_EFAULT;
                host_to_target_old_sigset(p, &set);
                unlock_user(p, arg1, sizeof(target_sigset_t));
            }
        }
        return ret;
#endif
    case TARGET_NR_rt_sigpending:
        {
            sigset_t set;

            /* Yes, this check is >, not != like most. We follow the kernel's
             * logic and it does it like this because it implements
             * NR_sigpending through the same code path, and in that case
             * the old_sigset_t is smaller in size.
             */
            if (arg2 > sizeof(target_sigset_t)) {
                return -TARGET_EINVAL;
            }

            ret = get_errno(sigpending(&set));
            if (!is_error(ret)) {
                if (!(p = lock_user(VERIFY_WRITE, arg1, sizeof(target_sigset_t), 0)))
                    return -TARGET_EFAULT;
                host_to_target_sigset(p, &set);
                unlock_user(p, arg1, sizeof(target_sigset_t));
            }
        }
        return ret;
#ifdef TARGET_NR_sigsuspend
    case TARGET_NR_sigsuspend:
        {
            sigset_t *set;

#if defined(TARGET_ALPHA)
            TaskState *ts = cpu->opaque;
            /* target_to_host_old_sigset will bswap back */
            abi_ulong mask = tswapal(arg1);
            set = &ts->sigsuspend_mask;
            target_to_host_old_sigset(set, &mask);
#else
            ret = process_sigsuspend_mask(&set, arg1, sizeof(target_sigset_t));
            if (ret != 0) {
                return ret;
            }
#endif
            ret = get_errno(safe_rt_sigsuspend(set, SIGSET_T_SIZE));
            finish_sigsuspend_mask(ret);
        }
        return ret;
#endif
    case TARGET_NR_rt_sigsuspend:
        {
            sigset_t *set;

            ret = process_sigsuspend_mask(&set, arg1, arg2);
            if (ret != 0) {
                return ret;
            }
            ret = get_errno(safe_rt_sigsuspend(set, SIGSET_T_SIZE));
            finish_sigsuspend_mask(ret);
        }
        return ret;
#ifdef TARGET_NR_rt_sigtimedwait
    case TARGET_NR_rt_sigtimedwait:
        {
            sigset_t set;
            struct timespec uts, *puts;
            siginfo_t uinfo;

            if (arg4 != sizeof(target_sigset_t)) {
                return -TARGET_EINVAL;
            }

            if (!(p = lock_user(VERIFY_READ, arg1, sizeof(target_sigset_t), 1)))
                return -TARGET_EFAULT;
            target_to_host_sigset(&set, p);
            unlock_user(p, arg1, 0);
            if (arg3) {
                puts = &uts;
                if (target_to_host_timespec(puts, arg3)) {
                    return -TARGET_EFAULT;
                }
            } else {
                puts = NULL;
            }
            ret = get_errno(safe_rt_sigtimedwait(&set, &uinfo, puts,
                                                 SIGSET_T_SIZE));
            if (!is_error(ret)) {
                if (arg2) {
                    p = lock_user(VERIFY_WRITE, arg2, sizeof(target_siginfo_t),
                                  0);
                    if (!p) {
                        return -TARGET_EFAULT;
                    }
                    host_to_target_siginfo(p, &uinfo);
                    unlock_user(p, arg2, sizeof(target_siginfo_t));
                }
                ret = host_to_target_signal(ret);
            }
        }
        return ret;
#endif
#ifdef TARGET_NR_rt_sigtimedwait_time64
    case TARGET_NR_rt_sigtimedwait_time64:
        {
            sigset_t set;
            struct timespec uts, *puts;
            siginfo_t uinfo;

            if (arg4 != sizeof(target_sigset_t)) {
                return -TARGET_EINVAL;
            }

            p = lock_user(VERIFY_READ, arg1, sizeof(target_sigset_t), 1);
            if (!p) {
                return -TARGET_EFAULT;
            }
            target_to_host_sigset(&set, p);
            unlock_user(p, arg1, 0);
            if (arg3) {
                puts = &uts;
                if (target_to_host_timespec64(puts, arg3)) {
                    return -TARGET_EFAULT;
                }
            } else {
                puts = NULL;
            }
            ret = get_errno(safe_rt_sigtimedwait(&set, &uinfo, puts,
                                                 SIGSET_T_SIZE));
            if (!is_error(ret)) {
                if (arg2) {
                    p = lock_user(VERIFY_WRITE, arg2,
                                  sizeof(target_siginfo_t), 0);
                    if (!p) {
                        return -TARGET_EFAULT;
                    }
                    host_to_target_siginfo(p, &uinfo);
                    unlock_user(p, arg2, sizeof(target_siginfo_t));
                }
                ret = host_to_target_signal(ret);
            }
        }
        return ret;
#endif
    case TARGET_NR_rt_sigqueueinfo:
        {
            siginfo_t uinfo;

            p = lock_user(VERIFY_READ, arg3, sizeof(target_siginfo_t), 1);
            if (!p) {
                return -TARGET_EFAULT;
            }
            target_to_host_siginfo(&uinfo, p);
            unlock_user(p, arg3, 0);
            ret = get_errno(sys_rt_sigqueueinfo(arg1, target_to_host_signal(arg2), &uinfo));
        }
        return ret;
    case TARGET_NR_rt_tgsigqueueinfo:
        {
            siginfo_t uinfo;

            p = lock_user(VERIFY_READ, arg4, sizeof(target_siginfo_t), 1);
            if (!p) {
                return -TARGET_EFAULT;
            }
            target_to_host_siginfo(&uinfo, p);
            unlock_user(p, arg4, 0);
            ret = get_errno(sys_rt_tgsigqueueinfo(arg1, arg2, target_to_host_signal(arg3), &uinfo));
        }
        return ret;
#ifdef TARGET_NR_sigreturn
    case TARGET_NR_sigreturn:
        if (block_signals()) {
            return -QEMU_ERESTARTSYS;
        }
        return do_sigreturn(cpu_env);
#endif
    case TARGET_NR_rt_sigreturn:
        if (block_signals()) {
            return -QEMU_ERESTARTSYS;
        }
        return do_rt_sigreturn(cpu_env);
    case TARGET_NR_sethostname:
        if (!(p = lock_user_string(arg1)))
            return -TARGET_EFAULT;
        ret = get_errno(sethostname(p, arg2));
        unlock_user(p, arg1, 0);
        return ret;
#ifdef TARGET_NR_setrlimit
    case TARGET_NR_setrlimit:
        {
            int resource = target_to_host_resource(arg1);
            struct target_rlimit *target_rlim;
            struct rlimit rlim;
            if (!lock_user_struct(VERIFY_READ, target_rlim, arg2, 1))
                return -TARGET_EFAULT;
            rlim.rlim_cur = target_to_host_rlim(target_rlim->rlim_cur);
            rlim.rlim_max = target_to_host_rlim(target_rlim->rlim_max);
            unlock_user_struct(target_rlim, arg2, 0);
            /*
             * If we just passed through resource limit settings for memory then
             * they would also apply to QEMU's own allocations, and QEMU will
             * crash or hang or die if its allocations fail. Ideally we would
             * track the guest allocations in QEMU and apply the limits ourselves.
             * For now, just tell the guest the call succeeded but don't actually
             * limit anything.
             */
            if (resource != RLIMIT_AS &&
                resource != RLIMIT_DATA &&
                resource != RLIMIT_STACK) {
                return get_errno(setrlimit(resource, &rlim));
            } else {
                return 0;
            }
        }
#endif
#ifdef TARGET_NR_getrlimit
    case TARGET_NR_getrlimit:
        {
            int resource = target_to_host_resource(arg1);
            struct target_rlimit *target_rlim;
            struct rlimit rlim;

            ret = get_errno(getrlimit(resource, &rlim));
            if (!is_error(ret)) {
                if (!lock_user_struct(VERIFY_WRITE, target_rlim, arg2, 0))
                    return -TARGET_EFAULT;
                target_rlim->rlim_cur = host_to_target_rlim(rlim.rlim_cur);
                target_rlim->rlim_max = host_to_target_rlim(rlim.rlim_max);
                unlock_user_struct(target_rlim, arg2, 1);
            }
        }
        return ret;
#endif
    case TARGET_NR_getrusage:
        {
            struct rusage rusage;
            ret = get_errno(getrusage(arg1, &rusage));
            if (!is_error(ret)) {
                ret = host_to_target_rusage(arg2, &rusage);
            }
        }
        return ret;
#if defined(TARGET_NR_gettimeofday)
    case TARGET_NR_gettimeofday:
        {
            struct timeval tv;
            struct timezone tz;

            ret = get_errno(gettimeofday(&tv, &tz));
            if (!is_error(ret)) {
                if (arg1 && copy_to_user_timeval(arg1, &tv)) {
                    return -TARGET_EFAULT;
                }
                if (arg2 && copy_to_user_timezone(arg2, &tz)) {
                    return -TARGET_EFAULT;
                }
            }
        }
        return ret;
#endif
#if defined(TARGET_NR_settimeofday)
    case TARGET_NR_settimeofday:
        {
            struct timeval tv, *ptv = NULL;
            struct timezone tz, *ptz = NULL;

            if (arg1) {
                if (copy_from_user_timeval(&tv, arg1)) {
                    return -TARGET_EFAULT;
                }
                ptv = &tv;
            }

            if (arg2) {
                if (copy_from_user_timezone(&tz, arg2)) {
                    return -TARGET_EFAULT;
                }
                ptz = &tz;
            }

            return get_errno(settimeofday(ptv, ptz));
        }
#endif
#if defined(TARGET_NR_select)
    case TARGET_NR_select:
#if defined(TARGET_WANT_NI_OLD_SELECT)
        /* some architectures used to have old_select here
         * but now ENOSYS it.
         */
        ret = -TARGET_ENOSYS;
#elif defined(TARGET_WANT_OLD_SYS_SELECT)
        ret = do_old_select(arg1);
#else
        ret = do_select(arg1, arg2, arg3, arg4, arg5);
#endif
        return ret;
#endif
#ifdef TARGET_NR_pselect6
    case TARGET_NR_pselect6:
        return do_pselect6(arg1, arg2, arg3, arg4, arg5, arg6, false);
#endif
#ifdef TARGET_NR_pselect6_time64
    case TARGET_NR_pselect6_time64:
        return do_pselect6(arg1, arg2, arg3, arg4, arg5, arg6, true);
#endif
#ifdef TARGET_NR_symlink
    case TARGET_NR_symlink:
        {
            void *p2;
            p = lock_user_string(arg1);
            p2 = lock_user_string(arg2);
            if (!p || !p2)
                ret = -TARGET_EFAULT;
            else
                ret = get_errno(symlink(p, p2));
            unlock_user(p2, arg2, 0);
            unlock_user(p, arg1, 0);
        }
        return ret;
#endif
#if defined(TARGET_NR_symlinkat)
    case TARGET_NR_symlinkat:
        {
            void *p2;
            p  = lock_user_string(arg1);
            p2 = lock_user_string(arg3);
            if (!p || !p2)
                ret = -TARGET_EFAULT;
            else
                ret = get_errno(symlinkat(p, arg2, p2));
            unlock_user(p2, arg3, 0);
            unlock_user(p, arg1, 0);
        }
        return ret;
#endif
#ifdef TARGET_NR_readlink
    case TARGET_NR_readlink:
        {
            void *p2;
            p = lock_user_string(arg1);
            p2 = lock_user(VERIFY_WRITE, arg2, arg3, 0);
            if (!p || !p2) {
                ret = -TARGET_EFAULT;
            } else if (!arg3) {
                /* Short circuit this for the magic exe check. */
                ret = -TARGET_EINVAL;
            } else if (is_proc_myself((const char *)p, "exe")) {
                char real[PATH_MAX], *temp;
                temp = realpath(exec_path, real);
                /* Return value is # of bytes that we wrote to the buffer. */
                if (temp == NULL) {
                    ret = get_errno(-1);
                } else {
                    /* Don't worry about sign mismatch as earlier mapping
                     * logic would have thrown a bad address error. */
                    ret = MIN(strlen(real), arg3);
                    /* We cannot NUL terminate the string. */
                    memcpy(p2, real, ret);
                }
            } else {
                ret = get_errno(readlink(path(p), p2, arg3));
            }
            unlock_user(p2, arg2, ret);
            unlock_user(p, arg1, 0);
        }
        return ret;
#endif
#if defined(TARGET_NR_readlinkat)
    case TARGET_NR_readlinkat:
        {
            void *p2;
            p  = lock_user_string(arg2);
            p2 = lock_user(VERIFY_WRITE, arg3, arg4, 0);
            if (!p || !p2) {
                ret = -TARGET_EFAULT;
            } else if (!arg4) {
                /* Short circuit this for the magic exe check. */
                ret = -TARGET_EINVAL;
            } else if (is_proc_myself((const char *)p, "exe")) {
                char real[PATH_MAX], *temp;
                temp = realpath(exec_path, real);
                /* Return value is # of bytes that we wrote to the buffer. */
                if (temp == NULL) {
                    ret = get_errno(-1);
                } else {
                    /* Don't worry about sign mismatch as earlier mapping
                     * logic would have thrown a bad address error. */
                    ret = MIN(strlen(real), arg4);
                    /* We cannot NUL terminate the string. */
                    memcpy(p2, real, ret);
                }
            } else {
                ret = get_errno(readlinkat(arg1, path(p), p2, arg4));
            }
            unlock_user(p2, arg3, ret);
            unlock_user(p, arg2, 0);
        }
        return ret;
#endif
#ifdef TARGET_NR_swapon
    case TARGET_NR_swapon:
        if (!(p = lock_user_string(arg1)))
            return -TARGET_EFAULT;
        ret = get_errno(swapon(p, arg2));
        unlock_user(p, arg1, 0);
        return ret;
#endif
    case TARGET_NR_reboot:
        if (arg3 == LINUX_REBOOT_CMD_RESTART2) {
           /* arg4 must be ignored in all other cases */
           p = lock_user_string(arg4);
           if (!p) {
               return -TARGET_EFAULT;
           }
           ret = get_errno(reboot(arg1, arg2, arg3, p));
           unlock_user(p, arg4, 0);
        } else {
           ret = get_errno(reboot(arg1, arg2, arg3, NULL));
        }
        return ret;
#ifdef TARGET_NR_mmap
    case TARGET_NR_mmap:
#if (defined(TARGET_I386) && defined(TARGET_ABI32)) || \
    (defined(TARGET_ARM) && defined(TARGET_ABI32)) || \
    defined(TARGET_M68K) || defined(TARGET_CRIS) || defined(TARGET_MICROBLAZE) \
    || defined(TARGET_S390X)
        {
            abi_ulong *v;
            abi_ulong v1, v2, v3, v4, v5, v6;
            if (!(v = lock_user(VERIFY_READ, arg1, 6 * sizeof(abi_ulong), 1)))
                return -TARGET_EFAULT;
            v1 = tswapal(v[0]);
            v2 = tswapal(v[1]);
            v3 = tswapal(v[2]);
            v4 = tswapal(v[3]);
            v5 = tswapal(v[4]);
            v6 = tswapal(v[5]);
            unlock_user(v, arg1, 0);
            ret = get_errno(target_mmap(v1, v2, v3,
                                        target_to_host_bitmask(v4, mmap_flags_tbl),
                                        v5, v6));
        }
#else
        /* mmap pointers are always untagged */
        ret = get_errno(target_mmap(arg1, arg2, arg3,
                                    target_to_host_bitmask(arg4, mmap_flags_tbl),
                                    arg5,
                                    arg6));
#endif
        return ret;
#endif
#ifdef TARGET_NR_mmap2
    case TARGET_NR_mmap2:
#ifndef MMAP_SHIFT
#define MMAP_SHIFT 12
#endif
        ret = target_mmap(arg1, arg2, arg3,
                          target_to_host_bitmask(arg4, mmap_flags_tbl),
                          arg5, arg6 << MMAP_SHIFT);
        return get_errno(ret);
#endif
    case TARGET_NR_munmap:
        arg1 = cpu_untagged_addr(cpu, arg1);
        return get_errno(target_munmap(arg1, arg2));
    case TARGET_NR_mprotect:
        arg1 = cpu_untagged_addr(cpu, arg1);
        {
            TaskState *ts = cpu->opaque;
            /* Special hack to detect libc making the stack executable.  */
            if ((arg3 & PROT_GROWSDOWN)
                && arg1 >= ts->info->stack_limit
                && arg1 <= ts->info->start_stack) {
                arg3 &= ~PROT_GROWSDOWN;
                arg2 = arg2 + arg1 - ts->info->stack_limit;
                arg1 = ts->info->stack_limit;
            }
        }
        return get_errno(target_mprotect(arg1, arg2, arg3));
#ifdef TARGET_NR_mremap
    case TARGET_NR_mremap:
        arg1 = cpu_untagged_addr(cpu, arg1);
        /* mremap new_addr (arg5) is always untagged */
        return get_errno(target_mremap(arg1, arg2, arg3, arg4, arg5));
#endif
        /* ??? msync/mlock/munlock are broken for softmmu.  */
#ifdef TARGET_NR_msync
    case TARGET_NR_msync:
        return get_errno(msync(g2h(cpu, arg1), arg2, arg3));
#endif
#ifdef TARGET_NR_mlock
    case TARGET_NR_mlock:
        return get_errno(mlock(g2h(cpu, arg1), arg2));
#endif
#ifdef TARGET_NR_munlock
    case TARGET_NR_munlock:
        return get_errno(munlock(g2h(cpu, arg1), arg2));
#endif
#ifdef TARGET_NR_mlockall
    case TARGET_NR_mlockall:
        return get_errno(mlockall(target_to_host_mlockall_arg(arg1)));
#endif
#ifdef TARGET_NR_munlockall
    case TARGET_NR_munlockall:
        return get_errno(munlockall());
#endif
#ifdef TARGET_NR_truncate
    case TARGET_NR_truncate:
        if (!(p = lock_user_string(arg1)))
            return -TARGET_EFAULT;
        ret = get_errno(truncate(p, arg2));
        unlock_user(p, arg1, 0);
        return ret;
#endif
#ifdef TARGET_NR_ftruncate
    case TARGET_NR_ftruncate:
        return get_errno(ftruncate(arg1, arg2));
#endif
    case TARGET_NR_fchmod:
        return get_errno(fchmod(arg1, arg2));
#if defined(TARGET_NR_fchmodat)
    case TARGET_NR_fchmodat:
        if (!(p = lock_user_string(arg2)))
            return -TARGET_EFAULT;
        ret = get_errno(fchmodat(arg1, p, arg3, 0));
        unlock_user(p, arg2, 0);
        return ret;
#endif
    case TARGET_NR_getpriority:
        /* Note that negative values are valid for getpriority, so we must
           differentiate based on errno settings.  */
        errno = 0;
        ret = getpriority(arg1, arg2);
        if (ret == -1 && errno != 0) {
            return -host_to_target_errno(errno);
        }
#ifdef TARGET_ALPHA
        /* Return value is the unbiased priority.  Signal no error.  */
        cpu_env->ir[IR_V0] = 0;
#else
        /* Return value is a biased priority to avoid negative numbers.  */
        ret = 20 - ret;
#endif
        return ret;
    case TARGET_NR_setpriority:
        return get_errno(setpriority(arg1, arg2, arg3));
#ifdef TARGET_NR_statfs
    case TARGET_NR_statfs:
        if (!(p = lock_user_string(arg1))) {
            return -TARGET_EFAULT;
        }
        ret = get_errno(statfs(path(p), &stfs));
        unlock_user(p, arg1, 0);
    convert_statfs:
        if (!is_error(ret)) {
            struct target_statfs *target_stfs;

            if (!lock_user_struct(VERIFY_WRITE, target_stfs, arg2, 0))
                return -TARGET_EFAULT;
            __put_user(stfs.f_type, &target_stfs->f_type);
            __put_user(stfs.f_bsize, &target_stfs->f_bsize);
            __put_user(stfs.f_blocks, &target_stfs->f_blocks);
            __put_user(stfs.f_bfree, &target_stfs->f_bfree);
            __put_user(stfs.f_bavail, &target_stfs->f_bavail);
            __put_user(stfs.f_files, &target_stfs->f_files);
            __put_user(stfs.f_ffree, &target_stfs->f_ffree);
            __put_user(stfs.f_fsid.__val[0], &target_stfs->f_fsid.val[0]);
            __put_user(stfs.f_fsid.__val[1], &target_stfs->f_fsid.val[1]);
            __put_user(stfs.f_namelen, &target_stfs->f_namelen);
            __put_user(stfs.f_frsize, &target_stfs->f_frsize);
#ifdef _STATFS_F_FLAGS
            __put_user(stfs.f_flags, &target_stfs->f_flags);
#else
            __put_user(0, &target_stfs->f_flags);
#endif
            memset(target_stfs->f_spare, 0, sizeof(target_stfs->f_spare));
            unlock_user_struct(target_stfs, arg2, 1);
        }
        return ret;
#endif
#ifdef TARGET_NR_fstatfs
    case TARGET_NR_fstatfs:
        ret = get_errno(fstatfs(arg1, &stfs));
        goto convert_statfs;
#endif
#ifdef TARGET_NR_statfs64
    case TARGET_NR_statfs64:
        if (!(p = lock_user_string(arg1))) {
            return -TARGET_EFAULT;
        }
        ret = get_errno(statfs(path(p), &stfs));
        unlock_user(p, arg1, 0);
    convert_statfs64:
        if (!is_error(ret)) {
            struct target_statfs64 *target_stfs;

            if (!lock_user_struct(VERIFY_WRITE, target_stfs, arg3, 0))
                return -TARGET_EFAULT;
            __put_user(stfs.f_type, &target_stfs->f_type);
            __put_user(stfs.f_bsize, &target_stfs->f_bsize);
            __put_user(stfs.f_blocks, &target_stfs->f_blocks);
            __put_user(stfs.f_bfree, &target_stfs->f_bfree);
            __put_user(stfs.f_bavail, &target_stfs->f_bavail);
            __put_user(stfs.f_files, &target_stfs->f_files);
            __put_user(stfs.f_ffree, &target_stfs->f_ffree);
            __put_user(stfs.f_fsid.__val[0], &target_stfs->f_fsid.val[0]);
            __put_user(stfs.f_fsid.__val[1], &target_stfs->f_fsid.val[1]);
            __put_user(stfs.f_namelen, &target_stfs->f_namelen);
            __put_user(stfs.f_frsize, &target_stfs->f_frsize);
#ifdef _STATFS_F_FLAGS
            __put_user(stfs.f_flags, &target_stfs->f_flags);
#else
            __put_user(0, &target_stfs->f_flags);
#endif
            memset(target_stfs->f_spare, 0, sizeof(target_stfs->f_spare));
            unlock_user_struct(target_stfs, arg3, 1);
        }
        return ret;
    case TARGET_NR_fstatfs64:
        ret = get_errno(fstatfs(arg1, &stfs));
        goto convert_statfs64;
#endif
#ifdef TARGET_NR_socketcall
    case TARGET_NR_socketcall:
        return do_socketcall(arg1, arg2);
#endif
#ifdef TARGET_NR_accept
    case TARGET_NR_accept:
        return do_accept4(arg1, arg2, arg3, 0);
#endif
#ifdef TARGET_NR_accept4
    case TARGET_NR_accept4:
        return do_accept4(arg1, arg2, arg3, arg4);
#endif
#ifdef TARGET_NR_bind
    case TARGET_NR_bind:
        return do_bind(arg1, arg2, arg3);
#endif
#ifdef TARGET_NR_connect
    case TARGET_NR_connect:
        return do_connect(arg1, arg2, arg3);
#endif
#ifdef TARGET_NR_getpeername
    case TARGET_NR_getpeername:
        return do_getpeername(arg1, arg2, arg3);
#endif
#ifdef TARGET_NR_getsockname
    case TARGET_NR_getsockname:
        return do_getsockname(arg1, arg2, arg3);
#endif
#ifdef TARGET_NR_getsockopt
    case TARGET_NR_getsockopt:
        return do_getsockopt(arg1, arg2, arg3, arg4, arg5);
#endif
#ifdef TARGET_NR_listen
    case TARGET_NR_listen:
        return get_errno(listen(arg1, arg2));
#endif
#ifdef TARGET_NR_recv
    case TARGET_NR_recv:
        return do_recvfrom(arg1, arg2, arg3, arg4, 0, 0);
#endif
#ifdef TARGET_NR_recvfrom
    case TARGET_NR_recvfrom:
        return do_recvfrom(arg1, arg2, arg3, arg4, arg5, arg6);
#endif
#ifdef TARGET_NR_recvmsg
    case TARGET_NR_recvmsg:
        return do_sendrecvmsg(arg1, arg2, arg3, 0);
#endif
#ifdef TARGET_NR_send
    case TARGET_NR_send:
        return do_sendto(arg1, arg2, arg3, arg4, 0, 0);
#endif
#ifdef TARGET_NR_sendmsg
    case TARGET_NR_sendmsg:
        return do_sendrecvmsg(arg1, arg2, arg3, 1);
#endif
#ifdef TARGET_NR_sendmmsg
    case TARGET_NR_sendmmsg:
        return do_sendrecvmmsg(arg1, arg2, arg3, arg4, 1);
#endif
#ifdef TARGET_NR_recvmmsg
    case TARGET_NR_recvmmsg:
        return do_sendrecvmmsg(arg1, arg2, arg3, arg4, 0);
#endif
#ifdef TARGET_NR_sendto
    case TARGET_NR_sendto:
        return do_sendto(arg1, arg2, arg3, arg4, arg5, arg6);
#endif
#ifdef TARGET_NR_shutdown
    case TARGET_NR_shutdown:
        return get_errno(shutdown(arg1, arg2));
#endif
#if defined(TARGET_NR_getrandom) && defined(__NR_getrandom)
    case TARGET_NR_getrandom:
        p = lock_user(VERIFY_WRITE, arg1, arg2, 0);
        if (!p) {
            return -TARGET_EFAULT;
        }
        ret = get_errno(getrandom(p, arg2, arg3));
        unlock_user(p, arg1, ret);
        return ret;
#endif
#ifdef TARGET_NR_socket
    case TARGET_NR_socket:
        return do_socket(arg1, arg2, arg3);
#endif
#ifdef TARGET_NR_socketpair
    case TARGET_NR_socketpair:
        return do_socketpair(arg1, arg2, arg3, arg4);
#endif
#ifdef TARGET_NR_setsockopt
    case TARGET_NR_setsockopt:
        return do_setsockopt(arg1, arg2, arg3, arg4, (socklen_t) arg5);
#endif
#if defined(TARGET_NR_syslog)
    case TARGET_NR_syslog:
        {
            int len = arg2;

            switch (arg1) {
            case TARGET_SYSLOG_ACTION_CLOSE:         /* Close log */
            case TARGET_SYSLOG_ACTION_OPEN:          /* Open log */
            case TARGET_SYSLOG_ACTION_CLEAR:         /* Clear ring buffer */
            case TARGET_SYSLOG_ACTION_CONSOLE_OFF:   /* Disable logging */
            case TARGET_SYSLOG_ACTION_CONSOLE_ON:    /* Enable logging */
            case TARGET_SYSLOG_ACTION_CONSOLE_LEVEL: /* Set messages level */
            case TARGET_SYSLOG_ACTION_SIZE_UNREAD:   /* Number of chars */
            case TARGET_SYSLOG_ACTION_SIZE_BUFFER:   /* Size of the buffer */
                return get_errno(sys_syslog((int)arg1, NULL, (int)arg3));
            case TARGET_SYSLOG_ACTION_READ:          /* Read from log */
            case TARGET_SYSLOG_ACTION_READ_CLEAR:    /* Read/clear msgs */
            case TARGET_SYSLOG_ACTION_READ_ALL:      /* Read last messages */
                {
                    if (len < 0) {
                        return -TARGET_EINVAL;
                    }
                    if (len == 0) {
                        return 0;
                    }
                    p = lock_user(VERIFY_WRITE, arg2, arg3, 0);
                    if (!p) {
                        return -TARGET_EFAULT;
                    }
                    ret = get_errno(sys_syslog((int)arg1, p, (int)arg3));
                    unlock_user(p, arg2, arg3);
                }
                return ret;
            default:
                return -TARGET_EINVAL;
            }
        }
        break;
#endif
    case TARGET_NR_setitimer:
        {
            struct itimerval value, ovalue, *pvalue;

            if (arg2) {
                pvalue = &value;
                if (copy_from_user_timeval(&pvalue->it_interval, arg2)
                    || copy_from_user_timeval(&pvalue->it_value,
                                              arg2 + sizeof(struct target_timeval)))
                    return -TARGET_EFAULT;
            } else {
                pvalue = NULL;
            }
            ret = get_errno(setitimer(arg1, pvalue, &ovalue));
            if (!is_error(ret) && arg3) {
                if (copy_to_user_timeval(arg3,
                                         &ovalue.it_interval)
                    || copy_to_user_timeval(arg3 + sizeof(struct target_timeval),
                                            &ovalue.it_value))
                    return -TARGET_EFAULT;
            }
        }
        return ret;
    case TARGET_NR_getitimer:
        {
            struct itimerval value;

            ret = get_errno(getitimer(arg1, &value));
            if (!is_error(ret) && arg2) {
                if (copy_to_user_timeval(arg2,
                                         &value.it_interval)
                    || copy_to_user_timeval(arg2 + sizeof(struct target_timeval),
                                            &value.it_value))
                    return -TARGET_EFAULT;
            }
        }
        return ret;
#ifdef TARGET_NR_stat
    case TARGET_NR_stat:
        if (!(p = lock_user_string(arg1))) {
            return -TARGET_EFAULT;
        }
        ret = get_errno(stat(path(p), &st));
        unlock_user(p, arg1, 0);
        goto do_stat;
#endif
#ifdef TARGET_NR_lstat
    case TARGET_NR_lstat:
        if (!(p = lock_user_string(arg1))) {
            return -TARGET_EFAULT;
        }
        ret = get_errno(lstat(path(p), &st));
        unlock_user(p, arg1, 0);
        goto do_stat;
#endif
#ifdef TARGET_NR_fstat
    case TARGET_NR_fstat:
        {
            ret = get_errno(fstat(arg1, &st));
#if defined(TARGET_NR_stat) || defined(TARGET_NR_lstat)
        do_stat:
#endif
            if (!is_error(ret)) {
                struct target_stat *target_st;

                if (!lock_user_struct(VERIFY_WRITE, target_st, arg2, 0))
                    return -TARGET_EFAULT;
                memset(target_st, 0, sizeof(*target_st));
                __put_user(st.st_dev, &target_st->st_dev);
                __put_user(st.st_ino, &target_st->st_ino);
                __put_user(st.st_mode, &target_st->st_mode);
                __put_user(st.st_uid, &target_st->st_uid);
                __put_user(st.st_gid, &target_st->st_gid);
                __put_user(st.st_nlink, &target_st->st_nlink);
                __put_user(st.st_rdev, &target_st->st_rdev);
                __put_user(st.st_size, &target_st->st_size);
                __put_user(st.st_blksize, &target_st->st_blksize);
                __put_user(st.st_blocks, &target_st->st_blocks);
                __put_user(st.st_atime, &target_st->target_st_atime);
                __put_user(st.st_mtime, &target_st->target_st_mtime);
                __put_user(st.st_ctime, &target_st->target_st_ctime);
#if defined(HAVE_STRUCT_STAT_ST_ATIM) && defined(TARGET_STAT_HAVE_NSEC)
                __put_user(st.st_atim.tv_nsec,
                           &target_st->target_st_atime_nsec);
                __put_user(st.st_mtim.tv_nsec,
                           &target_st->target_st_mtime_nsec);
                __put_user(st.st_ctim.tv_nsec,
                           &target_st->target_st_ctime_nsec);
#endif
                unlock_user_struct(target_st, arg2, 1);
            }
        }
        return ret;
#endif
    case TARGET_NR_vhangup:
        return get_errno(vhangup());
#ifdef TARGET_NR_syscall
    case TARGET_NR_syscall:
        return do_syscall(cpu_env, arg1 & 0xffff, arg2, arg3, arg4, arg5,
                          arg6, arg7, arg8, 0);
#endif
#if defined(TARGET_NR_wait4)
    case TARGET_NR_wait4:
        {
            int status;
            abi_long status_ptr = arg2;
            struct rusage rusage, *rusage_ptr;
            abi_ulong target_rusage = arg4;
            abi_long rusage_err;
            if (target_rusage)
                rusage_ptr = &rusage;
            else
                rusage_ptr = NULL;
            ret = get_errno(safe_wait4(arg1, &status, arg3, rusage_ptr));
            if (!is_error(ret)) {
                if (status_ptr && ret) {
                    status = host_to_target_waitstatus(status);
                    if (put_user_s32(status, status_ptr))
                        return -TARGET_EFAULT;
                }
                if (target_rusage) {
                    rusage_err = host_to_target_rusage(target_rusage, &rusage);
                    if (rusage_err) {
                        ret = rusage_err;
                    }
                }
            }
        }
        return ret;
#endif
#ifdef TARGET_NR_swapoff
    case TARGET_NR_swapoff:
        if (!(p = lock_user_string(arg1)))
            return -TARGET_EFAULT;
        ret = get_errno(swapoff(p));
        unlock_user(p, arg1, 0);
        return ret;
#endif
    case TARGET_NR_sysinfo:
        {
            struct target_sysinfo *target_value;
            struct sysinfo value;
            ret = get_errno(sysinfo(&value));
            if (!is_error(ret) && arg1)
            {
                if (!lock_user_struct(VERIFY_WRITE, target_value, arg1, 0))
                    return -TARGET_EFAULT;
                __put_user(value.uptime, &target_value->uptime);
                __put_user(value.loads[0], &target_value->loads[0]);
                __put_user(value.loads[1], &target_value->loads[1]);
                __put_user(value.loads[2], &target_value->loads[2]);
                __put_user(value.totalram, &target_value->totalram);
                __put_user(value.freeram, &target_value->freeram);
                __put_user(value.sharedram, &target_value->sharedram);
                __put_user(value.bufferram, &target_value->bufferram);
                __put_user(value.totalswap, &target_value->totalswap);
                __put_user(value.freeswap, &target_value->freeswap);
                __put_user(value.procs, &target_value->procs);
                __put_user(value.totalhigh, &target_value->totalhigh);
                __put_user(value.freehigh, &target_value->freehigh);
                __put_user(value.mem_unit, &target_value->mem_unit);
                unlock_user_struct(target_value, arg1, 1);
            }
        }
        return ret;
#ifdef TARGET_NR_ipc
    case TARGET_NR_ipc:
        return do_ipc(cpu_env, arg1, arg2, arg3, arg4, arg5, arg6);
#endif
#ifdef TARGET_NR_semget
    case TARGET_NR_semget:
        return get_errno(semget(arg1, arg2, arg3));
#endif
#ifdef TARGET_NR_semop
    case TARGET_NR_semop:
        return do_semtimedop(arg1, arg2, arg3, 0, false);
#endif
#ifdef TARGET_NR_semtimedop
    case TARGET_NR_semtimedop:
        return do_semtimedop(arg1, arg2, arg3, arg4, false);
#endif
#ifdef TARGET_NR_semtimedop_time64
    case TARGET_NR_semtimedop_time64:
        return do_semtimedop(arg1, arg2, arg3, arg4, true);
#endif
#ifdef TARGET_NR_semctl
    case TARGET_NR_semctl:
        return do_semctl(arg1, arg2, arg3, arg4);
#endif
#ifdef TARGET_NR_msgctl
    case TARGET_NR_msgctl:
        return do_msgctl(arg1, arg2, arg3);
#endif
#ifdef TARGET_NR_msgget
    case TARGET_NR_msgget:
        return get_errno(msgget(arg1, arg2));
#endif
#ifdef TARGET_NR_msgrcv
    case TARGET_NR_msgrcv:
        return do_msgrcv(arg1, arg2, arg3, arg4, arg5);
#endif
#ifdef TARGET_NR_msgsnd
    case TARGET_NR_msgsnd:
        return do_msgsnd(arg1, arg2, arg3, arg4);
#endif
#ifdef TARGET_NR_shmget
    case TARGET_NR_shmget:
        return get_errno(shmget(arg1, arg2, arg3));
#endif
#ifdef TARGET_NR_shmctl
    case TARGET_NR_shmctl:
        return do_shmctl(arg1, arg2, arg3);
#endif
#ifdef TARGET_NR_shmat
    case TARGET_NR_shmat:
        return do_shmat(cpu_env, arg1, arg2, arg3);
#endif
#ifdef TARGET_NR_shmdt
    case TARGET_NR_shmdt:
        return do_shmdt(arg1);
#endif
    case TARGET_NR_fsync:
        return get_errno(fsync(arg1));
    case TARGET_NR_clone:
        /* Linux manages to have three different orderings for its
         * arguments to clone(); the BACKWARDS and BACKWARDS2 defines
         * match the kernel's CONFIG_CLONE_* settings.
         * Microblaze is further special in that it uses a sixth
         * implicit argument to clone for the TLS pointer.
         */
#if defined(TARGET_MICROBLAZE)
        ret = get_errno(do_fork(cpu_env, arg1, arg2, arg4, arg6, arg5));
#elif defined(TARGET_CLONE_BACKWARDS)
        ret = get_errno(do_fork(cpu_env, arg1, arg2, arg3, arg4, arg5));
#elif defined(TARGET_CLONE_BACKWARDS2)
        ret = get_errno(do_fork(cpu_env, arg2, arg1, arg3, arg5, arg4));
#else
        ret = get_errno(do_fork(cpu_env, arg1, arg2, arg3, arg5, arg4));
#endif
        return ret;
#ifdef __NR_exit_group
        /* new thread calls */
    case TARGET_NR_exit_group:
        preexit_cleanup(cpu_env, arg1);
        return get_errno(exit_group(arg1));
#endif
    case TARGET_NR_setdomainname:
        if (!(p = lock_user_string(arg1)))
            return -TARGET_EFAULT;
        ret = get_errno(setdomainname(p, arg2));
        unlock_user(p, arg1, 0);
        return ret;
    case TARGET_NR_uname:
        /* no need to transcode because we use the linux syscall */
        {
            struct new_utsname * buf;

            if (!lock_user_struct(VERIFY_WRITE, buf, arg1, 0))
                return -TARGET_EFAULT;
            ret = get_errno(sys_uname(buf));
            if (!is_error(ret)) {
                /* Overwrite the native machine name with whatever is being
                   emulated. */
                g_strlcpy(buf->machine, cpu_to_uname_machine(cpu_env),
                          sizeof(buf->machine));
                /* Allow the user to override the reported release.  */
                if (qemu_uname_release && *qemu_uname_release) {
                    g_strlcpy(buf->release, qemu_uname_release,
                              sizeof(buf->release));
                }
            }
            unlock_user_struct(buf, arg1, 1);
        }
        return ret;
#ifdef TARGET_I386
    case TARGET_NR_modify_ldt:
        return do_modify_ldt(cpu_env, arg1, arg2, arg3);
#if !defined(TARGET_X86_64)
    case TARGET_NR_vm86:
        return do_vm86(cpu_env, arg1, arg2);
#endif
#endif
#if defined(TARGET_NR_adjtimex)
    case TARGET_NR_adjtimex:
        {
            struct timex host_buf;

            if (target_to_host_timex(&host_buf, arg1) != 0) {
                return -TARGET_EFAULT;
            }
            ret = get_errno(adjtimex(&host_buf));
            if (!is_error(ret)) {
                if (host_to_target_timex(arg1, &host_buf) != 0) {
                    return -TARGET_EFAULT;
                }
            }
        }
        return ret;
#endif
#if defined(TARGET_NR_clock_adjtime) && defined(CONFIG_CLOCK_ADJTIME)
    case TARGET_NR_clock_adjtime:
        {
            struct timex htx, *phtx = &htx;

            if (target_to_host_timex(phtx, arg2) != 0) {
                return -TARGET_EFAULT;
            }
            ret = get_errno(clock_adjtime(arg1, phtx));
            if (!is_error(ret) && phtx) {
                if (host_to_target_timex(arg2, phtx) != 0) {
                    return -TARGET_EFAULT;
                }
            }
        }
        return ret;
#endif
#if defined(TARGET_NR_clock_adjtime64) && defined(CONFIG_CLOCK_ADJTIME)
    case TARGET_NR_clock_adjtime64:
        {
            struct timex htx;

            if (target_to_host_timex64(&htx, arg2) != 0) {
                return -TARGET_EFAULT;
            }
            ret = get_errno(clock_adjtime(arg1, &htx));
            if (!is_error(ret) && host_to_target_timex64(arg2, &htx)) {
                    return -TARGET_EFAULT;
            }
        }
        return ret;
#endif
    case TARGET_NR_getpgid:
        return get_errno(getpgid(arg1));
    case TARGET_NR_fchdir:
        return get_errno(fchdir(arg1));
    case TARGET_NR_personality:
        return get_errno(personality(arg1));
#ifdef TARGET_NR__llseek /* Not on alpha */
    case TARGET_NR__llseek:
        {
            int64_t res;
#if !defined(__NR_llseek)
            res = lseek64_symbolized(arg1, ((uint64_t)arg2 << 32) | (abi_ulong)arg3, arg5);
            if (res == -1) {
                ret = get_errno(res);
            } else {
                ret = 0;
            }
#else
            ret = get_errno(_llseek(arg1, arg2, arg3, &res, arg5));
#endif
            if ((ret == 0) && put_user_s64(res, arg4)) {
                return -TARGET_EFAULT;
            }
        }
        return ret;
#endif
#ifdef TARGET_NR_getdents
    case TARGET_NR_getdents:
        return do_getdents(arg1, arg2, arg3);
#endif /* TARGET_NR_getdents */
#if defined(TARGET_NR_getdents64) && defined(__NR_getdents64)
    case TARGET_NR_getdents64:
        return do_getdents64(arg1, arg2, arg3);
#endif /* TARGET_NR_getdents64 */
#if defined(TARGET_NR__newselect)
    case TARGET_NR__newselect:
        return do_select(arg1, arg2, arg3, arg4, arg5);
#endif
#ifdef TARGET_NR_poll
    case TARGET_NR_poll:
        return do_ppoll(arg1, arg2, arg3, arg4, arg5, false, false);
#endif
#ifdef TARGET_NR_ppoll
    case TARGET_NR_ppoll:
        return do_ppoll(arg1, arg2, arg3, arg4, arg5, true, false);
#endif
#ifdef TARGET_NR_ppoll_time64
    case TARGET_NR_ppoll_time64:
        return do_ppoll(arg1, arg2, arg3, arg4, arg5, true, true);
#endif
    case TARGET_NR_flock:
        /* NOTE: the flock constant seems to be the same for every
           Linux platform */
        return get_errno(safe_flock(arg1, arg2));
    case TARGET_NR_readv:
        {
            struct iovec *vec = lock_iovec(VERIFY_WRITE, arg2, arg3, 0);
            if (vec != NULL) {
                ret = get_errno(safe_readv(arg1, vec, arg3));
                unlock_iovec(vec, arg2, arg3, 1);
            } else {
                ret = -host_to_target_errno(errno);
            }
        }
        return ret;
    case TARGET_NR_writev:
        {
            struct iovec *vec = lock_iovec(VERIFY_READ, arg2, arg3, 1);
            if (vec != NULL) {
                ret = get_errno(safe_writev(arg1, vec, arg3));
                unlock_iovec(vec, arg2, arg3, 0);
            } else {
                ret = -host_to_target_errno(errno);
            }
        }
        return ret;
#if defined(TARGET_NR_preadv)
    case TARGET_NR_preadv:
        {
            struct iovec *vec = lock_iovec(VERIFY_WRITE, arg2, arg3, 0);
            if (vec != NULL) {
                unsigned long low, high;

                target_to_host_low_high(arg4, arg5, &low, &high);
                ret = get_errno(safe_preadv(arg1, vec, arg3, low, high));
                unlock_iovec(vec, arg2, arg3, 1);
            } else {
                ret = -host_to_target_errno(errno);
           }
        }
        return ret;
#endif
#if defined(TARGET_NR_pwritev)
    case TARGET_NR_pwritev:
        {
            struct iovec *vec = lock_iovec(VERIFY_READ, arg2, arg3, 1);
            if (vec != NULL) {
                unsigned long low, high;

                target_to_host_low_high(arg4, arg5, &low, &high);
                ret = get_errno(safe_pwritev(arg1, vec, arg3, low, high));
                unlock_iovec(vec, arg2, arg3, 0);
            } else {
                ret = -host_to_target_errno(errno);
           }
        }
        return ret;
#endif
    case TARGET_NR_getsid:
        return get_errno(getsid(arg1));
#if defined(TARGET_NR_fdatasync) /* Not on alpha (osf_datasync ?) */
    case TARGET_NR_fdatasync:
        return get_errno(fdatasync(arg1));
#endif
    case TARGET_NR_sched_getaffinity:
        {
            unsigned int mask_size;
            unsigned long *mask;

            /*
             * sched_getaffinity needs multiples of ulong, so need to take
             * care of mismatches between target ulong and host ulong sizes.
             */
            if (arg2 & (sizeof(abi_ulong) - 1)) {
                return -TARGET_EINVAL;
            }
            mask_size = (arg2 + (sizeof(*mask) - 1)) & ~(sizeof(*mask) - 1);

            mask = alloca(mask_size);
            memset(mask, 0, mask_size);
            ret = get_errno(sys_sched_getaffinity(arg1, mask_size, mask));

            if (!is_error(ret)) {
                if (ret > arg2) {
                    /* More data returned than the caller's buffer will fit.
                     * This only happens if sizeof(abi_long) < sizeof(long)
                     * and the caller passed us a buffer holding an odd number
                     * of abi_longs. If the host kernel is actually using the
                     * extra 4 bytes then fail EINVAL; otherwise we can just
                     * ignore them and only copy the interesting part.
                     */
                    int numcpus = sysconf(_SC_NPROCESSORS_CONF);
                    if (numcpus > arg2 * 8) {
                        return -TARGET_EINVAL;
                    }
                    ret = arg2;
                }

                if (host_to_target_cpu_mask(mask, mask_size, arg3, ret)) {
                    return -TARGET_EFAULT;
                }
            }
        }
        return ret;
    case TARGET_NR_sched_setaffinity:
        {
            unsigned int mask_size;
            unsigned long *mask;

            /*
             * sched_setaffinity needs multiples of ulong, so need to take
             * care of mismatches between target ulong and host ulong sizes.
             */
            if (arg2 & (sizeof(abi_ulong) - 1)) {
                return -TARGET_EINVAL;
            }
            mask_size = (arg2 + (sizeof(*mask) - 1)) & ~(sizeof(*mask) - 1);
            mask = alloca(mask_size);

            ret = target_to_host_cpu_mask(mask, mask_size, arg3, arg2);
            if (ret) {
                return ret;
            }

            return get_errno(sys_sched_setaffinity(arg1, mask_size, mask));
        }
    case TARGET_NR_getcpu:
        {
            unsigned cpu, node;
            ret = get_errno(sys_getcpu(arg1 ? &cpu : NULL,
                                       arg2 ? &node : NULL,
                                       NULL));
            if (is_error(ret)) {
                return ret;
            }
            if (arg1 && put_user_u32(cpu, arg1)) {
                return -TARGET_EFAULT;
            }
            if (arg2 && put_user_u32(node, arg2)) {
                return -TARGET_EFAULT;
            }
        }
        return ret;
    case TARGET_NR_sched_setparam:
        {
            struct target_sched_param *target_schp;
            struct sched_param schp;

            if (arg2 == 0) {
                return -TARGET_EINVAL;
            }
            if (!lock_user_struct(VERIFY_READ, target_schp, arg2, 1)) {
                return -TARGET_EFAULT;
            }
            schp.sched_priority = tswap32(target_schp->sched_priority);
            unlock_user_struct(target_schp, arg2, 0);
            return get_errno(sys_sched_setparam(arg1, &schp));
        }
    case TARGET_NR_sched_getparam:
        {
            struct target_sched_param *target_schp;
            struct sched_param schp;

            if (arg2 == 0) {
                return -TARGET_EINVAL;
            }
            ret = get_errno(sys_sched_getparam(arg1, &schp));
            if (!is_error(ret)) {
                if (!lock_user_struct(VERIFY_WRITE, target_schp, arg2, 0)) {
                    return -TARGET_EFAULT;
                }
                target_schp->sched_priority = tswap32(schp.sched_priority);
                unlock_user_struct(target_schp, arg2, 1);
            }
        }
        return ret;
    case TARGET_NR_sched_setscheduler:
        {
            struct target_sched_param *target_schp;
            struct sched_param schp;
            if (arg3 == 0) {
                return -TARGET_EINVAL;
            }
            if (!lock_user_struct(VERIFY_READ, target_schp, arg3, 1)) {
                return -TARGET_EFAULT;
            }
            schp.sched_priority = tswap32(target_schp->sched_priority);
            unlock_user_struct(target_schp, arg3, 0);
            return get_errno(sys_sched_setscheduler(arg1, arg2, &schp));
        }
    case TARGET_NR_sched_getscheduler:
        return get_errno(sys_sched_getscheduler(arg1));
    case TARGET_NR_sched_getattr:
        {
            struct target_sched_attr *target_scha;
            struct sched_attr scha;
            if (arg2 == 0) {
                return -TARGET_EINVAL;
            }
            if (arg3 > sizeof(scha)) {
                arg3 = sizeof(scha);
            }
            ret = get_errno(sys_sched_getattr(arg1, &scha, arg3, arg4));
            if (!is_error(ret)) {
                target_scha = lock_user(VERIFY_WRITE, arg2, arg3, 0);
                if (!target_scha) {
                    return -TARGET_EFAULT;
                }
                target_scha->size = tswap32(scha.size);
                target_scha->sched_policy = tswap32(scha.sched_policy);
                target_scha->sched_flags = tswap64(scha.sched_flags);
                target_scha->sched_nice = tswap32(scha.sched_nice);
                target_scha->sched_priority = tswap32(scha.sched_priority);
                target_scha->sched_runtime = tswap64(scha.sched_runtime);
                target_scha->sched_deadline = tswap64(scha.sched_deadline);
                target_scha->sched_period = tswap64(scha.sched_period);
                if (scha.size > offsetof(struct sched_attr, sched_util_min)) {
                    target_scha->sched_util_min = tswap32(scha.sched_util_min);
                    target_scha->sched_util_max = tswap32(scha.sched_util_max);
                }
                unlock_user(target_scha, arg2, arg3);
            }
            return ret;
        }
    case TARGET_NR_sched_setattr:
        {
            struct target_sched_attr *target_scha;
            struct sched_attr scha;
            uint32_t size;
            int zeroed;
            if (arg2 == 0) {
                return -TARGET_EINVAL;
            }
            if (get_user_u32(size, arg2)) {
                return -TARGET_EFAULT;
            }
            if (!size) {
                size = offsetof(struct target_sched_attr, sched_util_min);
            }
            if (size < offsetof(struct target_sched_attr, sched_util_min)) {
                if (put_user_u32(sizeof(struct target_sched_attr), arg2)) {
                    return -TARGET_EFAULT;
                }
                return -TARGET_E2BIG;
            }

            zeroed = check_zeroed_user(arg2, sizeof(struct target_sched_attr), size);
            if (zeroed < 0) {
                return zeroed;
            } else if (zeroed == 0) {
                if (put_user_u32(sizeof(struct target_sched_attr), arg2)) {
                    return -TARGET_EFAULT;
                }
                return -TARGET_E2BIG;
            }
            if (size > sizeof(struct target_sched_attr)) {
                size = sizeof(struct target_sched_attr);
            }

            target_scha = lock_user(VERIFY_READ, arg2, size, 1);
            if (!target_scha) {
                return -TARGET_EFAULT;
            }
            scha.size = size;
            scha.sched_policy = tswap32(target_scha->sched_policy);
            scha.sched_flags = tswap64(target_scha->sched_flags);
            scha.sched_nice = tswap32(target_scha->sched_nice);
            scha.sched_priority = tswap32(target_scha->sched_priority);
            scha.sched_runtime = tswap64(target_scha->sched_runtime);
            scha.sched_deadline = tswap64(target_scha->sched_deadline);
            scha.sched_period = tswap64(target_scha->sched_period);
            if (size > offsetof(struct target_sched_attr, sched_util_min)) {
                scha.sched_util_min = tswap32(target_scha->sched_util_min);
                scha.sched_util_max = tswap32(target_scha->sched_util_max);
            }
            unlock_user(target_scha, arg2, 0);
            return get_errno(sys_sched_setattr(arg1, &scha, arg3));
        }
    case TARGET_NR_sched_yield:
        return get_errno(sched_yield());
    case TARGET_NR_sched_get_priority_max:
        return get_errno(sched_get_priority_max(arg1));
    case TARGET_NR_sched_get_priority_min:
        return get_errno(sched_get_priority_min(arg1));
#ifdef TARGET_NR_sched_rr_get_interval
    case TARGET_NR_sched_rr_get_interval:
        {
            struct timespec ts;
            ret = get_errno(sched_rr_get_interval(arg1, &ts));
            if (!is_error(ret)) {
                ret = host_to_target_timespec(arg2, &ts);
            }
        }
        return ret;
#endif
#ifdef TARGET_NR_sched_rr_get_interval_time64
    case TARGET_NR_sched_rr_get_interval_time64:
        {
            struct timespec ts;
            ret = get_errno(sched_rr_get_interval(arg1, &ts));
            if (!is_error(ret)) {
                ret = host_to_target_timespec64(arg2, &ts);
            }
        }
        return ret;
#endif
#if defined(TARGET_NR_nanosleep)
    case TARGET_NR_nanosleep:
        {
            struct timespec req, rem;
            target_to_host_timespec(&req, arg1);
            ret = get_errno(safe_nanosleep(&req, &rem));
            if (is_error(ret) && arg2) {
                host_to_target_timespec(arg2, &rem);
            }
        }
        return ret;
#endif
    case TARGET_NR_prctl:
        return do_prctl(cpu_env, arg1, arg2, arg3, arg4, arg5);
        break;
#ifdef TARGET_NR_arch_prctl
    case TARGET_NR_arch_prctl:
        return do_arch_prctl(cpu_env, arg1, arg2);
#endif
#ifdef TARGET_NR_pread64
    case TARGET_NR_pread64:
        if (regpairs_aligned(cpu_env, num)) {
            arg4 = arg5;
            arg5 = arg6;
        }
        if (arg2 == 0 && arg3 == 0) {
            /* Special-case NULL buffer and zero length, which should succeed */
            p = 0;
        } else {
            p = lock_user(VERIFY_WRITE, arg2, arg3, 0);
            if (!p) {
                return -TARGET_EFAULT;
            }
        }
        ret = get_errno(pread64(arg1, p, arg3, target_offset64(arg4, arg5)));
        unlock_user(p, arg2, ret);
        return ret;
    case TARGET_NR_pwrite64:
        if (regpairs_aligned(cpu_env, num)) {
            arg4 = arg5;
            arg5 = arg6;
        }
        if (arg2 == 0 && arg3 == 0) {
            /* Special-case NULL buffer and zero length, which should succeed */
            p = 0;
        } else {
            p = lock_user(VERIFY_READ, arg2, arg3, 1);
            if (!p) {
                return -TARGET_EFAULT;
            }
        }
        ret = get_errno(pwrite64(arg1, p, arg3, target_offset64(arg4, arg5)));
        unlock_user(p, arg2, 0);
        return ret;
#endif
    case TARGET_NR_getcwd:
        if (!(p = lock_user(VERIFY_WRITE, arg1, arg2, 0)))
            return -TARGET_EFAULT;
        ret = get_errno(sys_getcwd1(p, arg2));
        unlock_user(p, arg1, ret);
        return ret;
    case TARGET_NR_capget:
    case TARGET_NR_capset:
    {
        struct target_user_cap_header *target_header;
        struct target_user_cap_data *target_data = NULL;
        struct __user_cap_header_struct header;
        struct __user_cap_data_struct data[2];
        struct __user_cap_data_struct *dataptr = NULL;
        int i, target_datalen;
        int data_items = 1;

        if (!lock_user_struct(VERIFY_WRITE, target_header, arg1, 1)) {
            return -TARGET_EFAULT;
        }
        header.version = tswap32(target_header->version);
        header.pid = tswap32(target_header->pid);

        if (header.version != _LINUX_CAPABILITY_VERSION) {
            /* Version 2 and up takes pointer to two user_data structs */
            data_items = 2;
        }

        target_datalen = sizeof(*target_data) * data_items;

        if (arg2) {
            if (num == TARGET_NR_capget) {
                target_data = lock_user(VERIFY_WRITE, arg2, target_datalen, 0);
            } else {
                target_data = lock_user(VERIFY_READ, arg2, target_datalen, 1);
            }
            if (!target_data) {
                unlock_user_struct(target_header, arg1, 0);
                return -TARGET_EFAULT;
            }

            if (num == TARGET_NR_capset) {
                for (i = 0; i < data_items; i++) {
                    data[i].effective = tswap32(target_data[i].effective);
                    data[i].permitted = tswap32(target_data[i].permitted);
                    data[i].inheritable = tswap32(target_data[i].inheritable);
                }
            }

            dataptr = data;
        }

        if (num == TARGET_NR_capget) {
            ret = get_errno(capget(&header, dataptr));
        } else {
            ret = get_errno(capset(&header, dataptr));
        }

        /* The kernel always updates version for both capget and capset */
        target_header->version = tswap32(header.version);
        unlock_user_struct(target_header, arg1, 1);

        if (arg2) {
            if (num == TARGET_NR_capget) {
                for (i = 0; i < data_items; i++) {
                    target_data[i].effective = tswap32(data[i].effective);
                    target_data[i].permitted = tswap32(data[i].permitted);
                    target_data[i].inheritable = tswap32(data[i].inheritable);
                }
                unlock_user(target_data, arg2, target_datalen);
            } else {
                unlock_user(target_data, arg2, 0);
            }
        }
        return ret;
    }
    case TARGET_NR_sigaltstack:
        return do_sigaltstack(arg1, arg2, cpu_env);

#ifdef CONFIG_SENDFILE
#ifdef TARGET_NR_sendfile
    case TARGET_NR_sendfile:
    {
        off_t *offp = NULL;
        off_t off;
        if (arg3) {
            ret = get_user_sal(off, arg3);
            if (is_error(ret)) {
                return ret;
            }
            offp = &off;
        }
        ret = get_errno(sendfile(arg1, arg2, offp, arg4));
        if (!is_error(ret) && arg3) {
            abi_long ret2 = put_user_sal(off, arg3);
            if (is_error(ret2)) {
                ret = ret2;
            }
        }
        return ret;
    }
#endif
#ifdef TARGET_NR_sendfile64
    case TARGET_NR_sendfile64:
    {
        off_t *offp = NULL;
        off_t off;
        if (arg3) {
            ret = get_user_s64(off, arg3);
            if (is_error(ret)) {
                return ret;
            }
            offp = &off;
        }
        ret = get_errno(sendfile(arg1, arg2, offp, arg4));
        if (!is_error(ret) && arg3) {
            abi_long ret2 = put_user_s64(off, arg3);
            if (is_error(ret2)) {
                ret = ret2;
            }
        }
        return ret;
    }
#endif
#endif
#ifdef TARGET_NR_vfork
    case TARGET_NR_vfork:
        return get_errno(do_fork(cpu_env,
                         CLONE_VFORK | CLONE_VM | TARGET_SIGCHLD,
                         0, 0, 0, 0));
#endif
#ifdef TARGET_NR_ugetrlimit
    case TARGET_NR_ugetrlimit:
    {
	struct rlimit rlim;
	int resource = target_to_host_resource(arg1);
	ret = get_errno(getrlimit(resource, &rlim));
	if (!is_error(ret)) {
	    struct target_rlimit *target_rlim;
            if (!lock_user_struct(VERIFY_WRITE, target_rlim, arg2, 0))
                return -TARGET_EFAULT;
	    target_rlim->rlim_cur = host_to_target_rlim(rlim.rlim_cur);
	    target_rlim->rlim_max = host_to_target_rlim(rlim.rlim_max);
            unlock_user_struct(target_rlim, arg2, 1);
	}
        return ret;
    }
#endif
#ifdef TARGET_NR_truncate64
    case TARGET_NR_truncate64:
        if (!(p = lock_user_string(arg1)))
            return -TARGET_EFAULT;
	ret = target_truncate64(cpu_env, p, arg2, arg3, arg4);
        unlock_user(p, arg1, 0);
        return ret;
#endif
#ifdef TARGET_NR_ftruncate64
    case TARGET_NR_ftruncate64:
        return target_ftruncate64(cpu_env, arg1, arg2, arg3, arg4);
#endif
#ifdef TARGET_NR_stat64
    case TARGET_NR_stat64:
        if (!(p = lock_user_string(arg1))) {
            return -TARGET_EFAULT;
        }
        ret = get_errno(stat(path(p), &st));
        unlock_user(p, arg1, 0);
        if (!is_error(ret))
            ret = host_to_target_stat64(cpu_env, arg2, &st);
        return ret;
#endif
#ifdef TARGET_NR_lstat64
    case TARGET_NR_lstat64:
        if (!(p = lock_user_string(arg1))) {
            return -TARGET_EFAULT;
        }
        ret = get_errno(lstat(path(p), &st));
        unlock_user(p, arg1, 0);
        if (!is_error(ret))
            ret = host_to_target_stat64(cpu_env, arg2, &st);
        return ret;
#endif
#ifdef TARGET_NR_fstat64
    case TARGET_NR_fstat64:
        ret = get_errno(fstat(arg1, &st));
        if (!is_error(ret))
            ret = host_to_target_stat64(cpu_env, arg2, &st);
        return ret;
#endif
#if (defined(TARGET_NR_fstatat64) || defined(TARGET_NR_newfstatat))
#ifdef TARGET_NR_fstatat64
    case TARGET_NR_fstatat64:
#endif
#ifdef TARGET_NR_newfstatat
    case TARGET_NR_newfstatat:
#endif
        if (!(p = lock_user_string(arg2))) {
            return -TARGET_EFAULT;
        }
        ret = get_errno(fstatat(arg1, path(p), &st, arg4));
        unlock_user(p, arg2, 0);
        if (!is_error(ret))
            ret = host_to_target_stat64(cpu_env, arg3, &st);
        return ret;
#endif
#if defined(TARGET_NR_statx)
    case TARGET_NR_statx:
        {
            struct target_statx *target_stx;
            int dirfd = arg1;
            int flags = arg3;

            p = lock_user_string(arg2);
            if (p == NULL) {
                return -TARGET_EFAULT;
            }
#if defined(__NR_statx)
            {
                /*
                 * It is assumed that struct statx is architecture independent.
                 */
                struct target_statx host_stx;
                int mask = arg4;

                ret = get_errno(sys_statx(dirfd, p, flags, mask, &host_stx));
                if (!is_error(ret)) {
                    if (host_to_target_statx(&host_stx, arg5) != 0) {
                        unlock_user(p, arg2, 0);
                        return -TARGET_EFAULT;
                    }
                }

                if (ret != -TARGET_ENOSYS) {
                    unlock_user(p, arg2, 0);
                    return ret;
                }
            }
#endif
            ret = get_errno(fstatat(dirfd, path(p), &st, flags));
            unlock_user(p, arg2, 0);

            if (!is_error(ret)) {
                if (!lock_user_struct(VERIFY_WRITE, target_stx, arg5, 0)) {
                    return -TARGET_EFAULT;
                }
                memset(target_stx, 0, sizeof(*target_stx));
                __put_user(major(st.st_dev), &target_stx->stx_dev_major);
                __put_user(minor(st.st_dev), &target_stx->stx_dev_minor);
                __put_user(st.st_ino, &target_stx->stx_ino);
                __put_user(st.st_mode, &target_stx->stx_mode);
                __put_user(st.st_uid, &target_stx->stx_uid);
                __put_user(st.st_gid, &target_stx->stx_gid);
                __put_user(st.st_nlink, &target_stx->stx_nlink);
                __put_user(major(st.st_rdev), &target_stx->stx_rdev_major);
                __put_user(minor(st.st_rdev), &target_stx->stx_rdev_minor);
                __put_user(st.st_size, &target_stx->stx_size);
                __put_user(st.st_blksize, &target_stx->stx_blksize);
                __put_user(st.st_blocks, &target_stx->stx_blocks);
                __put_user(st.st_atime, &target_stx->stx_atime.tv_sec);
                __put_user(st.st_mtime, &target_stx->stx_mtime.tv_sec);
                __put_user(st.st_ctime, &target_stx->stx_ctime.tv_sec);
                unlock_user_struct(target_stx, arg5, 1);
            }
        }
        return ret;
#endif
#ifdef TARGET_NR_lchown
    case TARGET_NR_lchown:
        if (!(p = lock_user_string(arg1)))
            return -TARGET_EFAULT;
        ret = get_errno(lchown(p, low2highuid(arg2), low2highgid(arg3)));
        unlock_user(p, arg1, 0);
        return ret;
#endif
#ifdef TARGET_NR_getuid
    case TARGET_NR_getuid:
        return get_errno(high2lowuid(getuid()));
#endif
#ifdef TARGET_NR_getgid
    case TARGET_NR_getgid:
        return get_errno(high2lowgid(getgid()));
#endif
#ifdef TARGET_NR_geteuid
    case TARGET_NR_geteuid:
        return get_errno(high2lowuid(geteuid()));
#endif
#ifdef TARGET_NR_getegid
    case TARGET_NR_getegid:
        return get_errno(high2lowgid(getegid()));
#endif
    case TARGET_NR_setreuid:
        return get_errno(setreuid(low2highuid(arg1), low2highuid(arg2)));
    case TARGET_NR_setregid:
        return get_errno(setregid(low2highgid(arg1), low2highgid(arg2)));
    case TARGET_NR_getgroups:
        {
            int gidsetsize = arg1;
            target_id *target_grouplist;
            gid_t *grouplist;
            int i;

            grouplist = alloca(gidsetsize * sizeof(gid_t));
            ret = get_errno(getgroups(gidsetsize, grouplist));
            if (gidsetsize == 0)
                return ret;
            if (!is_error(ret)) {
                target_grouplist = lock_user(VERIFY_WRITE, arg2, gidsetsize * sizeof(target_id), 0);
                if (!target_grouplist)
                    return -TARGET_EFAULT;
                for(i = 0;i < ret; i++)
                    target_grouplist[i] = tswapid(high2lowgid(grouplist[i]));
                unlock_user(target_grouplist, arg2, gidsetsize * sizeof(target_id));
            }
        }
        return ret;
    case TARGET_NR_setgroups:
        {
            int gidsetsize = arg1;
            target_id *target_grouplist;
            gid_t *grouplist = NULL;
            int i;
            if (gidsetsize) {
                grouplist = alloca(gidsetsize * sizeof(gid_t));
                target_grouplist = lock_user(VERIFY_READ, arg2, gidsetsize * sizeof(target_id), 1);
                if (!target_grouplist) {
                    return -TARGET_EFAULT;
                }
                for (i = 0; i < gidsetsize; i++) {
                    grouplist[i] = low2highgid(tswapid(target_grouplist[i]));
                }
                unlock_user(target_grouplist, arg2, 0);
            }
            return get_errno(setgroups(gidsetsize, grouplist));
        }
    case TARGET_NR_fchown:
        return get_errno(fchown(arg1, low2highuid(arg2), low2highgid(arg3)));
#if defined(TARGET_NR_fchownat)
    case TARGET_NR_fchownat:
        if (!(p = lock_user_string(arg2))) 
            return -TARGET_EFAULT;
        ret = get_errno(fchownat(arg1, p, low2highuid(arg3),
                                 low2highgid(arg4), arg5));
        unlock_user(p, arg2, 0);
        return ret;
#endif
#ifdef TARGET_NR_setresuid
    case TARGET_NR_setresuid:
        return get_errno(sys_setresuid(low2highuid(arg1),
                                       low2highuid(arg2),
                                       low2highuid(arg3)));
#endif
#ifdef TARGET_NR_getresuid
    case TARGET_NR_getresuid:
        {
            uid_t ruid, euid, suid;
            ret = get_errno(getresuid(&ruid, &euid, &suid));
            if (!is_error(ret)) {
                if (put_user_id(high2lowuid(ruid), arg1)
                    || put_user_id(high2lowuid(euid), arg2)
                    || put_user_id(high2lowuid(suid), arg3))
                    return -TARGET_EFAULT;
            }
        }
        return ret;
#endif
#ifdef TARGET_NR_getresgid
    case TARGET_NR_setresgid:
        return get_errno(sys_setresgid(low2highgid(arg1),
                                       low2highgid(arg2),
                                       low2highgid(arg3)));
#endif
#ifdef TARGET_NR_getresgid
    case TARGET_NR_getresgid:
        {
            gid_t rgid, egid, sgid;
            ret = get_errno(getresgid(&rgid, &egid, &sgid));
            if (!is_error(ret)) {
                if (put_user_id(high2lowgid(rgid), arg1)
                    || put_user_id(high2lowgid(egid), arg2)
                    || put_user_id(high2lowgid(sgid), arg3))
                    return -TARGET_EFAULT;
            }
        }
        return ret;
#endif
#ifdef TARGET_NR_chown
    case TARGET_NR_chown:
        if (!(p = lock_user_string(arg1)))
            return -TARGET_EFAULT;
        ret = get_errno(chown(p, low2highuid(arg2), low2highgid(arg3)));
        unlock_user(p, arg1, 0);
        return ret;
#endif
    case TARGET_NR_setuid:
        return get_errno(sys_setuid(low2highuid(arg1)));
    case TARGET_NR_setgid:
        return get_errno(sys_setgid(low2highgid(arg1)));
    case TARGET_NR_setfsuid:
        return get_errno(setfsuid(arg1));
    case TARGET_NR_setfsgid:
        return get_errno(setfsgid(arg1));

#ifdef TARGET_NR_lchown32
    case TARGET_NR_lchown32:
        if (!(p = lock_user_string(arg1)))
            return -TARGET_EFAULT;
        ret = get_errno(lchown(p, arg2, arg3));
        unlock_user(p, arg1, 0);
        return ret;
#endif
#ifdef TARGET_NR_getuid32
    case TARGET_NR_getuid32:
        return get_errno(getuid());
#endif

#if defined(TARGET_NR_getxuid) && defined(TARGET_ALPHA)
   /* Alpha specific */
    case TARGET_NR_getxuid:
         {
            uid_t euid;
            euid=geteuid();
            cpu_env->ir[IR_A4]=euid;
         }
        return get_errno(getuid());
#endif
#if defined(TARGET_NR_getxgid) && defined(TARGET_ALPHA)
   /* Alpha specific */
    case TARGET_NR_getxgid:
         {
            uid_t egid;
            egid=getegid();
            cpu_env->ir[IR_A4]=egid;
         }
        return get_errno(getgid());
#endif
#if defined(TARGET_NR_osf_getsysinfo) && defined(TARGET_ALPHA)
    /* Alpha specific */
    case TARGET_NR_osf_getsysinfo:
        ret = -TARGET_EOPNOTSUPP;
        switch (arg1) {
          case TARGET_GSI_IEEE_FP_CONTROL:
            {
                uint64_t fpcr = cpu_alpha_load_fpcr(cpu_env);
                uint64_t swcr = cpu_env->swcr;

                swcr &= ~SWCR_STATUS_MASK;
                swcr |= (fpcr >> 35) & SWCR_STATUS_MASK;

                if (put_user_u64 (swcr, arg2))
                        return -TARGET_EFAULT;
                ret = 0;
            }
            break;

          /* case GSI_IEEE_STATE_AT_SIGNAL:
             -- Not implemented in linux kernel.
             case GSI_UACPROC:
             -- Retrieves current unaligned access state; not much used.
             case GSI_PROC_TYPE:
             -- Retrieves implver information; surely not used.
             case GSI_GET_HWRPB:
             -- Grabs a copy of the HWRPB; surely not used.
          */
        }
        return ret;
#endif
#if defined(TARGET_NR_osf_setsysinfo) && defined(TARGET_ALPHA)
    /* Alpha specific */
    case TARGET_NR_osf_setsysinfo:
        ret = -TARGET_EOPNOTSUPP;
        switch (arg1) {
          case TARGET_SSI_IEEE_FP_CONTROL:
            {
                uint64_t swcr, fpcr;

                if (get_user_u64 (swcr, arg2)) {
                    return -TARGET_EFAULT;
                }

                /*
                 * The kernel calls swcr_update_status to update the
                 * status bits from the fpcr at every point that it
                 * could be queried.  Therefore, we store the status
                 * bits only in FPCR.
                 */
                cpu_env->swcr = swcr & (SWCR_TRAP_ENABLE_MASK | SWCR_MAP_MASK);

                fpcr = cpu_alpha_load_fpcr(cpu_env);
                fpcr &= ((uint64_t)FPCR_DYN_MASK << 32);
                fpcr |= alpha_ieee_swcr_to_fpcr(swcr);
                cpu_alpha_store_fpcr(cpu_env, fpcr);
                ret = 0;
            }
            break;

          case TARGET_SSI_IEEE_RAISE_EXCEPTION:
            {
                uint64_t exc, fpcr, fex;

                if (get_user_u64(exc, arg2)) {
                    return -TARGET_EFAULT;
                }
                exc &= SWCR_STATUS_MASK;
                fpcr = cpu_alpha_load_fpcr(cpu_env);

                /* Old exceptions are not signaled.  */
                fex = alpha_ieee_fpcr_to_swcr(fpcr);
                fex = exc & ~fex;
                fex >>= SWCR_STATUS_TO_EXCSUM_SHIFT;
                fex &= (cpu_env)->swcr;

                /* Update the hardware fpcr.  */
                fpcr |= alpha_ieee_swcr_to_fpcr(exc);
                cpu_alpha_store_fpcr(cpu_env, fpcr);

                if (fex) {
                    int si_code = TARGET_FPE_FLTUNK;
                    target_siginfo_t info;

                    if (fex & SWCR_TRAP_ENABLE_DNO) {
                        si_code = TARGET_FPE_FLTUND;
                    }
                    if (fex & SWCR_TRAP_ENABLE_INE) {
                        si_code = TARGET_FPE_FLTRES;
                    }
                    if (fex & SWCR_TRAP_ENABLE_UNF) {
                        si_code = TARGET_FPE_FLTUND;
                    }
                    if (fex & SWCR_TRAP_ENABLE_OVF) {
                        si_code = TARGET_FPE_FLTOVF;
                    }
                    if (fex & SWCR_TRAP_ENABLE_DZE) {
                        si_code = TARGET_FPE_FLTDIV;
                    }
                    if (fex & SWCR_TRAP_ENABLE_INV) {
                        si_code = TARGET_FPE_FLTINV;
                    }

                    info.si_signo = SIGFPE;
                    info.si_errno = 0;
                    info.si_code = si_code;
                    info._sifields._sigfault._addr = (cpu_env)->pc;
                    queue_signal(cpu_env, info.si_signo,
                                 QEMU_SI_FAULT, &info);
                }
                ret = 0;
            }
            break;

          /* case SSI_NVPAIRS:
             -- Used with SSIN_UACPROC to enable unaligned accesses.
             case SSI_IEEE_STATE_AT_SIGNAL:
             case SSI_IEEE_IGNORE_STATE_AT_SIGNAL:
             -- Not implemented in linux kernel
          */
        }
        return ret;
#endif
#ifdef TARGET_NR_osf_sigprocmask
    /* Alpha specific.  */
    case TARGET_NR_osf_sigprocmask:
        {
            abi_ulong mask;
            int how;
            sigset_t set, oldset;

            switch(arg1) {
            case TARGET_SIG_BLOCK:
                how = SIG_BLOCK;
                break;
            case TARGET_SIG_UNBLOCK:
                how = SIG_UNBLOCK;
                break;
            case TARGET_SIG_SETMASK:
                how = SIG_SETMASK;
                break;
            default:
                return -TARGET_EINVAL;
            }
            mask = arg2;
            target_to_host_old_sigset(&set, &mask);
            ret = do_sigprocmask(how, &set, &oldset);
            if (!ret) {
                host_to_target_old_sigset(&mask, &oldset);
                ret = mask;
            }
        }
        return ret;
#endif

#ifdef TARGET_NR_getgid32
    case TARGET_NR_getgid32:
        return get_errno(getgid());
#endif
#ifdef TARGET_NR_geteuid32
    case TARGET_NR_geteuid32:
        return get_errno(geteuid());
#endif
#ifdef TARGET_NR_getegid32
    case TARGET_NR_getegid32:
        return get_errno(getegid());
#endif
#ifdef TARGET_NR_setreuid32
    case TARGET_NR_setreuid32:
        return get_errno(setreuid(arg1, arg2));
#endif
#ifdef TARGET_NR_setregid32
    case TARGET_NR_setregid32:
        return get_errno(setregid(arg1, arg2));
#endif
#ifdef TARGET_NR_getgroups32
    case TARGET_NR_getgroups32:
        {
            int gidsetsize = arg1;
            uint32_t *target_grouplist;
            gid_t *grouplist;
            int i;

            grouplist = alloca(gidsetsize * sizeof(gid_t));
            ret = get_errno(getgroups(gidsetsize, grouplist));
            if (gidsetsize == 0)
                return ret;
            if (!is_error(ret)) {
                target_grouplist = lock_user(VERIFY_WRITE, arg2, gidsetsize * 4, 0);
                if (!target_grouplist) {
                    return -TARGET_EFAULT;
                }
                for(i = 0;i < ret; i++)
                    target_grouplist[i] = tswap32(grouplist[i]);
                unlock_user(target_grouplist, arg2, gidsetsize * 4);
            }
        }
        return ret;
#endif
#ifdef TARGET_NR_setgroups32
    case TARGET_NR_setgroups32:
        {
            int gidsetsize = arg1;
            uint32_t *target_grouplist;
            gid_t *grouplist;
            int i;

            grouplist = alloca(gidsetsize * sizeof(gid_t));
            target_grouplist = lock_user(VERIFY_READ, arg2, gidsetsize * 4, 1);
            if (!target_grouplist) {
                return -TARGET_EFAULT;
            }
            for(i = 0;i < gidsetsize; i++)
                grouplist[i] = tswap32(target_grouplist[i]);
            unlock_user(target_grouplist, arg2, 0);
            return get_errno(setgroups(gidsetsize, grouplist));
        }
#endif
#ifdef TARGET_NR_fchown32
    case TARGET_NR_fchown32:
        return get_errno(fchown(arg1, arg2, arg3));
#endif
#ifdef TARGET_NR_setresuid32
    case TARGET_NR_setresuid32:
        return get_errno(sys_setresuid(arg1, arg2, arg3));
#endif
#ifdef TARGET_NR_getresuid32
    case TARGET_NR_getresuid32:
        {
            uid_t ruid, euid, suid;
            ret = get_errno(getresuid(&ruid, &euid, &suid));
            if (!is_error(ret)) {
                if (put_user_u32(ruid, arg1)
                    || put_user_u32(euid, arg2)
                    || put_user_u32(suid, arg3))
                    return -TARGET_EFAULT;
            }
        }
        return ret;
#endif
#ifdef TARGET_NR_setresgid32
    case TARGET_NR_setresgid32:
        return get_errno(sys_setresgid(arg1, arg2, arg3));
#endif
#ifdef TARGET_NR_getresgid32
    case TARGET_NR_getresgid32:
        {
            gid_t rgid, egid, sgid;
            ret = get_errno(getresgid(&rgid, &egid, &sgid));
            if (!is_error(ret)) {
                if (put_user_u32(rgid, arg1)
                    || put_user_u32(egid, arg2)
                    || put_user_u32(sgid, arg3))
                    return -TARGET_EFAULT;
            }
        }
        return ret;
#endif
#ifdef TARGET_NR_chown32
    case TARGET_NR_chown32:
        if (!(p = lock_user_string(arg1)))
            return -TARGET_EFAULT;
        ret = get_errno(chown(p, arg2, arg3));
        unlock_user(p, arg1, 0);
        return ret;
#endif
#ifdef TARGET_NR_setuid32
    case TARGET_NR_setuid32:
        return get_errno(sys_setuid(arg1));
#endif
#ifdef TARGET_NR_setgid32
    case TARGET_NR_setgid32:
        return get_errno(sys_setgid(arg1));
#endif
#ifdef TARGET_NR_setfsuid32
    case TARGET_NR_setfsuid32:
        return get_errno(setfsuid(arg1));
#endif
#ifdef TARGET_NR_setfsgid32
    case TARGET_NR_setfsgid32:
        return get_errno(setfsgid(arg1));
#endif
#ifdef TARGET_NR_mincore
    case TARGET_NR_mincore:
        {
            void *a = lock_user(VERIFY_READ, arg1, arg2, 0);
            if (!a) {
                return -TARGET_ENOMEM;
            }
            p = lock_user_string(arg3);
            if (!p) {
                ret = -TARGET_EFAULT;
            } else {
                ret = get_errno(mincore(a, arg2, p));
                unlock_user(p, arg3, ret);
            }
            unlock_user(a, arg1, 0);
        }
        return ret;
#endif
#ifdef TARGET_NR_arm_fadvise64_64
    case TARGET_NR_arm_fadvise64_64:
        /* arm_fadvise64_64 looks like fadvise64_64 but
         * with different argument order: fd, advice, offset, len
         * rather than the usual fd, offset, len, advice.
         * Note that offset and len are both 64-bit so appear as
         * pairs of 32-bit registers.
         */
        ret = posix_fadvise(arg1, target_offset64(arg3, arg4),
                            target_offset64(arg5, arg6), arg2);
        return -host_to_target_errno(ret);
#endif

#if TARGET_ABI_BITS == 32 && !defined(TARGET_ABI_MIPSN32)

#ifdef TARGET_NR_fadvise64_64
    case TARGET_NR_fadvise64_64:
#if defined(TARGET_PPC) || defined(TARGET_XTENSA)
        /* 6 args: fd, advice, offset (high, low), len (high, low) */
        ret = arg2;
        arg2 = arg3;
        arg3 = arg4;
        arg4 = arg5;
        arg5 = arg6;
        arg6 = ret;
#else
        /* 6 args: fd, offset (high, low), len (high, low), advice */
        if (regpairs_aligned(cpu_env, num)) {
            /* offset is in (3,4), len in (5,6) and advice in 7 */
            arg2 = arg3;
            arg3 = arg4;
            arg4 = arg5;
            arg5 = arg6;
            arg6 = arg7;
        }
#endif
        ret = posix_fadvise(arg1, target_offset64(arg2, arg3),
                            target_offset64(arg4, arg5), arg6);
        return -host_to_target_errno(ret);
#endif

#ifdef TARGET_NR_fadvise64
    case TARGET_NR_fadvise64:
        /* 5 args: fd, offset (high, low), len, advice */
        if (regpairs_aligned(cpu_env, num)) {
            /* offset is in (3,4), len in 5 and advice in 6 */
            arg2 = arg3;
            arg3 = arg4;
            arg4 = arg5;
            arg5 = arg6;
        }
        ret = posix_fadvise(arg1, target_offset64(arg2, arg3), arg4, arg5);
        return -host_to_target_errno(ret);
#endif

#else /* not a 32-bit ABI */
#if defined(TARGET_NR_fadvise64_64) || defined(TARGET_NR_fadvise64)
#ifdef TARGET_NR_fadvise64_64
    case TARGET_NR_fadvise64_64:
#endif
#ifdef TARGET_NR_fadvise64
    case TARGET_NR_fadvise64:
#endif
#ifdef TARGET_S390X
        switch (arg4) {
        case 4: arg4 = POSIX_FADV_NOREUSE + 1; break; /* make sure it's an invalid value */
        case 5: arg4 = POSIX_FADV_NOREUSE + 2; break; /* ditto */
        case 6: arg4 = POSIX_FADV_DONTNEED; break;
        case 7: arg4 = POSIX_FADV_NOREUSE; break;
        default: break;
        }
#endif
        return -host_to_target_errno(posix_fadvise(arg1, arg2, arg3, arg4));
#endif
#endif /* end of 64-bit ABI fadvise handling */

#ifdef TARGET_NR_madvise
    case TARGET_NR_madvise:
        return target_madvise(arg1, arg2, arg3);
#endif
#ifdef TARGET_NR_fcntl64
    case TARGET_NR_fcntl64:
    {
        int cmd;
        struct flock64 fl;
        from_flock64_fn *copyfrom = copy_from_user_flock64;
        to_flock64_fn *copyto = copy_to_user_flock64;

#ifdef TARGET_ARM
        if (!cpu_env->eabi) {
            copyfrom = copy_from_user_oabi_flock64;
            copyto = copy_to_user_oabi_flock64;
        }
#endif

        cmd = target_to_host_fcntl_cmd(arg2);
        if (cmd == -TARGET_EINVAL) {
            return cmd;
        }

        switch(arg2) {
        case TARGET_F_GETLK64:
            ret = copyfrom(&fl, arg3);
            if (ret) {
                break;
            }
            ret = get_errno(safe_fcntl(arg1, cmd, &fl));
            if (ret == 0) {
                ret = copyto(arg3, &fl);
            }
	    break;

        case TARGET_F_SETLK64:
        case TARGET_F_SETLKW64:
            ret = copyfrom(&fl, arg3);
            if (ret) {
                break;
            }
            ret = get_errno(safe_fcntl(arg1, cmd, &fl));
	    break;
        default:
            ret = do_fcntl(arg1, arg2, arg3);
            break;
        }
        return ret;
    }
#endif
#ifdef TARGET_NR_cacheflush
    case TARGET_NR_cacheflush:
        /* self-modifying code is handled automatically, so nothing needed */
        return 0;
#endif
#ifdef TARGET_NR_getpagesize
    case TARGET_NR_getpagesize:
        return TARGET_PAGE_SIZE;
#endif
    case TARGET_NR_gettid:
        return get_errno(sys_gettid());
#ifdef TARGET_NR_readahead
    case TARGET_NR_readahead:
#if TARGET_ABI_BITS == 32 && !defined(TARGET_ABI_MIPSN32)
        if (regpairs_aligned(cpu_env, num)) {
            arg2 = arg3;
            arg3 = arg4;
            arg4 = arg5;
        }
        ret = get_errno(readahead(arg1, target_offset64(arg2, arg3) , arg4));
#else
        ret = get_errno(readahead(arg1, arg2, arg3));
#endif
        return ret;
#endif
#ifdef CONFIG_ATTR
#ifdef TARGET_NR_setxattr
    case TARGET_NR_listxattr:
    case TARGET_NR_llistxattr:
    {
        void *p, *b = 0;
        if (arg2) {
            b = lock_user(VERIFY_WRITE, arg2, arg3, 0);
            if (!b) {
                return -TARGET_EFAULT;
            }
        }
        p = lock_user_string(arg1);
        if (p) {
            if (num == TARGET_NR_listxattr) {
                ret = get_errno(listxattr(p, b, arg3));
            } else {
                ret = get_errno(llistxattr(p, b, arg3));
            }
        } else {
            ret = -TARGET_EFAULT;
        }
        unlock_user(p, arg1, 0);
        unlock_user(b, arg2, arg3);
        return ret;
    }
    case TARGET_NR_flistxattr:
    {
        void *b = 0;
        if (arg2) {
            b = lock_user(VERIFY_WRITE, arg2, arg3, 0);
            if (!b) {
                return -TARGET_EFAULT;
            }
        }
        ret = get_errno(flistxattr(arg1, b, arg3));
        unlock_user(b, arg2, arg3);
        return ret;
    }
    case TARGET_NR_setxattr:
    case TARGET_NR_lsetxattr:
        {
            void *p, *n, *v = 0;
            if (arg3) {
                v = lock_user(VERIFY_READ, arg3, arg4, 1);
                if (!v) {
                    return -TARGET_EFAULT;
                }
            }
            p = lock_user_string(arg1);
            n = lock_user_string(arg2);
            if (p && n) {
                if (num == TARGET_NR_setxattr) {
                    ret = get_errno(setxattr(p, n, v, arg4, arg5));
                } else {
                    ret = get_errno(lsetxattr(p, n, v, arg4, arg5));
                }
            } else {
                ret = -TARGET_EFAULT;
            }
            unlock_user(p, arg1, 0);
            unlock_user(n, arg2, 0);
            unlock_user(v, arg3, 0);
        }
        return ret;
    case TARGET_NR_fsetxattr:
        {
            void *n, *v = 0;
            if (arg3) {
                v = lock_user(VERIFY_READ, arg3, arg4, 1);
                if (!v) {
                    return -TARGET_EFAULT;
                }
            }
            n = lock_user_string(arg2);
            if (n) {
                ret = get_errno(fsetxattr(arg1, n, v, arg4, arg5));
            } else {
                ret = -TARGET_EFAULT;
            }
            unlock_user(n, arg2, 0);
            unlock_user(v, arg3, 0);
        }
        return ret;
    case TARGET_NR_getxattr:
    case TARGET_NR_lgetxattr:
        {
            void *p, *n, *v = 0;
            if (arg3) {
                v = lock_user(VERIFY_WRITE, arg3, arg4, 0);
                if (!v) {
                    return -TARGET_EFAULT;
                }
            }
            p = lock_user_string(arg1);
            n = lock_user_string(arg2);
            if (p && n) {
                if (num == TARGET_NR_getxattr) {
                    ret = get_errno(getxattr(p, n, v, arg4));
                } else {
                    ret = get_errno(lgetxattr(p, n, v, arg4));
                }
            } else {
                ret = -TARGET_EFAULT;
            }
            unlock_user(p, arg1, 0);
            unlock_user(n, arg2, 0);
            unlock_user(v, arg3, arg4);
        }
        return ret;
    case TARGET_NR_fgetxattr:
        {
            void *n, *v = 0;
            if (arg3) {
                v = lock_user(VERIFY_WRITE, arg3, arg4, 0);
                if (!v) {
                    return -TARGET_EFAULT;
                }
            }
            n = lock_user_string(arg2);
            if (n) {
                ret = get_errno(fgetxattr(arg1, n, v, arg4));
            } else {
                ret = -TARGET_EFAULT;
            }
            unlock_user(n, arg2, 0);
            unlock_user(v, arg3, arg4);
        }
        return ret;
    case TARGET_NR_removexattr:
    case TARGET_NR_lremovexattr:
        {
            void *p, *n;
            p = lock_user_string(arg1);
            n = lock_user_string(arg2);
            if (p && n) {
                if (num == TARGET_NR_removexattr) {
                    ret = get_errno(removexattr(p, n));
                } else {
                    ret = get_errno(lremovexattr(p, n));
                }
            } else {
                ret = -TARGET_EFAULT;
            }
            unlock_user(p, arg1, 0);
            unlock_user(n, arg2, 0);
        }
        return ret;
    case TARGET_NR_fremovexattr:
        {
            void *n;
            n = lock_user_string(arg2);
            if (n) {
                ret = get_errno(fremovexattr(arg1, n));
            } else {
                ret = -TARGET_EFAULT;
            }
            unlock_user(n, arg2, 0);
        }
        return ret;
#endif
#endif /* CONFIG_ATTR */
#ifdef TARGET_NR_set_thread_area
    case TARGET_NR_set_thread_area:
#if defined(TARGET_MIPS)
      cpu_env->active_tc.CP0_UserLocal = arg1;
      return 0;
#elif defined(TARGET_CRIS)
      if (arg1 & 0xff)
          ret = -TARGET_EINVAL;
      else {
          cpu_env->pregs[PR_PID] = arg1;
          ret = 0;
      }
      return ret;
#elif defined(TARGET_I386) && defined(TARGET_ABI32)
      return do_set_thread_area(cpu_env, arg1);
#elif defined(TARGET_M68K)
      {
          TaskState *ts = cpu->opaque;
          ts->tp_value = arg1;
          return 0;
      }
#else
      return -TARGET_ENOSYS;
#endif
#endif
#ifdef TARGET_NR_get_thread_area
    case TARGET_NR_get_thread_area:
#if defined(TARGET_I386) && defined(TARGET_ABI32)
        return do_get_thread_area(cpu_env, arg1);
#elif defined(TARGET_M68K)
        {
            TaskState *ts = cpu->opaque;
            return ts->tp_value;
        }
#else
        return -TARGET_ENOSYS;
#endif
#endif
#ifdef TARGET_NR_getdomainname
    case TARGET_NR_getdomainname:
        return -TARGET_ENOSYS;
#endif

#ifdef TARGET_NR_clock_settime
    case TARGET_NR_clock_settime:
    {
        struct timespec ts;

        ret = target_to_host_timespec(&ts, arg2);
        if (!is_error(ret)) {
            ret = get_errno(clock_settime(arg1, &ts));
        }
        return ret;
    }
#endif
#ifdef TARGET_NR_clock_settime64
    case TARGET_NR_clock_settime64:
    {
        struct timespec ts;

        ret = target_to_host_timespec64(&ts, arg2);
        if (!is_error(ret)) {
            ret = get_errno(clock_settime(arg1, &ts));
        }
        return ret;
    }
#endif
#ifdef TARGET_NR_clock_gettime
    case TARGET_NR_clock_gettime:
    {
        struct timespec ts;
        ret = get_errno(clock_gettime(arg1, &ts));
        if (!is_error(ret)) {
            ret = host_to_target_timespec(arg2, &ts);
        }
        return ret;
    }
#endif
#ifdef TARGET_NR_clock_gettime64
    case TARGET_NR_clock_gettime64:
    {
        struct timespec ts;
        ret = get_errno(clock_gettime(arg1, &ts));
        if (!is_error(ret)) {
            ret = host_to_target_timespec64(arg2, &ts);
        }
        return ret;
    }
#endif
#ifdef TARGET_NR_clock_getres
    case TARGET_NR_clock_getres:
    {
        struct timespec ts;
        ret = get_errno(clock_getres(arg1, &ts));
        if (!is_error(ret)) {
            host_to_target_timespec(arg2, &ts);
        }
        return ret;
    }
#endif
#ifdef TARGET_NR_clock_getres_time64
    case TARGET_NR_clock_getres_time64:
    {
        struct timespec ts;
        ret = get_errno(clock_getres(arg1, &ts));
        if (!is_error(ret)) {
            host_to_target_timespec64(arg2, &ts);
        }
        return ret;
    }
#endif
#ifdef TARGET_NR_clock_nanosleep
    case TARGET_NR_clock_nanosleep:
    {
        struct timespec ts;
        if (target_to_host_timespec(&ts, arg3)) {
            return -TARGET_EFAULT;
        }
        ret = get_errno(safe_clock_nanosleep(arg1, arg2,
                                             &ts, arg4 ? &ts : NULL));
        /*
         * if the call is interrupted by a signal handler, it fails
         * with error -TARGET_EINTR and if arg4 is not NULL and arg2 is not
         * TIMER_ABSTIME, it returns the remaining unslept time in arg4.
         */
        if (ret == -TARGET_EINTR && arg4 && arg2 != TIMER_ABSTIME &&
            host_to_target_timespec(arg4, &ts)) {
              return -TARGET_EFAULT;
        }

        return ret;
    }
#endif
#ifdef TARGET_NR_clock_nanosleep_time64
    case TARGET_NR_clock_nanosleep_time64:
    {
        struct timespec ts;

        if (target_to_host_timespec64(&ts, arg3)) {
            return -TARGET_EFAULT;
        }

        ret = get_errno(safe_clock_nanosleep(arg1, arg2,
                                             &ts, arg4 ? &ts : NULL));

        if (ret == -TARGET_EINTR && arg4 && arg2 != TIMER_ABSTIME &&
            host_to_target_timespec64(arg4, &ts)) {
            return -TARGET_EFAULT;
        }
        return ret;
    }
#endif

#if defined(TARGET_NR_set_tid_address)
    case TARGET_NR_set_tid_address:
    {
        TaskState *ts = cpu->opaque;
        ts->child_tidptr = arg1;
        /* do not call host set_tid_address() syscall, instead return tid() */
        return get_errno(sys_gettid());
    }
#endif

    case TARGET_NR_tkill:
        return get_errno(safe_tkill((int)arg1, target_to_host_signal(arg2)));

    case TARGET_NR_tgkill:
        return get_errno(safe_tgkill((int)arg1, (int)arg2,
                         target_to_host_signal(arg3)));

#ifdef TARGET_NR_set_robust_list
    case TARGET_NR_set_robust_list:
    case TARGET_NR_get_robust_list:
        /* The ABI for supporting robust futexes has userspace pass
         * the kernel a pointer to a linked list which is updated by
         * userspace after the syscall; the list is walked by the kernel
         * when the thread exits. Since the linked list in QEMU guest
         * memory isn't a valid linked list for the host and we have
         * no way to reliably intercept the thread-death event, we can't
         * support these. Silently return ENOSYS so that guest userspace
         * falls back to a non-robust futex implementation (which should
         * be OK except in the corner case of the guest crashing while
         * holding a mutex that is shared with another process via
         * shared memory).
         */
        return -TARGET_ENOSYS;
#endif

#if defined(TARGET_NR_utimensat)
    case TARGET_NR_utimensat:
        {
            struct timespec *tsp, ts[2];
            if (!arg3) {
                tsp = NULL;
            } else {
                if (target_to_host_timespec(ts, arg3)) {
                    return -TARGET_EFAULT;
                }
                if (target_to_host_timespec(ts + 1, arg3 +
                                            sizeof(struct target_timespec))) {
                    return -TARGET_EFAULT;
                }
                tsp = ts;
            }
            if (!arg2)
                ret = get_errno(sys_utimensat(arg1, NULL, tsp, arg4));
            else {
                if (!(p = lock_user_string(arg2))) {
                    return -TARGET_EFAULT;
                }
                ret = get_errno(sys_utimensat(arg1, path(p), tsp, arg4));
                unlock_user(p, arg2, 0);
            }
        }
        return ret;
#endif
#ifdef TARGET_NR_utimensat_time64
    case TARGET_NR_utimensat_time64:
        {
            struct timespec *tsp, ts[2];
            if (!arg3) {
                tsp = NULL;
            } else {
                if (target_to_host_timespec64(ts, arg3)) {
                    return -TARGET_EFAULT;
                }
                if (target_to_host_timespec64(ts + 1, arg3 +
                                     sizeof(struct target__kernel_timespec))) {
                    return -TARGET_EFAULT;
                }
                tsp = ts;
            }
            if (!arg2)
                ret = get_errno(sys_utimensat(arg1, NULL, tsp, arg4));
            else {
                p = lock_user_string(arg2);
                if (!p) {
                    return -TARGET_EFAULT;
                }
                ret = get_errno(sys_utimensat(arg1, path(p), tsp, arg4));
                unlock_user(p, arg2, 0);
            }
        }
        return ret;
#endif
#ifdef TARGET_NR_futex
    case TARGET_NR_futex:
        return do_futex(cpu, false, arg1, arg2, arg3, arg4, arg5, arg6);
#endif
#ifdef TARGET_NR_futex_time64
    case TARGET_NR_futex_time64:
        return do_futex(cpu, true, arg1, arg2, arg3, arg4, arg5, arg6);
#endif
#ifdef CONFIG_INOTIFY
#if defined(TARGET_NR_inotify_init)
    case TARGET_NR_inotify_init:
        ret = get_errno(inotify_init());
        if (ret >= 0) {
            fd_trans_register(ret, &target_inotify_trans);
        }
        return ret;
#endif
#if defined(TARGET_NR_inotify_init1) && defined(CONFIG_INOTIFY1)
    case TARGET_NR_inotify_init1:
        ret = get_errno(inotify_init1(target_to_host_bitmask(arg1,
                                          fcntl_flags_tbl)));
        if (ret >= 0) {
            fd_trans_register(ret, &target_inotify_trans);
        }
        return ret;
#endif
#if defined(TARGET_NR_inotify_add_watch)
    case TARGET_NR_inotify_add_watch:
        p = lock_user_string(arg2);
        ret = get_errno(inotify_add_watch(arg1, path(p), arg3));
        unlock_user(p, arg2, 0);
        return ret;
#endif
#if defined(TARGET_NR_inotify_rm_watch)
    case TARGET_NR_inotify_rm_watch:
        return get_errno(inotify_rm_watch(arg1, arg2));
#endif
#endif

#if defined(TARGET_NR_mq_open) && defined(__NR_mq_open)
    case TARGET_NR_mq_open:
        {
            struct mq_attr posix_mq_attr;
            struct mq_attr *pposix_mq_attr;
            int host_flags;

            host_flags = target_to_host_bitmask(arg2, fcntl_flags_tbl);
            pposix_mq_attr = NULL;
            if (arg4) {
                if (copy_from_user_mq_attr(&posix_mq_attr, arg4) != 0) {
                    return -TARGET_EFAULT;
                }
                pposix_mq_attr = &posix_mq_attr;
            }
            p = lock_user_string(arg1 - 1);
            if (!p) {
                return -TARGET_EFAULT;
            }
            ret = get_errno(mq_open(p, host_flags, arg3, pposix_mq_attr));
            unlock_user (p, arg1, 0);
        }
        return ret;

    case TARGET_NR_mq_unlink:
        p = lock_user_string(arg1 - 1);
        if (!p) {
            return -TARGET_EFAULT;
        }
        ret = get_errno(mq_unlink(p));
        unlock_user (p, arg1, 0);
        return ret;

#ifdef TARGET_NR_mq_timedsend
    case TARGET_NR_mq_timedsend:
        {
            struct timespec ts;

            p = lock_user (VERIFY_READ, arg2, arg3, 1);
            if (arg5 != 0) {
                if (target_to_host_timespec(&ts, arg5)) {
                    return -TARGET_EFAULT;
                }
                ret = get_errno(safe_mq_timedsend(arg1, p, arg3, arg4, &ts));
                if (!is_error(ret) && host_to_target_timespec(arg5, &ts)) {
                    return -TARGET_EFAULT;
                }
            } else {
                ret = get_errno(safe_mq_timedsend(arg1, p, arg3, arg4, NULL));
            }
            unlock_user (p, arg2, arg3);
        }
        return ret;
#endif
#ifdef TARGET_NR_mq_timedsend_time64
    case TARGET_NR_mq_timedsend_time64:
        {
            struct timespec ts;

            p = lock_user(VERIFY_READ, arg2, arg3, 1);
            if (arg5 != 0) {
                if (target_to_host_timespec64(&ts, arg5)) {
                    return -TARGET_EFAULT;
                }
                ret = get_errno(safe_mq_timedsend(arg1, p, arg3, arg4, &ts));
                if (!is_error(ret) && host_to_target_timespec64(arg5, &ts)) {
                    return -TARGET_EFAULT;
                }
            } else {
                ret = get_errno(safe_mq_timedsend(arg1, p, arg3, arg4, NULL));
            }
            unlock_user(p, arg2, arg3);
        }
        return ret;
#endif

#ifdef TARGET_NR_mq_timedreceive
    case TARGET_NR_mq_timedreceive:
        {
            struct timespec ts;
            unsigned int prio;

            p = lock_user (VERIFY_READ, arg2, arg3, 1);
            if (arg5 != 0) {
                if (target_to_host_timespec(&ts, arg5)) {
                    return -TARGET_EFAULT;
                }
                ret = get_errno(safe_mq_timedreceive(arg1, p, arg3,
                                                     &prio, &ts));
                if (!is_error(ret) && host_to_target_timespec(arg5, &ts)) {
                    return -TARGET_EFAULT;
                }
            } else {
                ret = get_errno(safe_mq_timedreceive(arg1, p, arg3,
                                                     &prio, NULL));
            }
            unlock_user (p, arg2, arg3);
            if (arg4 != 0)
                put_user_u32(prio, arg4);
        }
        return ret;
#endif
#ifdef TARGET_NR_mq_timedreceive_time64
    case TARGET_NR_mq_timedreceive_time64:
        {
            struct timespec ts;
            unsigned int prio;

            p = lock_user(VERIFY_READ, arg2, arg3, 1);
            if (arg5 != 0) {
                if (target_to_host_timespec64(&ts, arg5)) {
                    return -TARGET_EFAULT;
                }
                ret = get_errno(safe_mq_timedreceive(arg1, p, arg3,
                                                     &prio, &ts));
                if (!is_error(ret) && host_to_target_timespec64(arg5, &ts)) {
                    return -TARGET_EFAULT;
                }
            } else {
                ret = get_errno(safe_mq_timedreceive(arg1, p, arg3,
                                                     &prio, NULL));
            }
            unlock_user(p, arg2, arg3);
            if (arg4 != 0) {
                put_user_u32(prio, arg4);
            }
        }
        return ret;
#endif

    /* Not implemented for now... */
/*     case TARGET_NR_mq_notify: */
/*         break; */

    case TARGET_NR_mq_getsetattr:
        {
            struct mq_attr posix_mq_attr_in, posix_mq_attr_out;
            ret = 0;
            if (arg2 != 0) {
                copy_from_user_mq_attr(&posix_mq_attr_in, arg2);
                ret = get_errno(mq_setattr(arg1, &posix_mq_attr_in,
                                           &posix_mq_attr_out));
            } else if (arg3 != 0) {
                ret = get_errno(mq_getattr(arg1, &posix_mq_attr_out));
            }
            if (ret == 0 && arg3 != 0) {
                copy_to_user_mq_attr(arg3, &posix_mq_attr_out);
            }
        }
        return ret;
#endif

#ifdef CONFIG_SPLICE
#ifdef TARGET_NR_tee
    case TARGET_NR_tee:
        {
            ret = get_errno(tee(arg1,arg2,arg3,arg4));
        }
        return ret;
#endif
#ifdef TARGET_NR_splice
    case TARGET_NR_splice:
        {
            loff_t loff_in, loff_out;
            loff_t *ploff_in = NULL, *ploff_out = NULL;
            if (arg2) {
                if (get_user_u64(loff_in, arg2)) {
                    return -TARGET_EFAULT;
                }
                ploff_in = &loff_in;
            }
            if (arg4) {
                if (get_user_u64(loff_out, arg4)) {
                    return -TARGET_EFAULT;
                }
                ploff_out = &loff_out;
            }
            ret = get_errno(splice(arg1, ploff_in, arg3, ploff_out, arg5, arg6));
            if (arg2) {
                if (put_user_u64(loff_in, arg2)) {
                    return -TARGET_EFAULT;
                }
            }
            if (arg4) {
                if (put_user_u64(loff_out, arg4)) {
                    return -TARGET_EFAULT;
                }
            }
        }
        return ret;
#endif
#ifdef TARGET_NR_vmsplice
	case TARGET_NR_vmsplice:
        {
            struct iovec *vec = lock_iovec(VERIFY_READ, arg2, arg3, 1);
            if (vec != NULL) {
                ret = get_errno(vmsplice(arg1, vec, arg3, arg4));
                unlock_iovec(vec, arg2, arg3, 0);
            } else {
                ret = -host_to_target_errno(errno);
            }
        }
        return ret;
#endif
#endif /* CONFIG_SPLICE */
#ifdef CONFIG_EVENTFD
#if defined(TARGET_NR_eventfd)
    case TARGET_NR_eventfd:
        ret = get_errno(eventfd(arg1, 0));
        if (ret >= 0) {
            fd_trans_register(ret, &target_eventfd_trans);
        }
        return ret;
#endif
#if defined(TARGET_NR_eventfd2)
    case TARGET_NR_eventfd2:
    {
        int host_flags = arg2 & (~(TARGET_O_NONBLOCK_MASK | TARGET_O_CLOEXEC));
        if (arg2 & TARGET_O_NONBLOCK) {
            host_flags |= O_NONBLOCK;
        }
        if (arg2 & TARGET_O_CLOEXEC) {
            host_flags |= O_CLOEXEC;
        }
        ret = get_errno(eventfd(arg1, host_flags));
        if (ret >= 0) {
            fd_trans_register(ret, &target_eventfd_trans);
        }
        return ret;
    }
#endif
#endif /* CONFIG_EVENTFD  */
#if defined(CONFIG_FALLOCATE) && defined(TARGET_NR_fallocate)
    case TARGET_NR_fallocate:
#if TARGET_ABI_BITS == 32 && !defined(TARGET_ABI_MIPSN32)
        ret = get_errno(fallocate(arg1, arg2, target_offset64(arg3, arg4),
                                  target_offset64(arg5, arg6)));
#else
        ret = get_errno(fallocate(arg1, arg2, arg3, arg4));
#endif
        return ret;
#endif
#if defined(CONFIG_SYNC_FILE_RANGE)
#if defined(TARGET_NR_sync_file_range)
    case TARGET_NR_sync_file_range:
#if TARGET_ABI_BITS == 32 && !defined(TARGET_ABI_MIPSN32)
#if defined(TARGET_MIPS)
        ret = get_errno(sync_file_range(arg1, target_offset64(arg3, arg4),
                                        target_offset64(arg5, arg6), arg7));
#else
        ret = get_errno(sync_file_range(arg1, target_offset64(arg2, arg3),
                                        target_offset64(arg4, arg5), arg6));
#endif /* !TARGET_MIPS */
#else
        ret = get_errno(sync_file_range(arg1, arg2, arg3, arg4));
#endif
        return ret;
#endif
#if defined(TARGET_NR_sync_file_range2) || \
    defined(TARGET_NR_arm_sync_file_range)
#if defined(TARGET_NR_sync_file_range2)
    case TARGET_NR_sync_file_range2:
#endif
#if defined(TARGET_NR_arm_sync_file_range)
    case TARGET_NR_arm_sync_file_range:
#endif
        /* This is like sync_file_range but the arguments are reordered */
#if TARGET_ABI_BITS == 32 && !defined(TARGET_ABI_MIPSN32)
        ret = get_errno(sync_file_range(arg1, target_offset64(arg3, arg4),
                                        target_offset64(arg5, arg6), arg2));
#else
        ret = get_errno(sync_file_range(arg1, arg3, arg4, arg2));
#endif
        return ret;
#endif
#endif
#if defined(TARGET_NR_signalfd4)
    case TARGET_NR_signalfd4:
        return do_signalfd4(arg1, arg2, arg4);
#endif
#if defined(TARGET_NR_signalfd)
    case TARGET_NR_signalfd:
        return do_signalfd4(arg1, arg2, 0);
#endif
#if defined(CONFIG_EPOLL)
#if defined(TARGET_NR_epoll_create)
    case TARGET_NR_epoll_create:
        return get_errno(epoll_create(arg1));
#endif
#if defined(TARGET_NR_epoll_create1) && defined(CONFIG_EPOLL_CREATE1)
    case TARGET_NR_epoll_create1:
        return get_errno(epoll_create1(target_to_host_bitmask(arg1, fcntl_flags_tbl)));
#endif
#if defined(TARGET_NR_epoll_ctl)
    case TARGET_NR_epoll_ctl:
    {
        struct epoll_event ep;
        struct epoll_event *epp = 0;
        if (arg4) {
            if (arg2 != EPOLL_CTL_DEL) {
                struct target_epoll_event *target_ep;
                if (!lock_user_struct(VERIFY_READ, target_ep, arg4, 1)) {
                    return -TARGET_EFAULT;
                }
                ep.events = tswap32(target_ep->events);
                /*
                 * The epoll_data_t union is just opaque data to the kernel,
                 * so we transfer all 64 bits across and need not worry what
                 * actual data type it is.
                 */
                ep.data.u64 = tswap64(target_ep->data.u64);
                unlock_user_struct(target_ep, arg4, 0);
            }
            /*
             * before kernel 2.6.9, EPOLL_CTL_DEL operation required a
             * non-null pointer, even though this argument is ignored.
             *
             */
            epp = &ep;
        }
        return get_errno(epoll_ctl(arg1, arg2, arg3, epp));
    }
#endif

#if defined(TARGET_NR_epoll_wait) || defined(TARGET_NR_epoll_pwait)
#if defined(TARGET_NR_epoll_wait)
    case TARGET_NR_epoll_wait:
#endif
#if defined(TARGET_NR_epoll_pwait)
    case TARGET_NR_epoll_pwait:
#endif
    {
        struct target_epoll_event *target_ep;
        struct epoll_event *ep;
        int epfd = arg1;
        int maxevents = arg3;
        int timeout = arg4;

        if (maxevents <= 0 || maxevents > TARGET_EP_MAX_EVENTS) {
            return -TARGET_EINVAL;
        }

        target_ep = lock_user(VERIFY_WRITE, arg2,
                              maxevents * sizeof(struct target_epoll_event), 1);
        if (!target_ep) {
            return -TARGET_EFAULT;
        }

        ep = g_try_new(struct epoll_event, maxevents);
        if (!ep) {
            unlock_user(target_ep, arg2, 0);
            return -TARGET_ENOMEM;
        }

        switch (num) {
#if defined(TARGET_NR_epoll_pwait)
        case TARGET_NR_epoll_pwait:
        {
            sigset_t *set = NULL;

            if (arg5) {
                ret = process_sigsuspend_mask(&set, arg5, arg6);
                if (ret != 0) {
                    break;
                }
            }

            ret = get_errno(safe_epoll_pwait(epfd, ep, maxevents, timeout,
                                             set, SIGSET_T_SIZE));

            if (set) {
                finish_sigsuspend_mask(ret);
            }
            break;
        }
#endif
#if defined(TARGET_NR_epoll_wait)
        case TARGET_NR_epoll_wait:
            ret = get_errno(safe_epoll_pwait(epfd, ep, maxevents, timeout,
                                             NULL, 0));
            break;
#endif
        default:
            ret = -TARGET_ENOSYS;
        }
        if (!is_error(ret)) {
            int i;
            for (i = 0; i < ret; i++) {
                target_ep[i].events = tswap32(ep[i].events);
                target_ep[i].data.u64 = tswap64(ep[i].data.u64);
            }
            unlock_user(target_ep, arg2,
                        ret * sizeof(struct target_epoll_event));
        } else {
            unlock_user(target_ep, arg2, 0);
        }
        g_free(ep);
        return ret;
    }
#endif
#endif
#ifdef TARGET_NR_prlimit64
    case TARGET_NR_prlimit64:
    {
        /* args: pid, resource number, ptr to new rlimit, ptr to old rlimit */
        struct target_rlimit64 *target_rnew, *target_rold;
        struct host_rlimit64 rnew, rold, *rnewp = 0;
        int resource = target_to_host_resource(arg2);

        if (arg3 && (resource != RLIMIT_AS &&
                     resource != RLIMIT_DATA &&
                     resource != RLIMIT_STACK)) {
            if (!lock_user_struct(VERIFY_READ, target_rnew, arg3, 1)) {
                return -TARGET_EFAULT;
            }
            rnew.rlim_cur = tswap64(target_rnew->rlim_cur);
            rnew.rlim_max = tswap64(target_rnew->rlim_max);
            unlock_user_struct(target_rnew, arg3, 0);
            rnewp = &rnew;
        }

        ret = get_errno(sys_prlimit64(arg1, resource, rnewp, arg4 ? &rold : 0));
        if (!is_error(ret) && arg4) {
            if (!lock_user_struct(VERIFY_WRITE, target_rold, arg4, 1)) {
                return -TARGET_EFAULT;
            }
            target_rold->rlim_cur = tswap64(rold.rlim_cur);
            target_rold->rlim_max = tswap64(rold.rlim_max);
            unlock_user_struct(target_rold, arg4, 1);
        }
        return ret;
    }
#endif
#ifdef TARGET_NR_gethostname
    case TARGET_NR_gethostname:
    {
        char *name = lock_user(VERIFY_WRITE, arg1, arg2, 0);
        if (name) {
            ret = get_errno(gethostname(name, arg2));
            unlock_user(name, arg1, arg2);
        } else {
            ret = -TARGET_EFAULT;
        }
        return ret;
    }
#endif
#ifdef TARGET_NR_atomic_cmpxchg_32
    case TARGET_NR_atomic_cmpxchg_32:
    {
        /* should use start_exclusive from main.c */
        abi_ulong mem_value;
        if (get_user_u32(mem_value, arg6)) {
            target_siginfo_t info;
            info.si_signo = SIGSEGV;
            info.si_errno = 0;
            info.si_code = TARGET_SEGV_MAPERR;
            info._sifields._sigfault._addr = arg6;
            queue_signal(cpu_env, info.si_signo, QEMU_SI_FAULT, &info);
            ret = 0xdeadbeef;

        }
        if (mem_value == arg2)
            put_user_u32(arg1, arg6);
        return mem_value;
    }
#endif
#ifdef TARGET_NR_atomic_barrier
    case TARGET_NR_atomic_barrier:
        /* Like the kernel implementation and the
           qemu arm barrier, no-op this? */
        return 0;
#endif

#ifdef TARGET_NR_timer_create
    case TARGET_NR_timer_create:
    {
        /* args: clockid_t clockid, struct sigevent *sevp, timer_t *timerid */

        struct sigevent host_sevp = { {0}, }, *phost_sevp = NULL;

        int clkid = arg1;
        int timer_index = next_free_host_timer();

        if (timer_index < 0) {
            ret = -TARGET_EAGAIN;
        } else {
            timer_t *phtimer = g_posix_timers  + timer_index;

            if (arg2) {
                phost_sevp = &host_sevp;
                ret = target_to_host_sigevent(phost_sevp, arg2);
                if (ret != 0) {
                    free_host_timer_slot(timer_index);
                    return ret;
                }
            }

            ret = get_errno(timer_create(clkid, phost_sevp, phtimer));
            if (ret) {
                free_host_timer_slot(timer_index);
            } else {
                if (put_user(TIMER_MAGIC | timer_index, arg3, target_timer_t)) {
                    timer_delete(*phtimer);
                    free_host_timer_slot(timer_index);
                    return -TARGET_EFAULT;
                }
            }
        }
        return ret;
    }
#endif

#ifdef TARGET_NR_timer_settime
    case TARGET_NR_timer_settime:
    {
        /* args: timer_t timerid, int flags, const struct itimerspec *new_value,
         * struct itimerspec * old_value */
        target_timer_t timerid = get_timer_id(arg1);

        if (timerid < 0) {
            ret = timerid;
        } else if (arg3 == 0) {
            ret = -TARGET_EINVAL;
        } else {
            timer_t htimer = g_posix_timers[timerid];
            struct itimerspec hspec_new = {{0},}, hspec_old = {{0},};

            if (target_to_host_itimerspec(&hspec_new, arg3)) {
                return -TARGET_EFAULT;
            }
            ret = get_errno(
                          timer_settime(htimer, arg2, &hspec_new, &hspec_old));
            if (arg4 && host_to_target_itimerspec(arg4, &hspec_old)) {
                return -TARGET_EFAULT;
            }
        }
        return ret;
    }
#endif

#ifdef TARGET_NR_timer_settime64
    case TARGET_NR_timer_settime64:
    {
        target_timer_t timerid = get_timer_id(arg1);

        if (timerid < 0) {
            ret = timerid;
        } else if (arg3 == 0) {
            ret = -TARGET_EINVAL;
        } else {
            timer_t htimer = g_posix_timers[timerid];
            struct itimerspec hspec_new = {{0},}, hspec_old = {{0},};

            if (target_to_host_itimerspec64(&hspec_new, arg3)) {
                return -TARGET_EFAULT;
            }
            ret = get_errno(
                          timer_settime(htimer, arg2, &hspec_new, &hspec_old));
            if (arg4 && host_to_target_itimerspec64(arg4, &hspec_old)) {
                return -TARGET_EFAULT;
            }
        }
        return ret;
    }
#endif

#ifdef TARGET_NR_timer_gettime
    case TARGET_NR_timer_gettime:
    {
        /* args: timer_t timerid, struct itimerspec *curr_value */
        target_timer_t timerid = get_timer_id(arg1);

        if (timerid < 0) {
            ret = timerid;
        } else if (!arg2) {
            ret = -TARGET_EFAULT;
        } else {
            timer_t htimer = g_posix_timers[timerid];
            struct itimerspec hspec;
            ret = get_errno(timer_gettime(htimer, &hspec));

            if (host_to_target_itimerspec(arg2, &hspec)) {
                ret = -TARGET_EFAULT;
            }
        }
        return ret;
    }
#endif

#ifdef TARGET_NR_timer_gettime64
    case TARGET_NR_timer_gettime64:
    {
        /* args: timer_t timerid, struct itimerspec64 *curr_value */
        target_timer_t timerid = get_timer_id(arg1);

        if (timerid < 0) {
            ret = timerid;
        } else if (!arg2) {
            ret = -TARGET_EFAULT;
        } else {
            timer_t htimer = g_posix_timers[timerid];
            struct itimerspec hspec;
            ret = get_errno(timer_gettime(htimer, &hspec));

            if (host_to_target_itimerspec64(arg2, &hspec)) {
                ret = -TARGET_EFAULT;
            }
        }
        return ret;
    }
#endif

#ifdef TARGET_NR_timer_getoverrun
    case TARGET_NR_timer_getoverrun:
    {
        /* args: timer_t timerid */
        target_timer_t timerid = get_timer_id(arg1);

        if (timerid < 0) {
            ret = timerid;
        } else {
            timer_t htimer = g_posix_timers[timerid];
            ret = get_errno(timer_getoverrun(htimer));
        }
        return ret;
    }
#endif

#ifdef TARGET_NR_timer_delete
    case TARGET_NR_timer_delete:
    {
        /* args: timer_t timerid */
        target_timer_t timerid = get_timer_id(arg1);

        if (timerid < 0) {
            ret = timerid;
        } else {
            timer_t htimer = g_posix_timers[timerid];
            ret = get_errno(timer_delete(htimer));
            free_host_timer_slot(timerid);
        }
        return ret;
    }
#endif

#if defined(TARGET_NR_timerfd_create) && defined(CONFIG_TIMERFD)
    case TARGET_NR_timerfd_create:
        return get_errno(timerfd_create(arg1,
                          target_to_host_bitmask(arg2, fcntl_flags_tbl)));
#endif

#if defined(TARGET_NR_timerfd_gettime) && defined(CONFIG_TIMERFD)
    case TARGET_NR_timerfd_gettime:
        {
            struct itimerspec its_curr;

            ret = get_errno(timerfd_gettime(arg1, &its_curr));

            if (arg2 && host_to_target_itimerspec(arg2, &its_curr)) {
                return -TARGET_EFAULT;
            }
        }
        return ret;
#endif

#if defined(TARGET_NR_timerfd_gettime64) && defined(CONFIG_TIMERFD)
    case TARGET_NR_timerfd_gettime64:
        {
            struct itimerspec its_curr;

            ret = get_errno(timerfd_gettime(arg1, &its_curr));

            if (arg2 && host_to_target_itimerspec64(arg2, &its_curr)) {
                return -TARGET_EFAULT;
            }
        }
        return ret;
#endif

#if defined(TARGET_NR_timerfd_settime) && defined(CONFIG_TIMERFD)
    case TARGET_NR_timerfd_settime:
        {
            struct itimerspec its_new, its_old, *p_new;

            if (arg3) {
                if (target_to_host_itimerspec(&its_new, arg3)) {
                    return -TARGET_EFAULT;
                }
                p_new = &its_new;
            } else {
                p_new = NULL;
            }

            ret = get_errno(timerfd_settime(arg1, arg2, p_new, &its_old));

            if (arg4 && host_to_target_itimerspec(arg4, &its_old)) {
                return -TARGET_EFAULT;
            }
        }
        return ret;
#endif

#if defined(TARGET_NR_timerfd_settime64) && defined(CONFIG_TIMERFD)
    case TARGET_NR_timerfd_settime64:
        {
            struct itimerspec its_new, its_old, *p_new;

            if (arg3) {
                if (target_to_host_itimerspec64(&its_new, arg3)) {
                    return -TARGET_EFAULT;
                }
                p_new = &its_new;
            } else {
                p_new = NULL;
            }

            ret = get_errno(timerfd_settime(arg1, arg2, p_new, &its_old));

            if (arg4 && host_to_target_itimerspec64(arg4, &its_old)) {
                return -TARGET_EFAULT;
            }
        }
        return ret;
#endif

#if defined(TARGET_NR_ioprio_get) && defined(__NR_ioprio_get)
    case TARGET_NR_ioprio_get:
        return get_errno(ioprio_get(arg1, arg2));
#endif

#if defined(TARGET_NR_ioprio_set) && defined(__NR_ioprio_set)
    case TARGET_NR_ioprio_set:
        return get_errno(ioprio_set(arg1, arg2, arg3));
#endif

#if defined(TARGET_NR_setns) && defined(CONFIG_SETNS)
    case TARGET_NR_setns:
        return get_errno(setns(arg1, arg2));
#endif
#if defined(TARGET_NR_unshare) && defined(CONFIG_SETNS)
    case TARGET_NR_unshare:
        return get_errno(unshare(arg1));
#endif
#if defined(TARGET_NR_kcmp) && defined(__NR_kcmp)
    case TARGET_NR_kcmp:
        return get_errno(kcmp(arg1, arg2, arg3, arg4, arg5));
#endif
#ifdef TARGET_NR_swapcontext
    case TARGET_NR_swapcontext:
        /* PowerPC specific.  */
        return do_swapcontext(cpu_env, arg1, arg2, arg3);
#endif
#ifdef TARGET_NR_memfd_create
    case TARGET_NR_memfd_create:
        p = lock_user_string(arg1);
        if (!p) {
            return -TARGET_EFAULT;
        }
        ret = get_errno(memfd_create(p, arg2));
        fd_trans_unregister(ret);
        unlock_user(p, arg1, 0);
        return ret;
#endif
#if defined TARGET_NR_membarrier && defined __NR_membarrier
    case TARGET_NR_membarrier:
        return get_errno(membarrier(arg1, arg2));
#endif

#if defined(TARGET_NR_copy_file_range) && defined(__NR_copy_file_range)
    case TARGET_NR_copy_file_range:
        {
            loff_t inoff, outoff;
            loff_t *pinoff = NULL, *poutoff = NULL;

            if (arg2) {
                if (get_user_u64(inoff, arg2)) {
                    return -TARGET_EFAULT;
                }
                pinoff = &inoff;
            }
            if (arg4) {
                if (get_user_u64(outoff, arg4)) {
                    return -TARGET_EFAULT;
                }
                poutoff = &outoff;
            }
            /* Do not sign-extend the count parameter. */
            ret = get_errno(safe_copy_file_range(arg1, pinoff, arg3, poutoff,
                                                 (abi_ulong)arg5, arg6));
            if (!is_error(ret) && ret > 0) {
                if (arg2) {
                    if (put_user_u64(inoff, arg2)) {
                        return -TARGET_EFAULT;
                    }
                }
                if (arg4) {
                    if (put_user_u64(outoff, arg4)) {
                        return -TARGET_EFAULT;
                    }
                }
            }
        }
        return ret;
#endif

#if defined(TARGET_NR_pivot_root)
    case TARGET_NR_pivot_root:
        {
            void *p2;
            p = lock_user_string(arg1); /* new_root */
            p2 = lock_user_string(arg2); /* put_old */
            if (!p || !p2) {
                ret = -TARGET_EFAULT;
            } else {
                ret = get_errno(pivot_root(p, p2));
            }
            unlock_user(p2, arg2, 0);
            unlock_user(p, arg1, 0);
        }
        return ret;
#endif

    default:
        qemu_log_mask(LOG_UNIMP, "Unsupported syscall: %d\n", num);
        return -TARGET_ENOSYS;
    }
    return ret;
}

abi_long do_syscall(CPUArchState *cpu_env, int num, abi_long arg1,
                    abi_long arg2, abi_long arg3, abi_long arg4,
                    abi_long arg5, abi_long arg6, abi_long arg7,
                    abi_long arg8)
{
    CPUState *cpu = env_cpu(cpu_env);
    abi_long ret;

#ifdef DEBUG_ERESTARTSYS
    /* Debug-only code for exercising the syscall-restart code paths
     * in the per-architecture cpu main loops: restart every syscall
     * the guest makes once before letting it through.
     */
    {
        static bool flag;
        flag = !flag;
        if (flag) {
            return -QEMU_ERESTARTSYS;
        }
    }
#endif

    record_syscall_start(cpu, num, arg1,
                         arg2, arg3, arg4, arg5, arg6, arg7, arg8);

    if (unlikely(qemu_loglevel_mask(LOG_STRACE))) {
        print_syscall(cpu_env, num, arg1, arg2, arg3, arg4, arg5, arg6);
    }

    ret = do_syscall1(cpu_env, num, arg1, arg2, arg3, arg4,
                      arg5, arg6, arg7, arg8);

    if (unlikely(qemu_loglevel_mask(LOG_STRACE))) {
        print_syscall_ret(cpu_env, num, ret, arg1, arg2,
                          arg3, arg4, arg5, arg6);
    }

    record_syscall_return(cpu, num, ret);
    return ret;
}<|MERGE_RESOLUTION|>--- conflicted
+++ resolved
@@ -459,9 +459,6 @@
 _syscall2(int, membarrier, int, cmd, int, flags)
 #endif
 
-<<<<<<< HEAD
-static const bitmask_transtbl fcntl_flags_tbl[] = {
-=======
 /* For simplicity, we declare the symbolic versions of the read and open
  * functions here; they are defined in the C++ internals of the symbolic
  * backend. */
@@ -469,8 +466,7 @@
 ssize_t read_symbolized(int fildes, void *buf, size_t nbyte);
 uint64_t lseek64_symbolized(int fd, uint64_t offset, int whence);
 
-static bitmask_transtbl fcntl_flags_tbl[] = {
->>>>>>> f6adce99
+static const bitmask_transtbl fcntl_flags_tbl[] = {
   { TARGET_O_ACCMODE,   TARGET_O_WRONLY,    O_ACCMODE,   O_WRONLY,    },
   { TARGET_O_ACCMODE,   TARGET_O_RDWR,      O_ACCMODE,   O_RDWR,      },
   { TARGET_O_CREAT,     TARGET_O_CREAT,     O_CREAT,     O_CREAT,     },
