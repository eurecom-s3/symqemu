--- conflicted
+++ resolved
@@ -14,28 +14,17 @@
 #include "exec/translator.h"
 #include "exec/plugin-gen.h"
 #include "tcg/tcg-op-common.h"
-<<<<<<< HEAD
-#include "internal.h"
-#include "tcg/tcg-temp-internal.h"
-=======
 #include "internal-target.h"
->>>>>>> f48c205f
 
 static void set_can_do_io(DisasContextBase *db, bool val)
 {
     if (db->saved_can_do_io != val) {
         db->saved_can_do_io = val;
-<<<<<<< HEAD
-        tcg_gen_st_i32(tcg_constant_i32(val), cpu_env,
-                       offsetof(ArchCPU, parent_obj.can_do_io) -
-                       offsetof(ArchCPU, env));
-=======
 
         QEMU_BUILD_BUG_ON(sizeof_field(CPUState, neg.can_do_io) != 1);
         tcg_gen_st8_i32(tcg_constant_i32(val), tcg_env,
                         offsetof(ArchCPU, parent_obj.neg.can_do_io) -
                         offsetof(ArchCPU, env));
->>>>>>> f48c205f
     }
 }
 
@@ -60,15 +49,9 @@
 
     if ((cflags & CF_USE_ICOUNT) || !(cflags & CF_NOIRQ)) {
         count = tcg_temp_new_i32();
-<<<<<<< HEAD
-        tcg_gen_ld_i32(count, cpu_env,
-                       offsetof(ArchCPU, neg.icount_decr.u32) -
-                       offsetof(ArchCPU, env));
-=======
         tcg_gen_ld_i32(count, tcg_env,
                        offsetof(ArchCPU, parent_obj.neg.icount_decr.u32)
                        - offsetof(ArchCPU, env));
->>>>>>> f48c205f
     }
 
     if (cflags & CF_USE_ICOUNT) {
@@ -96,23 +79,6 @@
     }
 
     if (cflags & CF_USE_ICOUNT) {
-<<<<<<< HEAD
-        tcg_gen_st16_i32(count, cpu_env,
-                         offsetof(ArchCPU, neg.icount_decr.u16.low) -
-                         offsetof(ArchCPU, env));
-    }
-
-    /*
-     * cpu->can_do_io is set automatically here at the beginning of
-     * each translation block.  The cost is minimal, plus it would be
-     * very easy to forget doing it in the translator.
-     */
-    set_can_do_io(db, db->max_insns == 1 && (cflags & CF_LAST_IO));
-
-    TCGv_i64 block = tcg_constant_i64((uint64_t)db->tb);
-    gen_helper_sym_notify_block(block);
-    tcg_temp_free_i64(block);
-=======
         tcg_gen_st16_i32(count, tcg_env,
                          offsetof(ArchCPU, parent_obj.neg.icount_decr.u16.low)
                          - offsetof(ArchCPU, env));
@@ -124,7 +90,10 @@
      * very easy to forget doing it in the translator.
      */
     set_can_do_io(db, db->max_insns == 1);
->>>>>>> f48c205f
+
+    TCGv_i64 block = tcg_constant_i64((uint64_t)db->tb);
+    gen_helper_sym_notify_block(block);
+    tcg_temp_free_i64(block);
 
     return icount_start_insn;
 }
@@ -186,18 +155,8 @@
     ops->tb_start(db, cpu);
     tcg_debug_assert(db->is_jmp == DISAS_NEXT);  /* no early exit */
 
-<<<<<<< HEAD
-    if (cflags & CF_MEMI_ONLY) {
-        /* We should only see CF_MEMI_ONLY for io_recompile. */
-        assert(cflags & CF_LAST_IO);
-        plugin_enabled = plugin_gen_tb_start(cpu, db, true);
-    } else {
-        plugin_enabled = plugin_gen_tb_start(cpu, db, false);
-    }
-=======
     plugin_enabled = plugin_gen_tb_start(cpu, db, cflags & CF_MEMI_ONLY);
     db->plugin_enabled = plugin_enabled;
->>>>>>> f48c205f
 
     while (true) {
         *max_insns = ++db->num_insns;
