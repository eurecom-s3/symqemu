--- conflicted
+++ resolved
@@ -413,14 +413,11 @@
     unsigned int mem_allocated:1;
     unsigned int temp_allocated:1;
     unsigned int temp_subindex:2;
-<<<<<<< HEAD
 
     /* Maximum len of subindex. Must be the same size as temp_subindex */
     unsigned int temp_subindex_len:1;
     /* If true, this temp contains a symbolic expression. */
     unsigned int symbolic_expression:1;
-=======
->>>>>>> c25df57a
 
     int64_t val;
     struct TCGTemp *mem_base;
