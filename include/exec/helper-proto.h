--- conflicted
+++ resolved
@@ -35,20 +35,14 @@
                             dh_ctype(t4), dh_ctype(t5), dh_ctype(t6), \
                             dh_ctype(t7));
 
-<<<<<<< HEAD
 #define IN_HELPER_PROTO
 
 #include "helper.h"
 #include "accel/tcg/tcg-runtime.h"
+#include "accel/tcg/tcg-runtime-sym.h"
 #include "accel/tcg/plugin-helpers.h"
 
 #undef IN_HELPER_PROTO
-=======
-#include "helper.h"
-#include "trace/generated-helpers.h"
-#include "tcg-runtime.h"
-#include "tcg-runtime-sym.h"
->>>>>>> f6adce99
 
 #undef DEF_HELPER_FLAGS_0
 #undef DEF_HELPER_FLAGS_1
